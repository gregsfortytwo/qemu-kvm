# -*- Mode: makefile -*-

GENERATED_HEADERS = config-target.h

include ../config-host.mak
include config-devices.mak
include config-target.mak
include $(SRC_PATH)/rules.mak
ifneq ($(HWDIR),)
include $(HWDIR)/config.mak
endif

TARGET_PATH=$(SRC_PATH)/target-$(TARGET_BASE_ARCH)
$(call set-vpath, $(SRC_PATH):$(TARGET_PATH):$(SRC_PATH)/hw)
QEMU_CFLAGS+= -I.. -I$(TARGET_PATH) -DNEED_CPU_H

include $(SRC_PATH)/Makefile.objs

ifdef CONFIG_USER_ONLY
# user emulator name
QEMU_PROG=qemu-$(TARGET_ARCH2)
else
# system emulator name
ifeq ($(TARGET_ARCH), i386)
QEMU_PROG=qemu$(EXESUF)
else
QEMU_PROG=qemu-system-$(TARGET_ARCH2)$(EXESUF)
endif
endif

PROGS=$(QEMU_PROG)

LIBS+=-lm

kvm.o kvm-all.o: QEMU_CFLAGS+=$(KVM_CFLAGS)

CFLAGS += $(KVM_CFLAGS)

config-target.h: config-target.h-timestamp
config-target.h-timestamp: config-target.mak

all: $(PROGS)

# Dummy command so that make thinks it has done something
	@true

#########################################################
# cpu emulator library
libobj-y = exec.o cpu-exec.o
libobj-$(CONFIG_NO_CPU_EMULATION) += fake-exec.o
libobj-$(CONFIG_CPU_EMULATION) += translate-all.o translate.o
libobj-$(CONFIG_CPU_EMULATION) += tcg/tcg.o
libobj-$(CONFIG_SOFTFLOAT) += fpu/softfloat.o
libobj-$(CONFIG_NOSOFTFLOAT) += fpu/softfloat-native.o
libobj-y += op_helper.o helper.o
ifeq ($(TARGET_BASE_ARCH), i386)
libobj-y += cpuid.o
endif
libobj-$(CONFIG_NEED_MMU) += mmu.o

libobj-$(CONFIG_KVM) += kvm-tpr-opt.o
libobj-$(CONFIG_KVM) += qemu-kvm-helper.o

libobj-$(TARGET_ARM) += neon_helper.o iwmmxt_helper.o

libobj-y += disas.o

$(libobj-y): $(GENERATED_HEADERS)

# libqemu

translate.o: translate.c cpu.h

translate-all.o: translate-all.c cpu.h

tcg/tcg.o: cpu.h

# HELPER_CFLAGS is used for all the code compiled with static register
# variables
op_helper.o cpu-exec.o: QEMU_CFLAGS += $(HELPER_CFLAGS)

# Note: this is a workaround. The real fix is to avoid compiling
# cpu_signal_handler() in cpu-exec.c.
signal.o: QEMU_CFLAGS += $(HELPER_CFLAGS)

qemu-kvm-helper.o: QEMU_CFLAGS += $(HELPER_CFLAGS)

#########################################################
# Linux user emulator target

ifdef CONFIG_LINUX_USER

$(call set-vpath, $(SRC_PATH)/linux-user:$(SRC_PATH)/linux-user/$(TARGET_ABI_DIR))

QEMU_CFLAGS+=-I$(SRC_PATH)/linux-user -I$(SRC_PATH)/linux-user/$(TARGET_ABI_DIR)
obj-y = main.o syscall.o strace.o mmap.o signal.o thunk.o \
      elfload.o linuxload.o uaccess.o gdbstub.o cpu-uname.o

obj-$(TARGET_HAS_BFLT) += flatload.o
obj-$(TARGET_HAS_ELFLOAD32) += elfload32.o

obj-$(TARGET_I386) += vm86.o

obj-i386-y += ioport-user.o

nwfpe-obj-y = fpa11.o fpa11_cpdo.o fpa11_cpdt.o fpa11_cprt.o fpopcode.o
nwfpe-obj-y += single_cpdo.o double_cpdo.o extended_cpdo.o
obj-arm-y +=  $(addprefix nwfpe/, $(nwfpe-obj-y))
obj-arm-y += arm-semi.o

obj-m68k-y += m68k-sim.o m68k-semi.o

$(obj-y) $(obj-$(TARGET_BASE_ARCH)-y): $(GENERATED_HEADERS)

obj-y += $(addprefix ../libuser/, $(user-obj-y))
obj-y += $(addprefix ../libdis-user/, $(libdis-y))
obj-y += $(libobj-y)

endif #CONFIG_LINUX_USER

#########################################################
# Darwin user emulator target

ifdef CONFIG_DARWIN_USER

$(call set-vpath, $(SRC_PATH)/darwin-user)

QEMU_CFLAGS+=-I$(SRC_PATH)/darwin-user -I$(SRC_PATH)/darwin-user/$(TARGET_ARCH)

# Leave some space for the regular program loading zone
LDFLAGS+=-Wl,-segaddr,__STD_PROG_ZONE,0x1000 -image_base 0x0e000000

LIBS+=-lmx

obj-y = main.o commpage.o machload.o mmap.o signal.o syscall.o thunk.o \
        gdbstub.o

obj-i386-y += ioport-user.o

$(obj-y) $(obj-$(TARGET_BASE_ARCH)-y): $(GENERATED_HEADERS)

obj-y += $(addprefix ../libuser/, $(user-obj-y))
obj-y += $(addprefix ../libdis-user/, $(libdis-y))
obj-y += $(libobj-y)

endif #CONFIG_DARWIN_USER

#########################################################
# BSD user emulator target

ifdef CONFIG_BSD_USER

$(call set-vpath, $(SRC_PATH)/bsd-user)

QEMU_CFLAGS+=-I$(SRC_PATH)/bsd-user -I$(SRC_PATH)/bsd-user/$(TARGET_ARCH)

obj-y = main.o bsdload.o elfload.o mmap.o signal.o strace.o syscall.o \
        gdbstub.o uaccess.o

obj-i386-y += ioport-user.o

$(obj-y) $(obj-$(TARGET_BASE_ARCH)-y): $(GENERATED_HEADERS)

obj-y += $(addprefix ../libuser/, $(user-obj-y))
obj-y += $(addprefix ../libdis-user/, $(libdis-y))
obj-y += $(libobj-y)

endif #CONFIG_BSD_USER

#########################################################
# System emulator target
ifdef CONFIG_SOFTMMU

obj-y = vl.o async.o monitor.o pci.o pci_host.o pcie_host.o machine.o gdbstub.o
obj-y += qemu-error.o qemu-timer.o
# virtio has to be here due to weird dependency between PCI and virtio-net.
# need to fix this properly
obj-y += virtio-blk.o virtio-balloon.o virtio-net.o virtio-pci.o virtio-serial-bus.o
obj-y += rwhandler.o
obj-$(CONFIG_KVM) += kvm.o kvm-all.o
# MSI-X depends on kvm for interrupt injection,
# so moved it from Makefile.objs to Makefile.target for now
obj-y += msix.o

obj-$(CONFIG_ISA_MMIO) += isa_mmio.o
LIBS+=-lz

sound-obj-y =
sound-obj-$(CONFIG_SB16) += sb16.o
sound-obj-$(CONFIG_ES1370) += es1370.o
sound-obj-$(CONFIG_AC97) += ac97.o
sound-obj-$(CONFIG_ADLIB) += fmopl.o adlib.o
sound-obj-$(CONFIG_GUS) += gus.o gusemu_hal.o gusemu_mixer.o
sound-obj-$(CONFIG_CS4231A) += cs4231a.o

adlib.o fmopl.o: QEMU_CFLAGS += -DBUILD_Y8950=0

QEMU_CFLAGS += $(VNC_TLS_CFLAGS)
QEMU_CFLAGS += $(VNC_SASL_CFLAGS)

# xen backend driver support
obj-$(CONFIG_XEN) += xen_machine_pv.o xen_domainbuild.o

# USB layer
obj-$(CONFIG_USB_OHCI) += usb-ohci.o

# PCI network cards
obj-y += eepro100.o
obj-y += pcnet.o
obj-y += rtl8139.o
obj-y += e1000.o

# Hardware support
obj-i386-y = ide/core.o ide/qdev.o ide/isa.o ide/pci.o ide/piix.o
obj-i386-y += pckbd.o $(sound-obj-y) dma.o
obj-i386-y += vga.o vga-isa.o
obj-i386-y += fdc.o mc146818rtc.o serial.o i8259.o i8254.o pcspk.o pc.o
obj-i386-y += cirrus_vga.o apic.o ioapic.o parallel.o acpi.o piix_pci.o
obj-i386-y += usb-uhci.o vmmouse.o vmport.o vmware_vga.o hpet.o
obj-i386-y += device-hotplug.o pci-hotplug.o smbios.o wdt_ib700.o
obj-i386-y += extboot.o
obj-i386-y += ne2000-isa.o debugcon.o multiboot.o
obj-i386-y += testdev.o

obj-i386-$(CONFIG_KVM_PIT) += i8254-kvm.o
obj-i386-$(CONFIG_KVM_DEVICE_ASSIGNMENT) += device-assignment.o

# Hardware support
obj-ia64-y += ide.o pckbd.o vga.o $(SOUND_HW) dma.o $(AUDIODRV)
obj-ia64-y += fdc.o mc146818rtc.o serial.o i8259.o ipf.o
obj-ia64-y += cirrus_vga.o parallel.o acpi.o piix_pci.o
obj-ia64-y += usb-uhci.o
obj-ia64-$(CONFIG_KVM_DEVICE_ASSIGNMENT) += device-assignment.o

# shared objects
obj-ppc-y = ppc.o ide/core.o ide/qdev.o ide/isa.o ide/pci.o ide/macio.o
obj-ppc-y += ide/cmd646.o
<<<<<<< HEAD
obj-ppc-y += vga.o vga-pci.o $(sound-obj-y) dma.o openpic.o
obj-ppc-y += cirrus_vga.o
=======
obj-ppc-y += vga.o $(sound-obj-y) dma.o openpic.o
>>>>>>> 1afdfddc
# PREP target
obj-ppc-y += pckbd.o serial.o i8259.o i8254.o fdc.o mc146818rtc.o
obj-ppc-y += prep_pci.o ppc_prep.o ne2000-isa.o
# Mac shared devices
obj-ppc-y += macio.o cuda.o adb.o mac_nvram.o mac_dbdma.o
# OldWorld PowerMac
obj-ppc-y += heathrow_pic.o grackle_pci.o ppc_oldworld.o
# NewWorld PowerMac
obj-ppc-y += unin_pci.o ppc_newworld.o dec_pci.o
# PowerPC 4xx boards
obj-ppc-y += pflash_cfi02.o ppc4xx_devs.o ppc4xx_pci.o ppc405_uc.o ppc405_boards.o
obj-ppc-y += ppc440.o ppc440_bamboo.o
# PowerPC E500 boards
obj-ppc-y += ppce500_pci.o ppce500_mpc8544ds.o
obj-ppc-$(CONFIG_KVM) += kvm_ppc.o
obj-ppc-$(CONFIG_FDT) += device_tree.o

obj-mips-y = mips_r4k.o mips_jazz.o mips_malta.o mips_mipssim.o
obj-mips-y += mips_addr.o mips_timer.o mips_int.o
obj-mips-y += dma.o vga.o serial.o i8254.o i8259.o rc4030.o
obj-mips-y += vga-isa.o vga-isa-mm.o
obj-mips-y += g364fb.o jazz_led.o dp8393x.o
obj-mips-y += ide/core.o ide/qdev.o ide/isa.o ide/pci.o ide/piix.o
obj-mips-y += gt64xxx.o pckbd.o fdc.o mc146818rtc.o usb-uhci.o acpi.o ds1225y.o
obj-mips-y += piix4.o parallel.o cirrus_vga.o pcspk.o $(sound-obj-y)
obj-mips-y += mipsnet.o ne2000-isa.o
obj-mips-y += pflash_cfi01.o
obj-mips-y += vmware_vga.o

obj-microblaze-y = petalogix_s3adsp1800_mmu.o

obj-microblaze-y += microblaze_pic_cpu.o
obj-microblaze-y += xilinx_intc.o
obj-microblaze-y += xilinx_timer.o
obj-microblaze-y += xilinx_uartlite.o
obj-microblaze-y += xilinx_ethlite.o

obj-microblaze-y += pflash_cfi01.o

obj-microblaze-$(CONFIG_FDT) += device_tree.o

# Boards
obj-cris-y = cris_pic_cpu.o etraxfs.o axis_dev88.o

# IO blocks
obj-cris-y += etraxfs_dma.o
obj-cris-y += etraxfs_pic.o
obj-cris-y += etraxfs_eth.o
obj-cris-y += etraxfs_timer.o
obj-cris-y += etraxfs_ser.o

obj-cris-y += pflash_cfi02.o

ifeq ($(TARGET_ARCH), sparc64)
obj-sparc-y = sun4u.o pckbd.o apb_pci.o
obj-sparc-y += ide/core.o ide/qdev.o ide/pci.o ide/cmd646.o
obj-sparc-y += vga.o
obj-sparc-y += fdc.o mc146818rtc.o serial.o
obj-sparc-y += cirrus_vga.o parallel.o
else
obj-sparc-y = sun4m.o lance.o tcx.o iommu.o slavio_intctl.o
obj-sparc-y += slavio_timer.o slavio_misc.o fdc.o sparc32_dma.o
obj-sparc-y += cs4231.o eccmemctl.o sbi.o sun4c_intctl.o
endif

obj-arm-y = integratorcp.o versatilepb.o arm_pic.o arm_timer.o
obj-arm-y += arm_boot.o pl011.o pl031.o pl050.o pl080.o pl110.o pl181.o pl190.o
obj-arm-y += versatile_pci.o
obj-arm-y += realview_gic.o realview.o arm_sysctl.o arm11mpcore.o a9mpcore.o
obj-arm-y += armv7m.o armv7m_nvic.o stellaris.o pl022.o stellaris_enet.o
obj-arm-y += pl061.o
obj-arm-y += arm-semi.o
obj-arm-y += pxa2xx.o pxa2xx_pic.o pxa2xx_gpio.o pxa2xx_timer.o pxa2xx_dma.o
obj-arm-y += pxa2xx_lcd.o pxa2xx_mmci.o pxa2xx_pcmcia.o pxa2xx_keypad.o
obj-arm-y += pflash_cfi01.o gumstix.o
obj-arm-y += zaurus.o ide/core.o ide/microdrive.o serial.o spitz.o tosa.o tc6393xb.o
obj-arm-y += omap1.o omap_lcdc.o omap_dma.o omap_clk.o omap_mmc.o omap_i2c.o
obj-arm-y += omap2.o omap_dss.o soc_dma.o
obj-arm-y += omap_sx1.o palm.o tsc210x.o
obj-arm-y += nseries.o blizzard.o onenand.o vga.o cbus.o tusb6010.o usb-musb.o
obj-arm-y += mst_fpga.o mainstone.o
obj-arm-y += musicpal.o pflash_cfi02.o bitbang_i2c.o marvell_88w8618_audio.o
obj-arm-y += framebuffer.o
obj-arm-y += syborg.o syborg_fb.o syborg_interrupt.o syborg_keyboard.o
obj-arm-y += syborg_serial.o syborg_timer.o syborg_pointer.o syborg_rtc.o
obj-arm-y += syborg_virtio.o

obj-sh4-y = shix.o r2d.o sh7750.o sh7750_regnames.o tc58128.o
obj-sh4-y += sh_timer.o sh_serial.o sh_intc.o sh_pci.o sm501.o serial.o
obj-sh4-y += ide/core.o ide/mmio.o

obj-m68k-y = an5206.o mcf5206.o mcf_uart.o mcf_intc.o mcf5208.o mcf_fec.o
obj-m68k-y += m68k-semi.o dummy_m68k.o

obj-s390x-y = s390-virtio-bus.o s390-virtio.o

obj-alpha-y = alpha_palcode.o

ifeq ($(TARGET_ARCH), ia64)
firmware.o: firmware.c
	$(CC) $(HELPER_CFLAGS) $(CPPFLAGS) $(BASE_CFLAGS) -c -o $@ $<
endif

main.o vl.o: QEMU_CFLAGS+=$(GPROF_CFLAGS)

vl.o: QEMU_CFLAGS+=$(SDL_CFLAGS)

vl.o: qemu-options.h

monitor.o: qemu-monitor.h

$(obj-y) $(obj-$(TARGET_BASE_ARCH)-y): $(GENERATED_HEADERS)

obj-y += $(addprefix ../, $(common-obj-y))
obj-y += $(addprefix ../libdis/, $(libdis-y))
obj-y += $(libobj-y)
obj-y += $(addprefix $(HWDIR)/, $(hw-obj-y))

endif # CONFIG_SOFTMMU

obj-$(CONFIG_GDBSTUB_XML) += gdbstub-xml.o

$(QEMU_PROG): $(obj-y) $(obj-$(TARGET_BASE_ARCH)-y)
	$(call LINK,$(obj-y) $(obj-$(TARGET_BASE_ARCH)-y))


gdbstub-xml.c: $(TARGET_XML_FILES) $(SRC_PATH)/feature_to_c.sh
	$(call quiet-command,rm -f $@ && $(SHELL) $(SRC_PATH)/feature_to_c.sh $@ $(TARGET_XML_FILES),"  GEN   $(TARGET_DIR)$@")

qemu-options.h: $(SRC_PATH)/qemu-options.hx
	$(call quiet-command,sh $(SRC_PATH)/hxtool -h < $< > $@,"  GEN   $(TARGET_DIR)$@")

qemu-monitor.h: $(SRC_PATH)/qemu-monitor.hx
	$(call quiet-command,sh $(SRC_PATH)/hxtool -h < $< > $@,"  GEN   $(TARGET_DIR)$@")

clean:
	rm -f *.o *.a *~ $(PROGS) nwfpe/*.o fpu/*.o
	rm -f *.d */*.d tcg/*.o ide/*.o
	rm -f qemu-options.h qemu-monitor.h gdbstub-xml.c

install: all
ifneq ($(PROGS),)
	$(INSTALL) -m 755 $(STRIP_OPT) $(PROGS) "$(DESTDIR)$(bindir)"
endif

# Include automatically generated dependency files
-include $(wildcard *.d */*.d)<|MERGE_RESOLUTION|>--- conflicted
+++ resolved
@@ -235,12 +235,8 @@
 # shared objects
 obj-ppc-y = ppc.o ide/core.o ide/qdev.o ide/isa.o ide/pci.o ide/macio.o
 obj-ppc-y += ide/cmd646.o
-<<<<<<< HEAD
-obj-ppc-y += vga.o vga-pci.o $(sound-obj-y) dma.o openpic.o
+obj-ppc-y += vga.o $(sound-obj-y) dma.o openpic.o
 obj-ppc-y += cirrus_vga.o
-=======
-obj-ppc-y += vga.o $(sound-obj-y) dma.o openpic.o
->>>>>>> 1afdfddc
 # PREP target
 obj-ppc-y += pckbd.o serial.o i8259.o i8254.o fdc.o mc146818rtc.o
 obj-ppc-y += prep_pci.o ppc_prep.o ne2000-isa.o
