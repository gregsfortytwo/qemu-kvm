CFLAGS=
LDFLAGS=

include config.mak
include $(SRC_PATH)/rules.mak

LDFLAGS_BASE:=$(LDFLAGS)

TARGET_PATH=$(SRC_PATH)/target-$(TARGET_BASE_ARCH)
VPATH=$(SRC_PATH):$(TARGET_PATH):$(SRC_PATH)/hw
QEMU_CFLAGS+= -I.. -I$(TARGET_PATH) -DNEED_CPU_H

ifdef CONFIG_USER_ONLY
# user emulator name
QEMU_PROG=qemu-$(TARGET_ARCH2)
else
# system emulator name
ifeq ($(TARGET_ARCH), i386)
QEMU_PROG=qemu$(EXESUF)
else
QEMU_PROG=qemu-system-$(TARGET_ARCH2)$(EXESUF)
endif
endif

PROGS=$(QEMU_PROG)

ifeq ($(subst ppc64,ppc,$(ARCH))$(TARGET_BASE_ARCH),ppcppc)
translate.o: QEMU_CFLAGS += $(call cc-option, $(QEMU_CFLAGS), -fno-unit-at-a-time,)
endif

LIBS+=-lm
ifdef CONFIG_SOLARIS
ifdef CONFIG_NEEDS_LIBSUNMATH
LIBS+=-lsunmath
LDFLAGS+=-L/opt/SUNWspro/prod/lib -R/opt/SUNWspro/prod/lib
QEMU_CFLAGS+=-I/opt/SUNWspro/prod/include/cc
endif
endif

kvm.o kvm-all.o: QEMU_CFLAGS+=$(KVM_CFLAGS)

CFLAGS += $(KVM_CFLAGS)

all: $(PROGS)
# Dummy command so that make thinks it has done something
	@true

#########################################################
# cpu emulator library
libobj-y = exec.o cpu-exec.o host-utils.o
ifeq ($(NO_CPU_EMULATION), 1)
libobj-y += fack-exec.o
else
libobj-y += translate-all.o translate.o 
endif
libobj-$(CONFIG_KQEMU) += kqemu.o
ifneq ($(NO_CPU_EMULATION), 1)
libobj-y += tcg/tcg.o tcg/tcg-runtime.o
endif
libobj-$(CONFIG_SOFTFLOAT) += fpu/softfloat.o
libobj-$(CONFIG_NOSOFTFLOAT) += fpu/softfloat-native.o
libobj-y += op_helper.o helper.o
libobj-$(CONFIG_NEED_MMU) += mmu.o
<<<<<<< HEAD

ifeq ($(TARGET_BASE_ARCH), i386)
libobj-y += helper.o
libobj-$(CONFIG_KVM) += kvm-tpr-opt.o
libobj-$(CONFIG_KVM) += qemu-kvm-helper.o
endif

libobj-y += op_helper.o

ifneq ($(TARGET_ARCH), ia64)
libobj-y += helper.o
endif

ifeq ($(TARGET_BASE_ARCH), arm)
libobj-y += neon_helper.o iwmmxt_helper.o
endif

ifeq ($(TARGET_BASE_ARCH), alpha)
libobj-y += alpha_palcode.o
endif
=======
libobj-$(TARGET_ARM) += neon_helper.o iwmmxt_helper.o
libobj-$(TARGET_ALPHA) += alpha_palcode.o
>>>>>>> e18ea868

# NOTE: the disassembler code is only needed for debugging
libobj-y += disas.o
libobj-$(CONFIG_ALPHA_DIS) += alpha-dis.o
libobj-$(CONFIG_ARM_DIS) += arm-dis.o
libobj-$(CONFIG_CRIS_DIS) += cris-dis.o
libobj-$(CONFIG_HPPA_DIS) += hppa-dis.o
libobj-$(CONFIG_I386_DIS) += i386-dis.o
libobj-$(CONFIG_M68K_DIS) += m68k-dis.o
libobj-$(CONFIG_MICROBLAZE_DIS) += microblaze-dis.o
libobj-$(CONFIG_MIPS_DIS) += mips-dis.o
libobj-$(CONFIG_PPC_DIS) += ppc-dis.o
libobj-$(CONFIG_S390_DIS) += s390-dis.o
libobj-$(CONFIG_SH4_DIS) += sh4-dis.o
libobj-$(CONFIG_SPARC_DIS) += sparc-dis.o

# libqemu

libqemu.a: $(libobj-y)

translate.o: translate.c cpu.h

translate-all.o: translate-all.c cpu.h

tcg/tcg.o: cpu.h

# HELPER_CFLAGS is used for all the code compiled with static register
# variables
op_helper.o cpu-exec.o: QEMU_CFLAGS += $(HELPER_CFLAGS)

# Note: this is a workaround. The real fix is to avoid compiling
# cpu_signal_handler() in cpu-exec.c.
signal.o: QEMU_CFLAGS += $(HELPER_CFLAGS)

qemu-kvm-helper.o: qemu-kvm-helper.c
	$(CC) $(HELPER_CFLAGS) $(QEMU_CFLAGS) $(CFLAGS) -c -o $@ $<


#########################################################
# Linux user emulator target

ifdef CONFIG_LINUX_USER

VPATH+=:$(SRC_PATH)/linux-user:$(SRC_PATH)/linux-user/$(TARGET_ABI_DIR)
QEMU_CFLAGS+=-I$(SRC_PATH)/linux-user -I$(SRC_PATH)/linux-user/$(TARGET_ABI_DIR)

obj-y = main.o syscall.o strace.o mmap.o signal.o path.o thunk.o \
      elfload.o linuxload.o uaccess.o envlist.o gdbstub.o gdbstub-xml.o \
      ioport-user.o
obj-$(TARGET_HAS_BFLT) += flatload.o
obj-$(TARGET_HAS_ELFLOAD32) += elfload32.o

obj-$(TARGET_I386) += vm86.o

nwfpe-obj-y = fpa11.o fpa11_cpdo.o fpa11_cpdt.o fpa11_cprt.o fpopcode.o
nwfpe-obj-y += single_cpdo.o double_cpdo.o extended_cpdo.o
obj-arm-y +=  $(addprefix nwfpe/, $(nwfpe-obj-y))
obj-arm-y += arm-semi.o

obj-m68k-y += m68k-sim.o m68k-semi.o

ARLIBS=../libqemu_user.a libqemu.a
endif #CONFIG_LINUX_USER

#########################################################
# Darwin user emulator target

ifdef CONFIG_DARWIN_USER

VPATH+=:$(SRC_PATH)/darwin-user
QEMU_CFLAGS+=-I$(SRC_PATH)/darwin-user -I$(SRC_PATH)/darwin-user/$(TARGET_ARCH)

# Leave some space for the regular program loading zone
LDFLAGS+=-Wl,-segaddr,__STD_PROG_ZONE,0x1000 -image_base 0x0e000000

LIBS+=-lmx

obj-y = main.o commpage.o machload.o mmap.o signal.o syscall.o thunk.o \
        gdbstub.o gdbstub-xml.o ioport-user.o

ARLIBS=libqemu.a

endif #CONFIG_DARWIN_USER

#########################################################
# BSD user emulator target

ifdef CONFIG_BSD_USER

VPATH+=:$(SRC_PATH)/bsd-user
QEMU_CFLAGS+=-I$(SRC_PATH)/bsd-user -I$(SRC_PATH)/bsd-user/$(TARGET_ARCH)

obj-y = main.o bsdload.o elfload.o mmap.o path.o signal.o strace.o syscall.o \
        gdbstub.o gdbstub-xml.o ioport-user.o
obj-y += uaccess.o

ARLIBS=libqemu.a ../libqemu_user.a

endif #CONFIG_BSD_USER

#########################################################
# System emulator target
ifdef CONFIG_SOFTMMU

obj-y = vl.o osdep.o monitor.o pci.o loader.o isa_mmio.o machine.o \
        gdbstub.o gdbstub-xml.o msix.o ioport.o qemu-config.o
# virtio has to be here due to weird dependency between PCI and virtio-net.
# need to fix this properly
obj-y += virtio-blk.o virtio-balloon.o virtio-net.o virtio-console.o
obj-$(CONFIG_KVM) += kvm.o kvm-all.o

LIBS+=-lz

sound-obj-y =
sound-obj-$(CONFIG_SB16) += sb16.o
sound-obj-$(CONFIG_ES1370) += es1370.o
sound-obj-$(CONFIG_AC97) += ac97.o
sound-obj-$(CONFIG_ADLIB) += fmopl.o adlib.o
sound-obj-$(CONFIG_GUS) += gus.o gusemu_hal.o gusemu_mixer.o
sound-obj-$(CONFIG_CS4231A) += cs4231a.o

adlib.o fmopl.o: QEMU_CFLAGS += -DBUILD_Y8950=0

QEMU_CFLAGS += $(VNC_TLS_CFLAGS)
QEMU_CFLAGS += $(VNC_SASL_CFLAGS)

# xen backend driver support
obj-$(CONFIG_XEN) += xen_machine_pv.o xen_domainbuild.o

# USB layer
obj-y += usb-ohci.o

# PCI network cards
obj-y += eepro100.o
obj-y += ne2000.o
obj-y += pcnet.o
obj-y += rtl8139.o
obj-y += e1000.o

# Generic watchdog support and some watchdog devices
obj-y += wdt_ib700.o wdt_i6300esb.o

# Hardware support
obj-i386-y = ide.o pckbd.o vga.o $(sound-obj-y) dma.o isa-bus.o
obj-i386-y += fdc.o mc146818rtc.o serial.o i8259.o i8254.o pcspk.o pc.o
obj-i386-y += cirrus_vga.o apic.o ioapic.o parallel.o acpi.o piix_pci.o
obj-i386-y += usb-uhci.o vmmouse.o vmport.o vmware_vga.o hpet.o
obj-i386-y += device-hotplug.o pci-hotplug.o smbios.o
obj-i386-y += extboot.o
ifeq ($(USE_KVM_PIT), 1)
obj-i386-y += i8254-kvm.o
endif
ifeq ($(USE_KVM_DEVICE_ASSIGNMENT), 1)
obj-i386-y += device-assignment.o
LIBS+=-lpci
endif

# Hardware support
obj-ia64-y += ide.o pckbd.o vga.o $(SOUND_HW) dma.o $(AUDIODRV)
obj-ia64-y += fdc.o mc146818rtc.o serial.o i8259.o ipf.o
obj-ia64-y += cirrus_vga.o parallel.o acpi.o piix_pci.o
obj-ia64-y += usb-uhci.o

ifeq ($(USE_KVM_DEVICE_ASSIGNMENT), 1)
obj-ia64-y += device-assignment.o
LIBS+=-lpci
endif

# shared objects
obj-ppc-y = ppc.o ide.o vga.o $(sound-obj-y) dma.o isa-bus.o openpic.o
obj-ppc-y += cirrus_vga.o
# PREP target
obj-ppc-y += pckbd.o serial.o i8259.o i8254.o fdc.o mc146818rtc.o
obj-ppc-y += prep_pci.o ppc_prep.o
# Mac shared devices
obj-ppc-y += macio.o cuda.o adb.o mac_nvram.o mac_dbdma.o
# OldWorld PowerMac
obj-ppc-y += heathrow_pic.o grackle_pci.o ppc_oldworld.o
# NewWorld PowerMac
obj-ppc-y += unin_pci.o ppc_newworld.o
# PowerPC 4xx boards
obj-ppc-y += pflash_cfi02.o ppc4xx_devs.o ppc4xx_pci.o ppc405_uc.o ppc405_boards.o
obj-ppc-y += ppc440.o ppc440_bamboo.o
# PowerPC E500 boards
obj-ppc-y += ppce500_pci.o ppce500_mpc8544ds.o
obj-ppc-$(CONFIG_KVM) += kvm_ppc.o
obj-ppc-$(CONFIG_FDT) += device_tree.o

obj-mips-y = mips_r4k.o mips_jazz.o mips_malta.o mips_mipssim.o
obj-mips-y += mips_timer.o mips_int.o dma.o vga.o serial.o i8254.o i8259.o rc4030.o
obj-mips-y += g364fb.o jazz_led.o dp8393x.o
obj-mips-y += ide.o gt64xxx.o pckbd.o fdc.o mc146818rtc.o usb-uhci.o acpi.o ds1225y.o
obj-mips-y += piix_pci.o parallel.o cirrus_vga.o isa-bus.o pcspk.o $(sound-obj-y)
obj-mips-y += mipsnet.o
obj-mips-y += pflash_cfi01.o
obj-mips-y += vmware_vga.o

obj-microblaze-y = petalogix_s3adsp1800_mmu.o

obj-microblaze-y += microblaze_pic_cpu.o
obj-microblaze-y += xilinx_intc.o
obj-microblaze-y += xilinx_timer.o
obj-microblaze-y += xilinx_uartlite.o
obj-microblaze-y += xilinx_ethlite.o

obj-microblaze-y += pflash_cfi02.o

obj-microblaze-$(CONFIG_FDT) += device_tree.o

# Boards
obj-cris-y = cris_pic_cpu.o etraxfs.o axis_dev88.o

# IO blocks
obj-cris-y += etraxfs_dma.o
obj-cris-y += etraxfs_pic.o
obj-cris-y += etraxfs_eth.o
obj-cris-y += etraxfs_timer.o
obj-cris-y += etraxfs_ser.o

obj-cris-y += pflash_cfi02.o

ifeq ($(TARGET_ARCH), sparc64)
obj-sparc-y = sun4u.o ide.o isa-bus.o pckbd.o vga.o apb_pci.o
obj-sparc-y += fdc.o mc146818rtc.o serial.o
obj-sparc-y += cirrus_vga.o parallel.o
else
obj-sparc-y = sun4m.o tcx.o iommu.o slavio_intctl.o
obj-sparc-y += slavio_timer.o slavio_misc.o fdc.o isa-bus.o sparc32_dma.o
obj-sparc-y += cs4231.o eccmemctl.o sbi.o sun4c_intctl.o
endif

obj-arm-y = integratorcp.o versatilepb.o smc91c111.o arm_pic.o arm_timer.o
obj-arm-y += arm_boot.o pl011.o pl031.o pl050.o pl080.o pl110.o pl181.o pl190.o
obj-arm-y += versatile_pci.o
obj-arm-y += realview_gic.o realview.o arm_sysctl.o mpcore.o
obj-arm-y += armv7m.o armv7m_nvic.o stellaris.o pl022.o stellaris_enet.o
obj-arm-y += pl061.o
obj-arm-y += arm-semi.o
obj-arm-y += pxa2xx.o pxa2xx_pic.o pxa2xx_gpio.o pxa2xx_timer.o pxa2xx_dma.o
obj-arm-y += pxa2xx_lcd.o pxa2xx_mmci.o pxa2xx_pcmcia.o pxa2xx_keypad.o
obj-arm-y += pflash_cfi01.o gumstix.o
obj-arm-y += zaurus.o ide.o serial.o spitz.o tosa.o tc6393xb.o
obj-arm-y += omap1.o omap_lcdc.o omap_dma.o omap_clk.o omap_mmc.o omap_i2c.o
obj-arm-y += omap2.o omap_dss.o soc_dma.o
obj-arm-y += omap_sx1.o palm.o tsc210x.o
obj-arm-y += nseries.o blizzard.o onenand.o vga.o cbus.o tusb6010.o usb-musb.o
obj-arm-y += mst_fpga.o mainstone.o
obj-arm-y += musicpal.o pflash_cfi02.o
obj-arm-y += framebuffer.o
obj-arm-y += syborg.o syborg_fb.o syborg_interrupt.o syborg_keyboard.o
obj-arm-y += syborg_serial.o syborg_timer.o syborg_pointer.o syborg_rtc.o
obj-arm-y += syborg_virtio.o

obj-sh4-y = shix.o r2d.o sh7750.o sh7750_regnames.o tc58128.o
obj-sh4-y += sh_timer.o sh_serial.o sh_intc.o sh_pci.o sm501.o serial.o
obj-sh4-y += ide.o

obj-m68k-y = an5206.o mcf5206.o mcf_uart.o mcf_intc.o mcf5208.o mcf_fec.o
obj-m68k-y += m68k-semi.o dummy_m68k.o

ifdef CONFIG_COCOA
COCOA_LIBS=-F/System/Library/Frameworks -framework Cocoa -framework IOKit
endif

# profiling code
ifdef TARGET_GPROF
main.o vl.o: QEMU_CFLAGS+=-p
endif
ifeq ($(TARGET_ARCH), ia64)
firmware.o: firmware.c
	$(CC) $(HELPER_CFLAGS) $(CPPFLAGS) $(BASE_CFLAGS) -c -o $@ $<
endif

vl.o: QEMU_CFLAGS+=$(SDL_CFLAGS)

vl.o: qemu-options.h

monitor.o: qemu-monitor.h

LIBS += $(COCOA_LIBS) $(VDE_LIBS) $(CURL_LIBS)
ARLIBS=../libqemu_common.a libqemu.a $(HWLIB)

$(QEMU_PROG): ARLIBS += $(DEPLIBS)
$(QEMU_PROG): $(DEPLIBS)

endif # CONFIG_SOFTMMU

$(QEMU_PROG): $(obj-y) $(obj-$(TARGET_BASE_ARCH)-y) $(ARLIBS)
	$(call LINK,$(obj-y) $(obj-$(TARGET_BASE_ARCH)-y))


gdbstub-xml.c: $(TARGET_XML_FILES) feature_to_c.sh
ifeq ($(TARGET_XML_FILES),)
	$(call quiet-command,rm -f $@ && echo > $@,"  GEN   $(TARGET_DIR)$@")
else
	$(call quiet-command,rm -f $@ && $(SHELL) $(SRC_PATH)/feature_to_c.sh $@ $(TARGET_XML_FILES),"  GEN   $(TARGET_DIR)$@")
endif

qemu-options.h: $(SRC_PATH)/qemu-options.hx
	$(call quiet-command,sh $(SRC_PATH)/hxtool -h < $< > $@,"  GEN   $(TARGET_DIR)$@")

qemu-monitor.h: $(SRC_PATH)/qemu-monitor.hx
	$(call quiet-command,sh $(SRC_PATH)/hxtool -h < $< > $@,"  GEN   $(TARGET_DIR)$@")

clean:
	rm -f *.o *.a *~ $(PROGS) nwfpe/*.o fpu/*.o
	rm -f *.d */*.d tcg/*.o
	rm -f qemu-options.h qemu-monitor.h gdbstub-xml.c

install: all
ifneq ($(PROGS),)
	$(INSTALL) -m 755 $(STRIP_OPT) $(PROGS) "$(DESTDIR)$(bindir)"
endif

# Include automatically generated dependency files
-include $(wildcard *.d */*.d)<|MERGE_RESOLUTION|>--- conflicted
+++ resolved
@@ -61,31 +61,12 @@
 libobj-$(CONFIG_NOSOFTFLOAT) += fpu/softfloat-native.o
 libobj-y += op_helper.o helper.o
 libobj-$(CONFIG_NEED_MMU) += mmu.o
-<<<<<<< HEAD
-
-ifeq ($(TARGET_BASE_ARCH), i386)
-libobj-y += helper.o
+
 libobj-$(CONFIG_KVM) += kvm-tpr-opt.o
 libobj-$(CONFIG_KVM) += qemu-kvm-helper.o
-endif
-
-libobj-y += op_helper.o
-
-ifneq ($(TARGET_ARCH), ia64)
-libobj-y += helper.o
-endif
-
-ifeq ($(TARGET_BASE_ARCH), arm)
-libobj-y += neon_helper.o iwmmxt_helper.o
-endif
-
-ifeq ($(TARGET_BASE_ARCH), alpha)
-libobj-y += alpha_palcode.o
-endif
-=======
+
 libobj-$(TARGET_ARM) += neon_helper.o iwmmxt_helper.o
 libobj-$(TARGET_ALPHA) += alpha_palcode.o
->>>>>>> e18ea868
 
 # NOTE: the disassembler code is only needed for debugging
 libobj-y += disas.o
