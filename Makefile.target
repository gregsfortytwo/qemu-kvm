--- conflicted
+++ resolved
@@ -321,14 +321,12 @@
 obj-m68k-y = an5206.o mcf5206.o mcf_uart.o mcf_intc.o mcf5208.o mcf_fec.o
 obj-m68k-y += m68k-semi.o dummy_m68k.o
 
-<<<<<<< HEAD
+obj-s390x-y = s390-virtio-bus.o
+
 ifeq ($(TARGET_ARCH), ia64)
 firmware.o: firmware.c
 	$(CC) $(HELPER_CFLAGS) $(CPPFLAGS) $(BASE_CFLAGS) -c -o $@ $<
 endif
-=======
-obj-s390x-y = s390-virtio-bus.o
->>>>>>> f3304eea
 
 main.o vl.o: QEMU_CFLAGS+=$(GPROF_CFLAGS)
 
