HXCOMM Use DEFHEADING() to define headings in both help text and texi
HXCOMM Text between STEXI and ETEXI are copied to texi version and
HXCOMM discarded from C version
HXCOMM DEF(option, HAS_ARG/0, opt_enum, opt_help) is used to construct
HXCOMM option structures, enums and help message.
HXCOMM HXCOMM can be used for comments, discarded from both texi and C

DEFHEADING(Standard options:)
STEXI
@table @option
ETEXI

DEF("help", 0, QEMU_OPTION_h,
    "-h or -help     display this help and exit\n")
STEXI
@item -h
Display help and exit
ETEXI

DEF("version", 0, QEMU_OPTION_version,
    "-version        display version information and exit\n")
STEXI
@item -version
Display version information and exit
ETEXI

DEF("M", HAS_ARG, QEMU_OPTION_M,
    "-M machine      select emulated machine (-M ? for list)\n")
STEXI
@item -M @var{machine}
Select the emulated @var{machine} (@code{-M ?} for list)
ETEXI

DEF("cpu", HAS_ARG, QEMU_OPTION_cpu,
    "-cpu cpu        select CPU (-cpu ? for list)\n")
STEXI
@item -cpu @var{model}
Select CPU model (-cpu ? for list and additional feature selection)
ETEXI

DEF("smp", HAS_ARG, QEMU_OPTION_smp,
    "-smp n[,maxcpus=cpus][,cores=cores][,threads=threads][,sockets=sockets]\n"
    "                set the number of CPUs to 'n' [default=1]\n"
    "                maxcpus= maximum number of total cpus, including\n"
    "                  offline CPUs for hotplug etc.\n"
    "                cores= number of CPU cores on one socket\n"
    "                threads= number of threads on one CPU core\n"
    "                sockets= number of discrete sockets in the system\n")
STEXI
@item -smp @var{n}[,cores=@var{cores}][,threads=@var{threads}][,sockets=@var{sockets}][,maxcpus=@var{maxcpus}]
Simulate an SMP system with @var{n} CPUs. On the PC target, up to 255
CPUs are supported. On Sparc32 target, Linux limits the number of usable CPUs
to 4.
For the PC target, the number of @var{cores} per socket, the number
of @var{threads} per cores and the total number of @var{sockets} can be
specified. Missing values will be computed. If any on the three values is
given, the total number of CPUs @var{n} can be omitted. @var{maxcpus}
specifies the maximum number of hotpluggable CPUs.
ETEXI

DEF("numa", HAS_ARG, QEMU_OPTION_numa,
    "-numa node[,mem=size][,cpus=cpu[-cpu]][,nodeid=node]\n")
STEXI
@item -numa @var{opts}
Simulate a multi node NUMA system. If mem and cpus are omitted, resources
are split equally.
ETEXI

DEF("fda", HAS_ARG, QEMU_OPTION_fda,
    "-fda/-fdb file  use 'file' as floppy disk 0/1 image\n")
DEF("fdb", HAS_ARG, QEMU_OPTION_fdb, "")
STEXI
@item -fda @var{file}
@item -fdb @var{file}
Use @var{file} as floppy disk 0/1 image (@pxref{disk_images}). You can
use the host floppy by using @file{/dev/fd0} as filename (@pxref{host_drives}).
ETEXI

DEF("hda", HAS_ARG, QEMU_OPTION_hda,
    "-hda/-hdb file  use 'file' as IDE hard disk 0/1 image\n")
DEF("hdb", HAS_ARG, QEMU_OPTION_hdb, "")
DEF("hdc", HAS_ARG, QEMU_OPTION_hdc,
    "-hdc/-hdd file  use 'file' as IDE hard disk 2/3 image\n")
DEF("hdd", HAS_ARG, QEMU_OPTION_hdd, "")
STEXI
@item -hda @var{file}
@item -hdb @var{file}
@item -hdc @var{file}
@item -hdd @var{file}
Use @var{file} as hard disk 0, 1, 2 or 3 image (@pxref{disk_images}).
ETEXI

DEF("cdrom", HAS_ARG, QEMU_OPTION_cdrom,
    "-cdrom file     use 'file' as IDE cdrom image (cdrom is ide1 master)\n")
STEXI
@item -cdrom @var{file}
Use @var{file} as CD-ROM image (you cannot use @option{-hdc} and
@option{-cdrom} at the same time). You can use the host CD-ROM by
using @file{/dev/cdrom} as filename (@pxref{host_drives}).
ETEXI

DEF("drive", HAS_ARG, QEMU_OPTION_drive,
    "-drive [file=file][,if=type][,bus=n][,unit=m][,media=d][,index=i]\n"
    "       [,cyls=c,heads=h,secs=s[,trans=t]][,snapshot=on|off]\n"
    "       [,cache=writethrough|writeback|none][,format=f][,serial=s]\n"
    "       [,addr=A][,id=name][,aio=threads|native]\n"
    "       [,boot=on|off]\n"
    "                use 'file' as a drive image\n")
DEF("set", HAS_ARG, QEMU_OPTION_set,
    "-set group.id.arg=value\n"
    "                set <arg> parameter for item <id> of type <group>\n"
    "                i.e. -set drive.$id.file=/path/to/image\n")
DEF("global", HAS_ARG, QEMU_OPTION_global,
    "-global driver.property=value\n"
    "                set a global default for a driver property\n")
STEXI
@item -drive @var{option}[,@var{option}[,@var{option}[,...]]]

Define a new drive. Valid options are:

@table @option
@item file=@var{file}
This option defines which disk image (@pxref{disk_images}) to use with
this drive. If the filename contains comma, you must double it
(for instance, "file=my,,file" to use file "my,file").
@item if=@var{interface}
This option defines on which type on interface the drive is connected.
Available types are: ide, scsi, sd, mtd, floppy, pflash, virtio.
@item bus=@var{bus},unit=@var{unit}
These options define where is connected the drive by defining the bus number and
the unit id.
@item index=@var{index}
This option defines where is connected the drive by using an index in the list
of available connectors of a given interface type.
@item media=@var{media}
This option defines the type of the media: disk or cdrom.
@item cyls=@var{c},heads=@var{h},secs=@var{s}[,trans=@var{t}]
These options have the same definition as they have in @option{-hdachs}.
@item snapshot=@var{snapshot}
@var{snapshot} is "on" or "off" and allows to enable snapshot for given drive (see @option{-snapshot}).
@item cache=@var{cache}
@var{cache} is "none", "writeback", or "writethrough" and controls how the host cache is used to access block data.
@item aio=@var{aio}
@var{aio} is "threads", or "native" and selects between pthread based disk I/O and native Linux AIO.
@item format=@var{format}
Specify which disk @var{format} will be used rather than detecting
the format.  Can be used to specifiy format=raw to avoid interpreting
an untrusted format header.
@item serial=@var{serial}
This option specifies the serial number to assign to the device.
@item addr=@var{addr}
Specify the controller's PCI address (if=virtio only).
@end table

By default, writethrough caching is used for all block device.  This means that
the host page cache will be used to read and write data but write notification
will be sent to the guest only when the data has been reported as written by
the storage subsystem.

Writeback caching will report data writes as completed as soon as the data is
present in the host page cache.  This is safe as long as you trust your host.
If your host crashes or loses power, then the guest may experience data
corruption.  When using the @option{-snapshot} option, writeback caching is
used by default.

The host page cache can be avoided entirely with @option{cache=none}.  This will
attempt to do disk IO directly to the guests memory.  QEMU may still perform
an internal copy of the data.

Some block drivers perform badly with @option{cache=writethrough}, most notably,
qcow2.  If performance is more important than correctness,
@option{cache=writeback} should be used with qcow2.

Instead of @option{-cdrom} you can use:
@example
qemu -drive file=file,index=2,media=cdrom
@end example

Instead of @option{-hda}, @option{-hdb}, @option{-hdc}, @option{-hdd}, you can
use:
@example
qemu -drive file=file,index=0,media=disk
qemu -drive file=file,index=1,media=disk
qemu -drive file=file,index=2,media=disk
qemu -drive file=file,index=3,media=disk
@end example

You can connect a CDROM to the slave of ide0:
@example
qemu -drive file=file,if=ide,index=1,media=cdrom
@end example

If you don't specify the "file=" argument, you define an empty drive:
@example
qemu -drive if=ide,index=1,media=cdrom
@end example

You can connect a SCSI disk with unit ID 6 on the bus #0:
@example
qemu -drive file=file,if=scsi,bus=0,unit=6
@end example

Instead of @option{-fda}, @option{-fdb}, you can use:
@example
qemu -drive file=file,index=0,if=floppy
qemu -drive file=file,index=1,if=floppy
@end example

By default, @var{interface} is "ide" and @var{index} is automatically
incremented:
@example
qemu -drive file=a -drive file=b"
@end example
is interpreted like:
@example
qemu -hda a -hdb b
@end example
ETEXI

DEF("mtdblock", HAS_ARG, QEMU_OPTION_mtdblock,
    "-mtdblock file  use 'file' as on-board Flash memory image\n")
STEXI

@item -mtdblock @var{file}
Use @var{file} as on-board Flash memory image.
ETEXI

DEF("sd", HAS_ARG, QEMU_OPTION_sd,
    "-sd file        use 'file' as SecureDigital card image\n")
STEXI
@item -sd @var{file}
Use @var{file} as SecureDigital card image.
ETEXI

DEF("pflash", HAS_ARG, QEMU_OPTION_pflash,
    "-pflash file    use 'file' as a parallel flash image\n")
STEXI
@item -pflash @var{file}
Use @var{file} as a parallel flash image.
ETEXI

DEF("boot", HAS_ARG, QEMU_OPTION_boot,
    "-boot [order=drives][,once=drives][,menu=on|off]\n"
    "                'drives': floppy (a), hard disk (c), CD-ROM (d), network (n)\n")
STEXI
@item -boot [order=@var{drives}][,once=@var{drives}][,menu=on|off]

Specify boot order @var{drives} as a string of drive letters. Valid
drive letters depend on the target achitecture. The x86 PC uses: a, b
(floppy 1 and 2), c (first hard disk), d (first CD-ROM), n-p (Etherboot
from network adapter 1-4), hard disk boot is the default. To apply a
particular boot order only on the first startup, specify it via
@option{once}.

Interactive boot menus/prompts can be enabled via @option{menu=on} as far
as firmware/BIOS supports them. The default is non-interactive boot.

@example
# try to boot from network first, then from hard disk
qemu -boot order=nc
# boot from CD-ROM first, switch back to default order after reboot
qemu -boot once=d
@end example

Note: The legacy format '-boot @var{drives}' is still supported but its
use is discouraged as it may be removed from future versions.
ETEXI

DEF("snapshot", 0, QEMU_OPTION_snapshot,
    "-snapshot       write to temporary files instead of disk image files\n")
STEXI
@item -snapshot
Write to temporary files instead of disk image files. In this case,
the raw disk image you use is not written back. You can however force
the write back by pressing @key{C-a s} (@pxref{disk_images}).
ETEXI

DEF("m", HAS_ARG, QEMU_OPTION_m,
    "-m megs         set virtual RAM size to megs MB [default=%d]\n")
STEXI
@item -m @var{megs}
Set virtual RAM size to @var{megs} megabytes. Default is 128 MiB.  Optionally,
a suffix of ``M'' or ``G'' can be used to signify a value in megabytes or
gigabytes respectively.
ETEXI

DEF("k", HAS_ARG, QEMU_OPTION_k,
    "-k language     use keyboard layout (for example 'fr' for French)\n")
STEXI
@item -k @var{language}

Use keyboard layout @var{language} (for example @code{fr} for
French). This option is only needed where it is not easy to get raw PC
keycodes (e.g. on Macs, with some X11 servers or with a VNC
display). You don't normally need to use it on PC/Linux or PC/Windows
hosts.

The available layouts are:
@example
ar  de-ch  es  fo     fr-ca  hu  ja  mk     no  pt-br  sv
da  en-gb  et  fr     fr-ch  is  lt  nl     pl  ru     th
de  en-us  fi  fr-be  hr     it  lv  nl-be  pt  sl     tr
@end example

The default is @code{en-us}.
ETEXI


#ifdef HAS_AUDIO
DEF("audio-help", 0, QEMU_OPTION_audio_help,
    "-audio-help     print list of audio drivers and their options\n")
#endif
STEXI
@item -audio-help

Will show the audio subsystem help: list of drivers, tunable
parameters.
ETEXI

#ifdef HAS_AUDIO
DEF("soundhw", HAS_ARG, QEMU_OPTION_soundhw,
    "-soundhw c1,... enable audio support\n"
    "                and only specified sound cards (comma separated list)\n"
    "                use -soundhw ? to get the list of supported cards\n"
    "                use -soundhw all to enable all of them\n")
#endif
STEXI
@item -soundhw @var{card1}[,@var{card2},...] or -soundhw all

Enable audio and selected sound hardware. Use ? to print all
available sound hardware.

@example
qemu -soundhw sb16,adlib disk.img
qemu -soundhw es1370 disk.img
qemu -soundhw ac97 disk.img
qemu -soundhw all disk.img
qemu -soundhw ?
@end example

Note that Linux's i810_audio OSS kernel (for AC97) module might
require manually specifying clocking.

@example
modprobe i810_audio clocking=48000
@end example
ETEXI

STEXI
@end table
ETEXI

DEF("usb", 0, QEMU_OPTION_usb,
    "-usb            enable the USB driver (will be the default soon)\n")
STEXI
USB options:
@table @option

@item -usb
Enable the USB driver (will be the default soon)
ETEXI

DEF("usbdevice", HAS_ARG, QEMU_OPTION_usbdevice,
    "-usbdevice name add the host or guest USB device 'name'\n")
STEXI

@item -usbdevice @var{devname}
Add the USB device @var{devname}. @xref{usb_devices}.

@table @option

@item mouse
Virtual Mouse. This will override the PS/2 mouse emulation when activated.

@item tablet
Pointer device that uses absolute coordinates (like a touchscreen). This
means qemu is able to report the mouse position without having to grab the
mouse. Also overrides the PS/2 mouse emulation when activated.

@item disk:[format=@var{format}]:@var{file}
Mass storage device based on file. The optional @var{format} argument
will be used rather than detecting the format. Can be used to specifiy
@code{format=raw} to avoid interpreting an untrusted format header.

@item host:@var{bus}.@var{addr}
Pass through the host device identified by @var{bus}.@var{addr} (Linux only).

@item host:@var{vendor_id}:@var{product_id}
Pass through the host device identified by @var{vendor_id}:@var{product_id}
(Linux only).

@item serial:[vendorid=@var{vendor_id}][,productid=@var{product_id}]:@var{dev}
Serial converter to host character device @var{dev}, see @code{-serial} for the
available devices.

@item braille
Braille device.  This will use BrlAPI to display the braille output on a real
or fake device.

@item net:@var{options}
Network adapter that supports CDC ethernet and RNDIS protocols.

@end table
ETEXI

DEF("device", HAS_ARG, QEMU_OPTION_device,
    "-device driver[,options]  add device\n")
DEF("name", HAS_ARG, QEMU_OPTION_name,
    "-name string1[,process=string2]    set the name of the guest\n"
    "            string1 sets the window title and string2 the process name (on Linux)\n")
STEXI
@item -name @var{name}
Sets the @var{name} of the guest.
This name will be displayed in the SDL window caption.
The @var{name} will also be used for the VNC server.
Also optionally set the top visible process name in Linux.
ETEXI

DEF("uuid", HAS_ARG, QEMU_OPTION_uuid,
    "-uuid %%08x-%%04x-%%04x-%%04x-%%012x\n"
    "                specify machine UUID\n")
STEXI
@item -uuid @var{uuid}
Set system UUID.
ETEXI

STEXI
@end table
ETEXI

DEFHEADING()

DEFHEADING(Display options:)

STEXI
@table @option
ETEXI

DEF("nographic", 0, QEMU_OPTION_nographic,
    "-nographic      disable graphical output and redirect serial I/Os to console\n")
STEXI
@item -nographic

Normally, QEMU uses SDL to display the VGA output. With this option,
you can totally disable graphical output so that QEMU is a simple
command line application. The emulated serial port is redirected on
the console. Therefore, you can still use QEMU to debug a Linux kernel
with a serial console.
ETEXI

#ifdef CONFIG_CURSES
DEF("curses", 0, QEMU_OPTION_curses,
    "-curses         use a curses/ncurses interface instead of SDL\n")
#endif
STEXI
@item -curses

Normally, QEMU uses SDL to display the VGA output.  With this option,
QEMU can display the VGA output when in text mode using a
curses/ncurses interface.  Nothing is displayed in graphical mode.
ETEXI

#ifdef CONFIG_SDL
DEF("no-frame", 0, QEMU_OPTION_no_frame,
    "-no-frame       open SDL window without a frame and window decorations\n")
#endif
STEXI
@item -no-frame

Do not use decorations for SDL windows and start them using the whole
available screen space. This makes the using QEMU in a dedicated desktop
workspace more convenient.
ETEXI

#ifdef CONFIG_SDL
DEF("alt-grab", 0, QEMU_OPTION_alt_grab,
    "-alt-grab       use Ctrl-Alt-Shift to grab mouse (instead of Ctrl-Alt)\n")
#endif
STEXI
@item -alt-grab

Use Ctrl-Alt-Shift to grab mouse (instead of Ctrl-Alt).
ETEXI

#ifdef CONFIG_SDL
DEF("ctrl-grab", 0, QEMU_OPTION_ctrl_grab,
    "-ctrl-grab       use Right-Ctrl to grab mouse (instead of Ctrl-Alt)\n")
#endif
STEXI
@item -ctrl-grab

Use Right-Ctrl to grab mouse (instead of Ctrl-Alt).
ETEXI

#ifdef CONFIG_SDL
DEF("no-quit", 0, QEMU_OPTION_no_quit,
    "-no-quit        disable SDL window close capability\n")
#endif
STEXI
@item -no-quit

Disable SDL window close capability.
ETEXI

#ifdef CONFIG_SDL
DEF("sdl", 0, QEMU_OPTION_sdl,
    "-sdl            enable SDL\n")
#endif
STEXI
@item -sdl

Enable SDL.
ETEXI

DEF("portrait", 0, QEMU_OPTION_portrait,
    "-portrait       rotate graphical output 90 deg left (only PXA LCD)\n")
STEXI
@item -portrait

Rotate graphical output 90 deg left (only PXA LCD).
ETEXI

DEF("vga", HAS_ARG, QEMU_OPTION_vga,
    "-vga [std|cirrus|vmware|xenfb|none]\n"
    "                select video card type\n")
STEXI
@item -vga @var{type}
Select type of VGA card to emulate. Valid values for @var{type} are
@table @option
@item cirrus
Cirrus Logic GD5446 Video card. All Windows versions starting from
Windows 95 should recognize and use this graphic card. For optimal
performances, use 16 bit color depth in the guest and the host OS.
(This one is the default)
@item std
Standard VGA card with Bochs VBE extensions.  If your guest OS
supports the VESA 2.0 VBE extensions (e.g. Windows XP) and if you want
to use high resolution modes (>= 1280x1024x16) then you should use
this option.
@item vmware
VMWare SVGA-II compatible adapter. Use it if you have sufficiently
recent XFree86/XOrg server or Windows guest with a driver for this
card.
@item none
Disable VGA card.
@end table
ETEXI

DEF("full-screen", 0, QEMU_OPTION_full_screen,
    "-full-screen    start in full screen\n")
STEXI
@item -full-screen
Start in full screen.
ETEXI

#if defined(TARGET_PPC) || defined(TARGET_SPARC)
DEF("g", 1, QEMU_OPTION_g ,
    "-g WxH[xDEPTH]  Set the initial graphical resolution and depth\n")
#endif
STEXI
ETEXI

DEF("vnc", HAS_ARG, QEMU_OPTION_vnc ,
    "-vnc display    start a VNC server on display\n")
STEXI
@item -vnc @var{display}[,@var{option}[,@var{option}[,...]]]

Normally, QEMU uses SDL to display the VGA output.  With this option,
you can have QEMU listen on VNC display @var{display} and redirect the VGA
display over the VNC session.  It is very useful to enable the usb
tablet device when using this option (option @option{-usbdevice
tablet}). When using the VNC display, you must use the @option{-k}
parameter to set the keyboard layout if you are not using en-us. Valid
syntax for the @var{display} is

@table @option

@item @var{host}:@var{d}

TCP connections will only be allowed from @var{host} on display @var{d}.
By convention the TCP port is 5900+@var{d}. Optionally, @var{host} can
be omitted in which case the server will accept connections from any host.

@item unix:@var{path}

Connections will be allowed over UNIX domain sockets where @var{path} is the
location of a unix socket to listen for connections on.

@item none

VNC is initialized but not started. The monitor @code{change} command
can be used to later start the VNC server.

@end table

Following the @var{display} value there may be one or more @var{option} flags
separated by commas. Valid options are

@table @option

@item reverse

Connect to a listening VNC client via a ``reverse'' connection. The
client is specified by the @var{display}. For reverse network
connections (@var{host}:@var{d},@code{reverse}), the @var{d} argument
is a TCP port number, not a display number.

@item password

Require that password based authentication is used for client connections.
The password must be set separately using the @code{change} command in the
@ref{pcsys_monitor}

@item tls

Require that client use TLS when communicating with the VNC server. This
uses anonymous TLS credentials so is susceptible to a man-in-the-middle
attack. It is recommended that this option be combined with either the
@option{x509} or @option{x509verify} options.

@item x509=@var{/path/to/certificate/dir}

Valid if @option{tls} is specified. Require that x509 credentials are used
for negotiating the TLS session. The server will send its x509 certificate
to the client. It is recommended that a password be set on the VNC server
to provide authentication of the client when this is used. The path following
this option specifies where the x509 certificates are to be loaded from.
See the @ref{vnc_security} section for details on generating certificates.

@item x509verify=@var{/path/to/certificate/dir}

Valid if @option{tls} is specified. Require that x509 credentials are used
for negotiating the TLS session. The server will send its x509 certificate
to the client, and request that the client send its own x509 certificate.
The server will validate the client's certificate against the CA certificate,
and reject clients when validation fails. If the certificate authority is
trusted, this is a sufficient authentication mechanism. You may still wish
to set a password on the VNC server as a second authentication layer. The
path following this option specifies where the x509 certificates are to
be loaded from. See the @ref{vnc_security} section for details on generating
certificates.

@item sasl

Require that the client use SASL to authenticate with the VNC server.
The exact choice of authentication method used is controlled from the
system / user's SASL configuration file for the 'qemu' service. This
is typically found in /etc/sasl2/qemu.conf. If running QEMU as an
unprivileged user, an environment variable SASL_CONF_PATH can be used
to make it search alternate locations for the service config.
While some SASL auth methods can also provide data encryption (eg GSSAPI),
it is recommended that SASL always be combined with the 'tls' and
'x509' settings to enable use of SSL and server certificates. This
ensures a data encryption preventing compromise of authentication
credentials. See the @ref{vnc_security} section for details on using
SASL authentication.

@item acl

Turn on access control lists for checking of the x509 client certificate
and SASL party. For x509 certs, the ACL check is made against the
certificate's distinguished name. This is something that looks like
@code{C=GB,O=ACME,L=Boston,CN=bob}. For SASL party, the ACL check is
made against the username, which depending on the SASL plugin, may
include a realm component, eg @code{bob} or @code{bob@@EXAMPLE.COM}.
When the @option{acl} flag is set, the initial access list will be
empty, with a @code{deny} policy. Thus no one will be allowed to
use the VNC server until the ACLs have been loaded. This can be
achieved using the @code{acl} monitor command.

@end table
ETEXI

STEXI
@end table
ETEXI

DEFHEADING()

#ifdef TARGET_I386
DEFHEADING(i386 target only:)
#endif
STEXI
@table @option
ETEXI

#ifdef TARGET_I386
DEF("win2k-hack", 0, QEMU_OPTION_win2k_hack,
    "-win2k-hack     use it when installing Windows 2000 to avoid a disk full bug\n")
#endif
STEXI
@item -win2k-hack
Use it when installing Windows 2000 to avoid a disk full bug. After
Windows 2000 is installed, you no longer need this option (this option
slows down the IDE transfers).
ETEXI

#ifdef TARGET_I386
HXCOMM Deprecated by -rtc
DEF("rtc-td-hack", 0, QEMU_OPTION_rtc_td_hack, "")
#endif

#ifdef TARGET_I386
DEF("no-fd-bootchk", 0, QEMU_OPTION_no_fd_bootchk,
    "-no-fd-bootchk  disable boot signature checking for floppy disks\n")
#endif
STEXI
@item -no-fd-bootchk
Disable boot signature checking for floppy disks in Bochs BIOS. It may
be needed to boot from old floppy disks.
ETEXI

#ifdef TARGET_I386
DEF("no-acpi", 0, QEMU_OPTION_no_acpi,
           "-no-acpi        disable ACPI\n")
#endif
STEXI
@item -no-acpi
Disable ACPI (Advanced Configuration and Power Interface) support. Use
it if your guest OS complains about ACPI problems (PC target machine
only).
ETEXI

#ifdef TARGET_I386
DEF("no-hpet", 0, QEMU_OPTION_no_hpet,
    "-no-hpet        disable HPET\n")
#endif
STEXI
@item -no-hpet
Disable HPET support.
ETEXI

#ifdef TARGET_I386
DEF("balloon", HAS_ARG, QEMU_OPTION_balloon,
    "-balloon none   disable balloon device\n"
    "-balloon virtio[,addr=str]\n"
    "                enable virtio balloon device (default)\n")
#endif
STEXI
@item -balloon none
Disable balloon device.
@item -balloon virtio[,addr=@var{addr}]
Enable virtio balloon device (default), optionally with PCI address
@var{addr}.
ETEXI

#ifdef TARGET_I386
DEF("acpitable", HAS_ARG, QEMU_OPTION_acpitable,
    "-acpitable [sig=str][,rev=n][,oem_id=str][,oem_table_id=str][,oem_rev=n][,asl_compiler_id=str][,asl_compiler_rev=n][,data=file1[:file2]...]\n"
    "                ACPI table description\n")
#endif
STEXI
@item -acpitable [sig=@var{str}][,rev=@var{n}][,oem_id=@var{str}][,oem_table_id=@var{str}][,oem_rev=@var{n}] [,asl_compiler_id=@var{str}][,asl_compiler_rev=@var{n}][,data=@var{file1}[:@var{file2}]...]
Add ACPI table with specified header fields and context from specified files.
ETEXI

#ifdef TARGET_I386
DEF("smbios", HAS_ARG, QEMU_OPTION_smbios,
    "-smbios file=binary\n"
    "                Load SMBIOS entry from binary file\n"
    "-smbios type=0[,vendor=str][,version=str][,date=str][,release=%%d.%%d]\n"
    "                Specify SMBIOS type 0 fields\n"
    "-smbios type=1[,manufacturer=str][,product=str][,version=str][,serial=str]\n"
    "              [,uuid=uuid][,sku=str][,family=str]\n"
    "                Specify SMBIOS type 1 fields\n")
#endif
STEXI
@item -smbios file=@var{binary}
Load SMBIOS entry from binary file.

@item -smbios type=0[,vendor=@var{str}][,version=@var{str}][,date=@var{str}][,release=@var{%d.%d}]
Specify SMBIOS type 0 fields

@item -smbios type=1[,manufacturer=@var{str}][,product=@var{str}][,version=@var{str}][,serial=@var{str}][,uuid=@var{uuid}][,sku=@var{str}][,family=@var{str}]
Specify SMBIOS type 1 fields
ETEXI

#ifdef TARGET_I386
DEFHEADING()
#endif
STEXI
@end table
ETEXI

DEFHEADING(Network options:)
STEXI
@table @option
ETEXI

HXCOMM Legacy slirp options (now moved to -net user):
#ifdef CONFIG_SLIRP
DEF("tftp", HAS_ARG, QEMU_OPTION_tftp, "")
DEF("bootp", HAS_ARG, QEMU_OPTION_bootp, "")
DEF("redir", HAS_ARG, QEMU_OPTION_redir, "")
#ifndef _WIN32
DEF("smb", HAS_ARG, QEMU_OPTION_smb, "")
#endif
#endif

DEF("net", HAS_ARG, QEMU_OPTION_net,
    "-net nic[,vlan=n][,macaddr=mac][,model=type][,name=str][,addr=str][,vectors=v]\n"
    "                create a new Network Interface Card and connect it to VLAN 'n'\n"
#ifdef CONFIG_SLIRP
    "-net user[,vlan=n][,name=str][,net=addr[/mask]][,host=addr][,restrict=y|n]\n"
    "         [,hostname=host][,dhcpstart=addr][,dns=addr][,tftp=dir][,bootfile=f]\n"
    "         [,hostfwd=rule][,guestfwd=rule]"
#ifndef _WIN32
                                             "[,smb=dir[,smbserver=addr]]\n"
#endif
    "                connect the user mode network stack to VLAN 'n', configure its\n"
    "                DHCP server and enabled optional services\n"
#endif
#ifdef _WIN32
    "-net tap[,vlan=n][,name=str],ifname=name\n"
    "                connect the host TAP network interface to VLAN 'n'\n"
#else
    "-net tap[,vlan=n][,name=str][,fd=h][,ifname=name][,script=file][,downscript=dfile][,sndbuf=nbytes][,vnet_hdr=on|off]\n"
    "                connect the host TAP network interface to VLAN 'n' and use the\n"
    "                network scripts 'file' (default=%s)\n"
    "                and 'dfile' (default=%s);\n"
    "                use '[down]script=no' to disable script execution;\n"
    "                use 'fd=h' to connect to an already opened TAP interface\n"
    "                use 'sndbuf=nbytes' to limit the size of the send buffer; the\n"
    "                default of 'sndbuf=1048576' can be disabled using 'sndbuf=0'\n"
    "                use vnet_hdr=off to avoid enabling the IFF_VNET_HDR tap flag; use\n"
    "                vnet_hdr=on to make the lack of IFF_VNET_HDR support an error condition\n"
#endif
    "-net socket[,vlan=n][,name=str][,fd=h][,listen=[host]:port][,connect=host:port]\n"
    "                connect the vlan 'n' to another VLAN using a socket connection\n"
    "-net socket[,vlan=n][,name=str][,fd=h][,mcast=maddr:port]\n"
    "                connect the vlan 'n' to multicast maddr and port\n"
#ifdef CONFIG_VDE
    "-net vde[,vlan=n][,name=str][,sock=socketpath][,port=n][,group=groupname][,mode=octalmode]\n"
    "                connect the vlan 'n' to port 'n' of a vde switch running\n"
    "                on host and listening for incoming connections on 'socketpath'.\n"
    "                Use group 'groupname' and mode 'octalmode' to change default\n"
    "                ownership and permissions for communication port.\n"
#endif
    "-net dump[,vlan=n][,file=f][,len=n]\n"
    "                dump traffic on vlan 'n' to file 'f' (max n bytes per packet)\n"
    "-net none       use it alone to have zero network devices; if no -net option\n"
    "                is provided, the default is '-net nic -net user'\n")
DEF("netdev", HAS_ARG, QEMU_OPTION_netdev,
    "-netdev ["
#ifdef CONFIG_SLIRP
    "user|"
#endif
    "tap|"
#ifdef CONFIG_VDE
    "vde|"
#endif
    "socket],id=str[,option][,option][,...]\n")
STEXI
@item -net nic[,vlan=@var{n}][,macaddr=@var{mac}][,model=@var{type}][,name=@var{name}][,addr=@var{addr}][,vectors=@var{v}]
Create a new Network Interface Card and connect it to VLAN @var{n} (@var{n}
= 0 is the default). The NIC is an e1000 by default on the PC
target. Optionally, the MAC address can be changed to @var{mac}, the
device address set to @var{addr} (PCI cards only),
and a @var{name} can be assigned for use in monitor commands.
Optionally, for PCI cards, you can specify the number @var{v} of MSI-X vectors
that the card should have; this option currently only affects virtio cards; set
@var{v} = 0 to disable MSI-X. If no @option{-net} option is specified, a single
NIC is created.  Qemu can emulate several different models of network card.
Valid values for @var{type} are
@code{virtio}, @code{i82551}, @code{i82557b}, @code{i82559er},
@code{ne2k_pci}, @code{ne2k_isa}, @code{pcnet}, @code{rtl8139},
@code{e1000}, @code{smc91c111}, @code{lance} and @code{mcf_fec}.
Not all devices are supported on all targets.  Use -net nic,model=?
for a list of available devices for your target.

@item -net user[,@var{option}][,@var{option}][,...]
Use the user mode network stack which requires no administrator
privilege to run. Valid options are:

@table @option
@item vlan=@var{n}
Connect user mode stack to VLAN @var{n} (@var{n} = 0 is the default).

@item name=@var{name}
Assign symbolic name for use in monitor commands.

@item net=@var{addr}[/@var{mask}]
Set IP network address the guest will see. Optionally specify the netmask,
either in the form a.b.c.d or as number of valid top-most bits. Default is
10.0.2.0/8.

@item host=@var{addr}
Specify the guest-visible address of the host. Default is the 2nd IP in the
guest network, i.e. x.x.x.2.

@item restrict=y|yes|n|no
If this options is enabled, the guest will be isolated, i.e. it will not be
able to contact the host and no guest IP packets will be routed over the host
to the outside. This option does not affect explicitly set forwarding rule.

@item hostname=@var{name}
Specifies the client hostname reported by the builtin DHCP server.

@item dhcpstart=@var{addr}
Specify the first of the 16 IPs the built-in DHCP server can assign. Default
is the 16th to 31st IP in the guest network, i.e. x.x.x.16 to x.x.x.31.

@item dns=@var{addr}
Specify the guest-visible address of the virtual nameserver. The address must
be different from the host address. Default is the 3rd IP in the guest network,
i.e. x.x.x.3.

@item tftp=@var{dir}
When using the user mode network stack, activate a built-in TFTP
server. The files in @var{dir} will be exposed as the root of a TFTP server.
The TFTP client on the guest must be configured in binary mode (use the command
@code{bin} of the Unix TFTP client).

@item bootfile=@var{file}
When using the user mode network stack, broadcast @var{file} as the BOOTP
filename. In conjunction with @option{tftp}, this can be used to network boot
a guest from a local directory.

Example (using pxelinux):
@example
qemu -hda linux.img -boot n -net user,tftp=/path/to/tftp/files,bootfile=/pxelinux.0
@end example

@item smb=@var{dir}[,smbserver=@var{addr}]
When using the user mode network stack, activate a built-in SMB
server so that Windows OSes can access to the host files in @file{@var{dir}}
transparently. The IP address of the SMB server can be set to @var{addr}. By
default the 4th IP in the guest network is used, i.e. x.x.x.4.

In the guest Windows OS, the line:
@example
10.0.2.4 smbserver
@end example
must be added in the file @file{C:\WINDOWS\LMHOSTS} (for windows 9x/Me)
or @file{C:\WINNT\SYSTEM32\DRIVERS\ETC\LMHOSTS} (Windows NT/2000).

Then @file{@var{dir}} can be accessed in @file{\\smbserver\qemu}.

Note that a SAMBA server must be installed on the host OS in
@file{/usr/sbin/smbd}. QEMU was tested successfully with smbd versions from
Red Hat 9, Fedora Core 3 and OpenSUSE 11.x.

@item hostfwd=[tcp|udp]:[@var{hostaddr}]:@var{hostport}-[@var{guestaddr}]:@var{guestport}
Redirect incoming TCP or UDP connections to the host port @var{hostport} to
the guest IP address @var{guestaddr} on guest port @var{guestport}. If
@var{guestaddr} is not specified, its value is x.x.x.15 (default first address
given by the built-in DHCP server). By specifying @var{hostaddr}, the rule can
be bound to a specific host interface. If no connection type is set, TCP is
used. This option can be given multiple times.

For example, to redirect host X11 connection from screen 1 to guest
screen 0, use the following:

@example
# on the host
qemu -net user,hostfwd=tcp:127.0.0.1:6001-:6000 [...]
# this host xterm should open in the guest X11 server
xterm -display :1
@end example

To redirect telnet connections from host port 5555 to telnet port on
the guest, use the following:

@example
# on the host
qemu -net user,hostfwd=tcp:5555::23 [...]
telnet localhost 5555
@end example

Then when you use on the host @code{telnet localhost 5555}, you
connect to the guest telnet server.

@item guestfwd=[tcp]:@var{server}:@var{port}-@var{dev}
Forward guest TCP connections to the IP address @var{server} on port @var{port}
to the character device @var{dev}. This option can be given multiple times.

@end table

Note: Legacy stand-alone options -tftp, -bootp, -smb and -redir are still
processed and applied to -net user. Mixing them with the new configuration
syntax gives undefined results. Their use for new applications is discouraged
as they will be removed from future versions.

@item -net tap[,vlan=@var{n}][,name=@var{name}][,fd=@var{h}][,ifname=@var{name}][,script=@var{file}][,downscript=@var{dfile}]
Connect the host TAP network interface @var{name} to VLAN @var{n}, use
the network script @var{file} to configure it and the network script
@var{dfile} to deconfigure it. If @var{name} is not provided, the OS
automatically provides one. @option{fd}=@var{h} can be used to specify
the handle of an already opened host TAP interface. The default network
configure script is @file{/etc/qemu-ifup} and the default network
deconfigure script is @file{/etc/qemu-ifdown}. Use @option{script=no}
or @option{downscript=no} to disable script execution. Example:

@example
qemu linux.img -net nic -net tap
@end example

More complicated example (two NICs, each one connected to a TAP device)
@example
qemu linux.img -net nic,vlan=0 -net tap,vlan=0,ifname=tap0 \
               -net nic,vlan=1 -net tap,vlan=1,ifname=tap1
@end example

@item -net socket[,vlan=@var{n}][,name=@var{name}][,fd=@var{h}][,listen=[@var{host}]:@var{port}][,connect=@var{host}:@var{port}]

Connect the VLAN @var{n} to a remote VLAN in another QEMU virtual
machine using a TCP socket connection. If @option{listen} is
specified, QEMU waits for incoming connections on @var{port}
(@var{host} is optional). @option{connect} is used to connect to
another QEMU instance using the @option{listen} option. @option{fd}=@var{h}
specifies an already opened TCP socket.

Example:
@example
# launch a first QEMU instance
qemu linux.img -net nic,macaddr=52:54:00:12:34:56 \
               -net socket,listen=:1234
# connect the VLAN 0 of this instance to the VLAN 0
# of the first instance
qemu linux.img -net nic,macaddr=52:54:00:12:34:57 \
               -net socket,connect=127.0.0.1:1234
@end example

@item -net socket[,vlan=@var{n}][,name=@var{name}][,fd=@var{h}][,mcast=@var{maddr}:@var{port}]

Create a VLAN @var{n} shared with another QEMU virtual
machines using a UDP multicast socket, effectively making a bus for
every QEMU with same multicast address @var{maddr} and @var{port}.
NOTES:
@enumerate
@item
Several QEMU can be running on different hosts and share same bus (assuming
correct multicast setup for these hosts).
@item
mcast support is compatible with User Mode Linux (argument @option{eth@var{N}=mcast}), see
@url{http://user-mode-linux.sf.net}.
@item
Use @option{fd=h} to specify an already opened UDP multicast socket.
@end enumerate

Example:
@example
# launch one QEMU instance
qemu linux.img -net nic,macaddr=52:54:00:12:34:56 \
               -net socket,mcast=230.0.0.1:1234
# launch another QEMU instance on same "bus"
qemu linux.img -net nic,macaddr=52:54:00:12:34:57 \
               -net socket,mcast=230.0.0.1:1234
# launch yet another QEMU instance on same "bus"
qemu linux.img -net nic,macaddr=52:54:00:12:34:58 \
               -net socket,mcast=230.0.0.1:1234
@end example

Example (User Mode Linux compat.):
@example
# launch QEMU instance (note mcast address selected
# is UML's default)
qemu linux.img -net nic,macaddr=52:54:00:12:34:56 \
               -net socket,mcast=239.192.168.1:1102
# launch UML
/path/to/linux ubd0=/path/to/root_fs eth0=mcast
@end example

@item -net vde[,vlan=@var{n}][,name=@var{name}][,sock=@var{socketpath}][,port=@var{n}][,group=@var{groupname}][,mode=@var{octalmode}]
Connect VLAN @var{n} to PORT @var{n} of a vde switch running on host and
listening for incoming connections on @var{socketpath}. Use GROUP @var{groupname}
and MODE @var{octalmode} to change default ownership and permissions for
communication port. This option is available only if QEMU has been compiled
with vde support enabled.

Example:
@example
# launch vde switch
vde_switch -F -sock /tmp/myswitch
# launch QEMU instance
qemu linux.img -net nic -net vde,sock=/tmp/myswitch
@end example

@item -net dump[,vlan=@var{n}][,file=@var{file}][,len=@var{len}]
Dump network traffic on VLAN @var{n} to file @var{file} (@file{qemu-vlan0.pcap} by default).
At most @var{len} bytes (64k by default) per packet are stored. The file format is
libpcap, so it can be analyzed with tools such as tcpdump or Wireshark.

@item -net none
Indicate that no network devices should be configured. It is used to
override the default configuration (@option{-net nic -net user}) which
is activated if no @option{-net} options are provided.

@end table
ETEXI

DEFHEADING()

DEFHEADING(Character device options:)

DEF("chardev", HAS_ARG, QEMU_OPTION_chardev,
    "-chardev null,id=id\n"
    "-chardev socket,id=id[,host=host],port=host[,to=to][,ipv4][,ipv6][,nodelay]\n"
    "         [,server][,nowait][,telnet] (tcp)\n"
    "-chardev socket,id=id,path=path[,server][,nowait][,telnet] (unix)\n"
    "-chardev udp,id=id[,host=host],port=port[,localaddr=localaddr]\n"
    "         [,localport=localport][,ipv4][,ipv6]\n"
    "-chardev msmouse,id=id\n"
    "-chardev vc,id=id[[,width=width][,height=height]][[,cols=cols][,rows=rows]]\n"
    "-chardev file,id=id,path=path\n"
    "-chardev pipe,id=id,path=path\n"
#ifdef _WIN32
    "-chardev console,id=id\n"
    "-chardev serial,id=id,path=path\n"
#else
    "-chardev pty,id=id\n"
    "-chardev stdio,id=id\n"
#endif
#ifdef CONFIG_BRLAPI
    "-chardev braille,id=id\n"
#endif
#if defined(__linux__) || defined(__sun__) || defined(__FreeBSD__) \
        || defined(__NetBSD__) || defined(__OpenBSD__) || defined(__DragonFly__)
    "-chardev tty,id=id,path=path\n"
#endif
#if defined(__linux__) || defined(__FreeBSD__) || defined(__DragonFly__)
    "-chardev parport,id=id,path=path\n"
#endif
)

STEXI

The general form of a character device option is:
@table @option

@item -chardev @var{backend} ,id=@var{id} [,@var{options}]

Backend is one of:
@option{null},
@option{socket},
@option{udp},
@option{msmouse},
@option{vc},
@option{file},
@option{pipe},
@option{console},
@option{serial},
@option{pty},
@option{stdio},
@option{braille},
@option{tty},
@option{parport}.
The specific backend will determine the applicable options.

All devices must have an id, which can be any string up to 127 characters long.
It is used to uniquely identify this device in other command line directives.

Options to each backend are described below.

@item -chardev null ,id=@var{id}
A void device. This device will not emit any data, and will drop any data it
receives. The null backend does not take any options.

@item -chardev socket ,id=@var{id} [@var{TCP options} or @var{unix options}] [,server] [,nowait] [,telnet]

Create a two-way stream socket, which can be either a TCP or a unix socket. A
unix socket will be created if @option{path} is specified. Behaviour is
undefined if TCP options are specified for a unix socket.

@option{server} specifies that the socket shall be a listening socket.

@option{nowait} specifies that QEMU should not block waiting for a client to
connect to a listening socket.

@option{telnet} specifies that traffic on the socket should interpret telnet
escape sequences.

TCP and unix socket options are given below:

@table @option

@item TCP options: port=@var{host} [,host=@var{host}] [,to=@var{to}] [,ipv4] [,ipv6] [,nodelay]

@option{host} for a listening socket specifies the local address to be bound.
For a connecting socket species the remote host to connect to. @option{host} is
optional for listening sockets. If not specified it defaults to @code{0.0.0.0}.

@option{port} for a listening socket specifies the local port to be bound. For a
connecting socket specifies the port on the remote host to connect to.
@option{port} can be given as either a port number or a service name.
@option{port} is required.

@option{to} is only relevant to listening sockets. If it is specified, and
@option{port} cannot be bound, QEMU will attempt to bind to subsequent ports up
to and including @option{to} until it succeeds. @option{to} must be specified
as a port number.

@option{ipv4} and @option{ipv6} specify that either IPv4 or IPv6 must be used.
If neither is specified the socket may use either protocol.

@option{nodelay} disables the Nagle algorithm.

@item unix options: path=@var{path}

@option{path} specifies the local path of the unix socket. @option{path} is
required.

@end table

@item -chardev udp ,id=@var{id} [,host=@var{host}] ,port=@var{port} [,localaddr=@var{localaddr}] [,localport=@var{localport}] [,ipv4] [,ipv6]

Sends all traffic from the guest to a remote host over UDP.

@option{host} specifies the remote host to connect to. If not specified it
defaults to @code{localhost}.

@option{port} specifies the port on the remote host to connect to. @option{port}
is required.

@option{localaddr} specifies the local address to bind to. If not specified it
defaults to @code{0.0.0.0}.

@option{localport} specifies the local port to bind to. If not specified any
available local port will be used.

@option{ipv4} and @option{ipv6} specify that either IPv4 or IPv6 must be used.
If neither is specified the device may use either protocol.

@item -chardev msmouse ,id=@var{id}

Forward QEMU's emulated msmouse events to the guest. @option{msmouse} does not
take any options.

@item -chardev vc ,id=@var{id} [[,width=@var{width}] [,height=@var{height}]] [[,cols=@var{cols}] [,rows=@var{rows}]]

Connect to a QEMU text console. @option{vc} may optionally be given a specific
size.

@option{width} and @option{height} specify the width and height respectively of
the console, in pixels.

@option{cols} and @option{rows} specify that the console be sized to fit a text
console with the given dimensions.

@item -chardev file ,id=@var{id} ,path=@var{path}

Log all traffic received from the guest to a file.

@option{path} specifies the path of the file to be opened. This file will be
created if it does not already exist, and overwritten if it does. @option{path}
is required.

@item -chardev pipe ,id=@var{id} ,path=@var{path}

Create a two-way connection to the guest. The behaviour differs slightly between
Windows hosts and other hosts:

On Windows, a single duplex pipe will be created at
@file{\\.pipe\@option{path}}.

On other hosts, 2 pipes will be created called @file{@option{path}.in} and
@file{@option{path}.out}. Data written to @file{@option{path}.in} will be
received by the guest. Data written by the guest can be read from
@file{@option{path}.out}. QEMU will not create these fifos, and requires them to
be present.

@option{path} forms part of the pipe path as described above. @option{path} is
required.

@item -chardev console ,id=@var{id}

Send traffic from the guest to QEMU's standard output. @option{console} does not
take any options.

@option{console} is only available on Windows hosts.

@item -chardev serial ,id=@var{id} ,path=@option{path}

Send traffic from the guest to a serial device on the host.

@option{serial} is
only available on Windows hosts.

@option{path} specifies the name of the serial device to open.

@item -chardev pty ,id=@var{id}

Create a new pseudo-terminal on the host and connect to it. @option{pty} does
not take any options.

@option{pty} is not available on Windows hosts.

@item -chardev stdio ,id=@var{id}
Connect to standard input and standard output of the qemu process.
@option{stdio} does not take any options. @option{stdio} is not available on
Windows hosts.

@item -chardev braille ,id=@var{id}

Connect to a local BrlAPI server. @option{braille} does not take any options.

@item -chardev tty ,id=@var{id} ,path=@var{path}

Connect to a local tty device.

@option{tty} is only available on Linux, Sun, FreeBSD, NetBSD, OpenBSD and
DragonFlyBSD hosts.

@option{path} specifies the path to the tty. @option{path} is required.

@item -chardev parport ,id=@var{id} ,path=@var{path}

@option{parport} is only available on Linux, FreeBSD and DragonFlyBSD hosts.

Connect to a local parallel port.

@option{path} specifies the path to the parallel port device. @option{path} is
required.

@end table
ETEXI

DEFHEADING()

DEFHEADING(Bluetooth(R) options:)

DEF("bt", HAS_ARG, QEMU_OPTION_bt, \
    "-bt hci,null    dumb bluetooth HCI - doesn't respond to commands\n" \
    "-bt hci,host[:id]\n" \
    "                use host's HCI with the given name\n" \
    "-bt hci[,vlan=n]\n" \
    "                emulate a standard HCI in virtual scatternet 'n'\n" \
    "-bt vhci[,vlan=n]\n" \
    "                add host computer to virtual scatternet 'n' using VHCI\n" \
    "-bt device:dev[,vlan=n]\n" \
    "                emulate a bluetooth device 'dev' in scatternet 'n'\n")
STEXI
@table @option

@item -bt hci[...]
Defines the function of the corresponding Bluetooth HCI.  -bt options
are matched with the HCIs present in the chosen machine type.  For
example when emulating a machine with only one HCI built into it, only
the first @code{-bt hci[...]} option is valid and defines the HCI's
logic.  The Transport Layer is decided by the machine type.  Currently
the machines @code{n800} and @code{n810} have one HCI and all other
machines have none.

@anchor{bt-hcis}
The following three types are recognized:

@table @option
@item -bt hci,null
(default) The corresponding Bluetooth HCI assumes no internal logic
and will not respond to any HCI commands or emit events.

@item -bt hci,host[:@var{id}]
(@code{bluez} only) The corresponding HCI passes commands / events
to / from the physical HCI identified by the name @var{id} (default:
@code{hci0}) on the computer running QEMU.  Only available on @code{bluez}
capable systems like Linux.

@item -bt hci[,vlan=@var{n}]
Add a virtual, standard HCI that will participate in the Bluetooth
scatternet @var{n} (default @code{0}).  Similarly to @option{-net}
VLANs, devices inside a bluetooth network @var{n} can only communicate
with other devices in the same network (scatternet).
@end table

@item -bt vhci[,vlan=@var{n}]
(Linux-host only) Create a HCI in scatternet @var{n} (default 0) attached
to the host bluetooth stack instead of to the emulated target.  This
allows the host and target machines to participate in a common scatternet
and communicate.  Requires the Linux @code{vhci} driver installed.  Can
be used as following:

@example
qemu [...OPTIONS...] -bt hci,vlan=5 -bt vhci,vlan=5
@end example

@item -bt device:@var{dev}[,vlan=@var{n}]
Emulate a bluetooth device @var{dev} and place it in network @var{n}
(default @code{0}).  QEMU can only emulate one type of bluetooth devices
currently:

@table @option
@item keyboard
Virtual wireless keyboard implementing the HIDP bluetooth profile.
@end table
@end table
ETEXI

DEFHEADING()

DEFHEADING(Linux/Multiboot boot specific:)
STEXI

When using these options, you can use a given Linux or Multiboot
kernel without installing it in the disk image. It can be useful
for easier testing of various kernels.

@table @option
ETEXI

DEF("kernel", HAS_ARG, QEMU_OPTION_kernel, \
    "-kernel bzImage use 'bzImage' as kernel image\n")
STEXI
@item -kernel @var{bzImage}
Use @var{bzImage} as kernel image. The kernel can be either a Linux kernel
or in multiboot format.
ETEXI

DEF("append", HAS_ARG, QEMU_OPTION_append, \
    "-append cmdline use 'cmdline' as kernel command line\n")
STEXI
@item -append @var{cmdline}
Use @var{cmdline} as kernel command line
ETEXI

DEF("initrd", HAS_ARG, QEMU_OPTION_initrd, \
           "-initrd file    use 'file' as initial ram disk\n")
STEXI
@item -initrd @var{file}
Use @var{file} as initial ram disk.

@item -initrd "@var{file1} arg=foo,@var{file2}"

This syntax is only available with multiboot.

Use @var{file1} and @var{file2} as modules and pass arg=foo as parameter to the
first module.
ETEXI

STEXI
@end table
ETEXI

DEFHEADING()

DEFHEADING(Debug/Expert options:)

STEXI
@table @option
ETEXI

DEF("serial", HAS_ARG, QEMU_OPTION_serial, \
    "-serial dev     redirect the serial port to char device 'dev'\n")
STEXI
@item -serial @var{dev}
Redirect the virtual serial port to host character device
@var{dev}. The default device is @code{vc} in graphical mode and
@code{stdio} in non graphical mode.

This option can be used several times to simulate up to 4 serial
ports.

Use @code{-serial none} to disable all serial ports.

Available character devices are:
@table @option
@item vc[:@var{W}x@var{H}]
Virtual console. Optionally, a width and height can be given in pixel with
@example
vc:800x600
@end example
It is also possible to specify width or height in characters:
@example
vc:80Cx24C
@end example
@item pty
[Linux only] Pseudo TTY (a new PTY is automatically allocated)
@item none
No device is allocated.
@item null
void device
@item /dev/XXX
[Linux only] Use host tty, e.g. @file{/dev/ttyS0}. The host serial port
parameters are set according to the emulated ones.
@item /dev/parport@var{N}
[Linux only, parallel port only] Use host parallel port
@var{N}. Currently SPP and EPP parallel port features can be used.
@item file:@var{filename}
Write output to @var{filename}. No character can be read.
@item stdio
[Unix only] standard input/output
@item pipe:@var{filename}
name pipe @var{filename}
@item COM@var{n}
[Windows only] Use host serial port @var{n}
@item udp:[@var{remote_host}]:@var{remote_port}[@@[@var{src_ip}]:@var{src_port}]
This implements UDP Net Console.
When @var{remote_host} or @var{src_ip} are not specified
they default to @code{0.0.0.0}.
When not using a specified @var{src_port} a random port is automatically chosen.

If you just want a simple readonly console you can use @code{netcat} or
@code{nc}, by starting qemu with: @code{-serial udp::4555} and nc as:
@code{nc -u -l -p 4555}. Any time qemu writes something to that port it
will appear in the netconsole session.

If you plan to send characters back via netconsole or you want to stop
and start qemu a lot of times, you should have qemu use the same
source port each time by using something like @code{-serial
udp::4555@@:4556} to qemu. Another approach is to use a patched
version of netcat which can listen to a TCP port and send and receive
characters via udp.  If you have a patched version of netcat which
activates telnet remote echo and single char transfer, then you can
use the following options to step up a netcat redirector to allow
telnet on port 5555 to access the qemu port.
@table @code
@item Qemu Options:
-serial udp::4555@@:4556
@item netcat options:
-u -P 4555 -L 0.0.0.0:4556 -t -p 5555 -I -T
@item telnet options:
localhost 5555
@end table

@item tcp:[@var{host}]:@var{port}[,@var{server}][,nowait][,nodelay]
The TCP Net Console has two modes of operation.  It can send the serial
I/O to a location or wait for a connection from a location.  By default
the TCP Net Console is sent to @var{host} at the @var{port}.  If you use
the @var{server} option QEMU will wait for a client socket application
to connect to the port before continuing, unless the @code{nowait}
option was specified.  The @code{nodelay} option disables the Nagle buffering
algorithm.  If @var{host} is omitted, 0.0.0.0 is assumed. Only
one TCP connection at a time is accepted. You can use @code{telnet} to
connect to the corresponding character device.
@table @code
@item Example to send tcp console to 192.168.0.2 port 4444
-serial tcp:192.168.0.2:4444
@item Example to listen and wait on port 4444 for connection
-serial tcp::4444,server
@item Example to not wait and listen on ip 192.168.0.100 port 4444
-serial tcp:192.168.0.100:4444,server,nowait
@end table

@item telnet:@var{host}:@var{port}[,server][,nowait][,nodelay]
The telnet protocol is used instead of raw tcp sockets.  The options
work the same as if you had specified @code{-serial tcp}.  The
difference is that the port acts like a telnet server or client using
telnet option negotiation.  This will also allow you to send the
MAGIC_SYSRQ sequence if you use a telnet that supports sending the break
sequence.  Typically in unix telnet you do it with Control-] and then
type "send break" followed by pressing the enter key.

@item unix:@var{path}[,server][,nowait]
A unix domain socket is used instead of a tcp socket.  The option works the
same as if you had specified @code{-serial tcp} except the unix domain socket
@var{path} is used for connections.

@item mon:@var{dev_string}
This is a special option to allow the monitor to be multiplexed onto
another serial port.  The monitor is accessed with key sequence of
@key{Control-a} and then pressing @key{c}. See monitor access
@ref{pcsys_keys} in the -nographic section for more keys.
@var{dev_string} should be any one of the serial devices specified
above.  An example to multiplex the monitor onto a telnet server
listening on port 4444 would be:
@table @code
@item -serial mon:telnet::4444,server,nowait
@end table

@item braille
Braille device.  This will use BrlAPI to display the braille output on a real
or fake device.

@item msmouse
Three button serial mouse. Configure the guest to use Microsoft protocol.
@end table
ETEXI

DEF("parallel", HAS_ARG, QEMU_OPTION_parallel, \
    "-parallel dev   redirect the parallel port to char device 'dev'\n")
STEXI
@item -parallel @var{dev}
Redirect the virtual parallel port to host device @var{dev} (same
devices as the serial port). On Linux hosts, @file{/dev/parportN} can
be used to use hardware devices connected on the corresponding host
parallel port.

This option can be used several times to simulate up to 3 parallel
ports.

Use @code{-parallel none} to disable all parallel ports.
ETEXI

DEF("monitor", HAS_ARG, QEMU_OPTION_monitor, \
    "-monitor dev    redirect the monitor to char device 'dev'\n")
STEXI
@item -monitor @var{dev}
Redirect the monitor to host device @var{dev} (same devices as the
serial port).
The default device is @code{vc} in graphical mode and @code{stdio} in
non graphical mode.
ETEXI
DEF("qmp", HAS_ARG, QEMU_OPTION_qmp, \
    "-qmp dev        like -monitor but opens in 'control' mode.\n")

DEF("mon", HAS_ARG, QEMU_OPTION_mon, \
    "-mon chardev=[name][,mode=readline|control][,default]\n")
STEXI
@item -mon chardev=[name][,mode=readline|control][,default]
Setup monitor on chardev @var{name}.
ETEXI

DEF("pidfile", HAS_ARG, QEMU_OPTION_pidfile, \
    "-pidfile file   write PID to 'file'\n")
STEXI
@item -pidfile @var{file}
Store the QEMU process PID in @var{file}. It is useful if you launch QEMU
from a script.
ETEXI

DEF("singlestep", 0, QEMU_OPTION_singlestep, \
    "-singlestep   always run in singlestep mode\n")
STEXI
@item -singlestep
Run the emulation in single step mode.
ETEXI

DEF("S", 0, QEMU_OPTION_S, \
    "-S              freeze CPU at startup (use 'c' to start execution)\n")
STEXI
@item -S
Do not start CPU at startup (you must type 'c' in the monitor).
ETEXI

DEF("gdb", HAS_ARG, QEMU_OPTION_gdb, \
    "-gdb dev        wait for gdb connection on 'dev'\n")
STEXI
@item -gdb @var{dev}
Wait for gdb connection on device @var{dev} (@pxref{gdb_usage}). Typical
connections will likely be TCP-based, but also UDP, pseudo TTY, or even
stdio are reasonable use case. The latter is allowing to start qemu from
within gdb and establish the connection via a pipe:
@example
(gdb) target remote | exec qemu -gdb stdio ...
@end example
ETEXI

DEF("s", 0, QEMU_OPTION_s, \
    "-s              shorthand for -gdb tcp::%s\n")
STEXI
@item -s
Shorthand for -gdb tcp::1234, i.e. open a gdbserver on TCP port 1234
(@pxref{gdb_usage}).
ETEXI

DEF("d", HAS_ARG, QEMU_OPTION_d, \
    "-d item1,...    output log to %s (use -d ? for a list of log items)\n")
STEXI
@item -d
Output log in /tmp/qemu.log
ETEXI

DEF("hdachs", HAS_ARG, QEMU_OPTION_hdachs, \
    "-hdachs c,h,s[,t]\n" \
    "                force hard disk 0 physical geometry and the optional BIOS\n" \
    "                translation (t=none or lba) (usually qemu can guess them)\n")
STEXI
@item -hdachs @var{c},@var{h},@var{s},[,@var{t}]
Force hard disk 0 physical geometry (1 <= @var{c} <= 16383, 1 <=
@var{h} <= 16, 1 <= @var{s} <= 63) and optionally force the BIOS
translation mode (@var{t}=none, lba or auto). Usually QEMU can guess
all those parameters. This option is useful for old MS-DOS disk
images.
ETEXI

DEF("L", HAS_ARG, QEMU_OPTION_L, \
    "-L path         set the directory for the BIOS, VGA BIOS and keymaps\n")
STEXI
@item -L  @var{path}
Set the directory for the BIOS, VGA BIOS and keymaps.
ETEXI

DEF("bios", HAS_ARG, QEMU_OPTION_bios, \
    "-bios file      set the filename for the BIOS\n")
STEXI
@item -bios @var{file}
Set the filename for the BIOS.
ETEXI

#ifdef CONFIG_KVM
DEF("enable-kvm", 0, QEMU_OPTION_enable_kvm, \
    "-enable-kvm     enable KVM full virtualization support\n")
#endif
STEXI
@item -enable-kvm
Enable KVM full virtualization support. This option is only available
if KVM support is enabled when compiling.
ETEXI

#ifdef CONFIG_XEN
DEF("xen-domid", HAS_ARG, QEMU_OPTION_xen_domid,
    "-xen-domid id   specify xen guest domain id\n")
DEF("xen-create", 0, QEMU_OPTION_xen_create,
    "-xen-create     create domain using xen hypercalls, bypassing xend\n"
    "                warning: should not be used when xend is in use\n")
DEF("xen-attach", 0, QEMU_OPTION_xen_attach,
    "-xen-attach     attach to existing xen domain\n"
    "                xend will use this when starting qemu\n")
#endif

DEF("no-reboot", 0, QEMU_OPTION_no_reboot, \
    "-no-reboot      exit instead of rebooting\n")
STEXI
@item -no-reboot
Exit instead of rebooting.
ETEXI

DEF("no-shutdown", 0, QEMU_OPTION_no_shutdown, \
    "-no-shutdown    stop before shutdown\n")
STEXI
@item -no-shutdown
Don't exit QEMU on guest shutdown, but instead only stop the emulation.
This allows for instance switching to monitor to commit changes to the
disk image.
ETEXI

DEF("loadvm", HAS_ARG, QEMU_OPTION_loadvm, \
    "-loadvm [tag|id]\n" \
    "                start right away with a saved state (loadvm in monitor)\n")
STEXI
@item -loadvm @var{file}
Start right away with a saved state (@code{loadvm} in monitor)
ETEXI

#ifndef _WIN32
DEF("daemonize", 0, QEMU_OPTION_daemonize, \
    "-daemonize      daemonize QEMU after initializing\n")
#endif
STEXI
@item -daemonize
Daemonize the QEMU process after initialization.  QEMU will not detach from
standard IO until it is ready to receive connections on any of its devices.
This option is a useful way for external programs to launch QEMU without having
to cope with initialization race conditions.
ETEXI

DEF("option-rom", HAS_ARG, QEMU_OPTION_option_rom, \
    "-option-rom rom load a file, rom, into the option ROM space\n")
STEXI
@item -option-rom @var{file}
Load the contents of @var{file} as an option ROM.
This option is useful to load things like EtherBoot.
ETEXI

DEF("clock", HAS_ARG, QEMU_OPTION_clock, \
    "-clock          force the use of the given methods for timer alarm.\n" \
    "                To see what timers are available use -clock ?\n")
STEXI
@item -clock @var{method}
Force the use of the given methods for timer alarm. To see what timers
are available use -clock ?.
ETEXI

HXCOMM Options deprecated by -rtc
DEF("localtime", 0, QEMU_OPTION_localtime, "")
DEF("startdate", HAS_ARG, QEMU_OPTION_startdate, "")

#ifdef TARGET_I386
DEF("rtc", HAS_ARG, QEMU_OPTION_rtc, \
    "-rtc [base=utc|localtime|date][,clock=host|vm][,driftfix=none|slew]\n" \
    "                set the RTC base and clock, enable drift fix for clock ticks\n")
#else
DEF("rtc", HAS_ARG, QEMU_OPTION_rtc, \
    "-rtc [base=utc|localtime|date][,clock=host|vm]\n" \
    "                set the RTC base and clock\n")
#endif

STEXI

@item -rtc [base=utc|localtime|@var{date}][,clock=host|vm][,driftfix=none|slew]
Specify @option{base} as @code{utc} or @code{localtime} to let the RTC start at the current
UTC or local time, respectively. @code{localtime} is required for correct date in
MS-DOS or Windows. To start at a specific point in time, provide @var{date} in the
format @code{2006-06-17T16:01:21} or @code{2006-06-17}. The default base is UTC.

By default the RTC is driven by the host system time. This allows to use the
RTC as accurate reference clock inside the guest, specifically if the host
time is smoothly following an accurate external reference clock, e.g. via NTP.
If you want to isolate the guest time from the host, even prevent it from
progressing during suspension, you can set @option{clock} to @code{vm} instead.

Enable @option{driftfix} (i386 targets only) if you experience time drift problems,
specifically with Windows' ACPI HAL. This option will try to figure out how
many timer interrupts were not processed by the Windows guest and will
re-inject them.
ETEXI

DEF("icount", HAS_ARG, QEMU_OPTION_icount, \
    "-icount [N|auto]\n" \
    "                enable virtual instruction counter with 2^N clock ticks per\n" \
    "                instruction\n")
STEXI
@item -icount [@var{N}|auto]
Enable virtual instruction counter.  The virtual cpu will execute one
instruction every 2^@var{N} ns of virtual time.  If @code{auto} is specified
then the virtual cpu speed will be automatically adjusted to keep virtual
time within a few seconds of real time.

Note that while this option can give deterministic behavior, it does not
provide cycle accurate emulation.  Modern CPUs contain superscalar out of
order cores with complex cache hierarchies.  The number of instructions
executed often has little or no correlation with actual performance.
ETEXI

DEF("watchdog", HAS_ARG, QEMU_OPTION_watchdog, \
    "-watchdog i6300esb|ib700\n" \
    "                enable virtual hardware watchdog [default=none]\n")
STEXI
@item -watchdog @var{model}
Create a virtual hardware watchdog device.  Once enabled (by a guest
action), the watchdog must be periodically polled by an agent inside
the guest or else the guest will be restarted.

The @var{model} is the model of hardware watchdog to emulate.  Choices
for model are: @code{ib700} (iBASE 700) which is a very simple ISA
watchdog with a single timer, or @code{i6300esb} (Intel 6300ESB I/O
controller hub) which is a much more featureful PCI-based dual-timer
watchdog.  Choose a model for which your guest has drivers.

Use @code{-watchdog ?} to list available hardware models.  Only one
watchdog can be enabled for a guest.
ETEXI

DEF("watchdog-action", HAS_ARG, QEMU_OPTION_watchdog_action, \
    "-watchdog-action reset|shutdown|poweroff|pause|debug|none\n" \
    "                action when watchdog fires [default=reset]\n")
STEXI
@item -watchdog-action @var{action}

The @var{action} controls what QEMU will do when the watchdog timer
expires.
The default is
@code{reset} (forcefully reset the guest).
Other possible actions are:
@code{shutdown} (attempt to gracefully shutdown the guest),
@code{poweroff} (forcefully poweroff the guest),
@code{pause} (pause the guest),
@code{debug} (print a debug message and continue), or
@code{none} (do nothing).

Note that the @code{shutdown} action requires that the guest responds
to ACPI signals, which it may not be able to do in the sort of
situations where the watchdog would have expired, and thus
@code{-watchdog-action shutdown} is not recommended for production use.

Examples:

@table @code
@item -watchdog i6300esb -watchdog-action pause
@item -watchdog ib700
@end table
ETEXI

DEF("echr", HAS_ARG, QEMU_OPTION_echr, \
    "-echr chr       set terminal escape character instead of ctrl-a\n")
STEXI

@item -echr @var{numeric_ascii_value}
Change the escape character used for switching to the monitor when using
monitor and serial sharing.  The default is @code{0x01} when using the
@code{-nographic} option.  @code{0x01} is equal to pressing
@code{Control-a}.  You can select a different character from the ascii
control keys where 1 through 26 map to Control-a through Control-z.  For
instance you could use the either of the following to change the escape
character to Control-t.
@table @code
@item -echr 0x14
@item -echr 20
@end table
ETEXI

DEF("virtioconsole", HAS_ARG, QEMU_OPTION_virtiocon, \
    "-virtioconsole c\n" \
    "                set virtio console\n")
STEXI
@item -virtioconsole @var{c}
Set virtio console.
ETEXI

DEF("show-cursor", 0, QEMU_OPTION_show_cursor, \
    "-show-cursor    show cursor\n")
STEXI
ETEXI

DEF("tb-size", HAS_ARG, QEMU_OPTION_tb_size, \
    "-tb-size n      set TB size\n")
STEXI
ETEXI

DEF("incoming", HAS_ARG, QEMU_OPTION_incoming, \
    "-incoming p     prepare for incoming migration, listen on port p\n")
STEXI
ETEXI

DEF("nodefaults", 0, QEMU_OPTION_nodefaults, \
    "-nodefaults     don't create default devices.\n")
STEXI
ETEXI

#ifndef _WIN32
DEF("chroot", HAS_ARG, QEMU_OPTION_chroot, \
    "-chroot dir     Chroot to dir just before starting the VM.\n")
#endif
STEXI
@item -chroot @var{dir}
Immediately before starting guest execution, chroot to the specified
directory.  Especially useful in combination with -runas.
ETEXI

#ifndef _WIN32
DEF("runas", HAS_ARG, QEMU_OPTION_runas, \
    "-runas user     Change to user id user just before starting the VM.\n")
#endif
STEXI
@item -runas @var{user}
Immediately before starting guest execution, drop root privileges, switching
to the specified user.
ETEXI

STEXI
@end table
ETEXI

#if defined(TARGET_SPARC) || defined(TARGET_PPC)
DEF("prom-env", HAS_ARG, QEMU_OPTION_prom_env,
    "-prom-env variable=value\n"
    "                set OpenBIOS nvram variables\n")
#endif
#if defined(TARGET_ARM) || defined(TARGET_M68K)
DEF("semihosting", 0, QEMU_OPTION_semihosting,
    "-semihosting    semihosting mode\n")
#endif
#if defined(TARGET_ARM)
DEF("old-param", 0, QEMU_OPTION_old_param,
    "-old-param      old param mode\n")
#endif
DEF("readconfig", HAS_ARG, QEMU_OPTION_readconfig,
    "-readconfig <file>\n")
DEF("writeconfig", HAS_ARG, QEMU_OPTION_writeconfig,
    "-writeconfig <file>\n"
<<<<<<< HEAD
    "                read/write config file")

DEF("no-kvm", 0, QEMU_OPTION_no_kvm,
    "-no-kvm         disable KVM hardware virtualization\n")
DEF("no-kvm-irqchip", 0, QEMU_OPTION_no_kvm_irqchip,
    "-no-kvm-irqchip disable KVM kernel mode PIC/IOAPIC/LAPIC\n")
DEF("no-kvm-pit", 0, QEMU_OPTION_no_kvm_pit,
    "-no-kvm-pit     disable KVM kernel mode PIT\n")
DEF("no-kvm-pit-reinjection", 0, QEMU_OPTION_no_kvm_pit_reinjection,
    "-no-kvm-pit-reinjection disable KVM kernel mode PIT interrupt reinjection\n")
#if defined(TARGET_I386) || defined(TARGET_X86_64) || defined(TARGET_IA64) || defined(__linux__)
DEF("pcidevice", HAS_ARG, QEMU_OPTION_pcidevice,
    "-pcidevice host=bus:dev.func[,dma=none][,name=string]\n"
    "                expose a PCI device to the guest OS.\n"
    "                dma=none: don't perform any dma translations (default is to use an iommu)\n"
    "                'string' is used in log output.\n")
#endif
DEF("enable-nesting", 0, QEMU_OPTION_enable_nesting,
    "-enable-nesting enable support for running a VM inside the VM (AMD only)\n")
DEF("nvram", HAS_ARG, QEMU_OPTION_nvram,
    "-nvram FILE          provide ia64 nvram contents\n")
DEF("tdf", 0, QEMU_OPTION_tdf,
    "-tdf                 enable guest time drift compensation\n")
DEF("kvm-shadow-memory", HAS_ARG, QEMU_OPTION_kvm_shadow_memory,
    "-kvm-shadow-memory MEGABYTES\n"
    "                     allocate MEGABYTES for kvm mmu shadowing\n")
DEF("mem-path", HAS_ARG, QEMU_OPTION_mempath,
    "-mem-path FILE       provide backing storage for guest RAM\n")
#ifdef MAP_POPULATE
DEF("mem-prealloc", 0, QEMU_OPTION_mem_prealloc,
    "-mem-prealloc        preallocate guest memory (use with -mempath)\n")
#endif
=======
    "                read/write config file\n")
>>>>>>> e389e937
<|MERGE_RESOLUTION|>--- conflicted
+++ resolved
@@ -1937,8 +1937,7 @@
     "-readconfig <file>\n")
 DEF("writeconfig", HAS_ARG, QEMU_OPTION_writeconfig,
     "-writeconfig <file>\n"
-<<<<<<< HEAD
-    "                read/write config file")
+    "                read/write config file\n")
 
 DEF("no-kvm", 0, QEMU_OPTION_no_kvm,
     "-no-kvm         disable KVM hardware virtualization\n")
@@ -1969,7 +1968,4 @@
 #ifdef MAP_POPULATE
 DEF("mem-prealloc", 0, QEMU_OPTION_mem_prealloc,
     "-mem-prealloc        preallocate guest memory (use with -mempath)\n")
-#endif
-=======
-    "                read/write config file\n")
->>>>>>> e389e937
+#endif