--- conflicted
+++ resolved
@@ -159,7 +159,6 @@
     cpu="unknown"
   ;;
 esac
-<<<<<<< HEAD
 
 kvm_version() {
     local fname="$(dirname "$0")/KVM_VERSION"
@@ -171,9 +170,7 @@
     fi
 }
 
-=======
 brlapi="yes"
->>>>>>> eb82284f
 gprof="no"
 debug_tcg="no"
 debug="no"
