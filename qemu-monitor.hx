HXCOMM Use DEFHEADING() to define headings in both help text and texi
HXCOMM Text between STEXI and ETEXI are copied to texi version and
HXCOMM discarded from C version
HXCOMM DEF(command, args, callback, arg_string, help) is used to construct
HXCOMM monitor commands
HXCOMM HXCOMM can be used for comments, discarded from both texi and C

STEXI
@table @option
ETEXI

    {
        .name       = "help|?",
        .args_type  = "name:s?",
        .params     = "[cmd]",
        .help       = "show the help",
        .mhandler.cmd = do_help_cmd,
    },

STEXI
@item help or ? [@var{cmd}]
Show the help for all commands or just for command @var{cmd}.
ETEXI

    {
        .name       = "commit",
        .args_type  = "device:B",
        .params     = "device|all",
        .help       = "commit changes to the disk images (if -snapshot is used) or backing files",
        .mhandler.cmd = do_commit,
    },

STEXI
@item commit
Commit changes to the disk images (if -snapshot is used) or backing files.
ETEXI

    {
        .name       = "info",
        .args_type  = "item:s?",
        .params     = "[subcommand]",
        .help       = "show various information about the system state",
        .user_print = monitor_user_noop,
        .mhandler.cmd_new = do_info,
    },

STEXI
@item info @var{subcommand}
Show various information about the system state.

@table @option
@item info version
show the version of QEMU
@item info network
show the various VLANs and the associated devices
@item info chardev
show the character devices
@item info block
show the block devices
@item info block
show block device statistics
@item info registers
show the cpu registers
@item info cpus
show infos for each CPU
@item info history
show the command line history
@item info irq
show the interrupts statistics (if available)
@item info pic
show i8259 (PIC) state
@item info pci
show emulated PCI device info
@item info tlb
show virtual to physical memory mappings (i386 only)
@item info mem
show the active virtual memory mappings (i386 only)
@item info hpet
show state of HPET (i386 only)
@item info kvm
show KVM information
@item info usb
show USB devices plugged on the virtual USB hub
@item info usbhost
show all USB host devices
@item info profile
show profiling information
@item info capture
show information about active capturing
@item info snapshots
show list of VM snapshots
@item info status
show the current VM status (running|paused)
@item info pcmcia
show guest PCMCIA status
@item info mice
show which guest mouse is receiving events
@item info vnc
show the vnc server status
@item info name
show the current VM name
@item info uuid
show the current VM UUID
@item info cpustats
show CPU statistics
@item info usernet
show user network stack connection states
@item info migrate
show migration status
@item info balloon
show balloon information
@item info qtree
show device tree
@end table
ETEXI

    {
        .name       = "q|quit",
        .args_type  = "",
        .params     = "",
        .help       = "quit the emulator",
        .user_print = monitor_user_noop,
        .mhandler.cmd_new = do_quit,
    },

STEXI
@item q or quit
Quit the emulator.
ETEXI

    {
        .name       = "eject",
        .args_type  = "force:-f,filename:B",
        .params     = "[-f] device",
        .help       = "eject a removable medium (use -f to force it)",
        .user_print = monitor_user_noop,
        .mhandler.cmd_new = do_eject,
    },

STEXI
@item eject [-f] @var{device}
Eject a removable medium (use -f to force it).
ETEXI

    {
        .name       = "change",
        .args_type  = "device:B,target:F,arg:s?",
        .params     = "device filename [format]",
        .help       = "change a removable medium, optional format",
        .mhandler.cmd = do_change,
    },

STEXI
@item change @var{device} @var{setting}

Change the configuration of a device.

@table @option
@item change @var{diskdevice} @var{filename} [@var{format}]
Change the medium for a removable disk device to point to @var{filename}. eg

@example
(qemu) change ide1-cd0 /path/to/some.iso
@end example

@var{format} is optional.

@item change vnc @var{display},@var{options}
Change the configuration of the VNC server. The valid syntax for @var{display}
and @var{options} are described at @ref{sec_invocation}. eg

@example
(qemu) change vnc localhost:1
@end example

@item change vnc password [@var{password}]

Change the password associated with the VNC server. If the new password is not
supplied, the monitor will prompt for it to be entered. VNC passwords are only
significant up to 8 letters. eg

@example
(qemu) change vnc password
Password: ********
@end example

@end table
ETEXI

    {
        .name       = "screendump",
        .args_type  = "filename:F",
        .params     = "filename",
        .help       = "save screen into PPM image 'filename'",
        .mhandler.cmd = do_screen_dump,
    },

STEXI
@item screendump @var{filename}
Save screen into PPM image @var{filename}.
ETEXI

    {
        .name       = "logfile",
        .args_type  = "filename:F",
        .params     = "filename",
        .help       = "output logs to 'filename'",
        .mhandler.cmd = do_logfile,
    },

STEXI
@item logfile @var{filename}
Output logs to @var{filename}.
ETEXI

    {
        .name       = "log",
        .args_type  = "items:s",
        .params     = "item1[,...]",
        .help       = "activate logging of the specified items to '/tmp/qemu.log'",
        .mhandler.cmd = do_log,
    },

STEXI
@item log @var{item1}[,...]
Activate logging of the specified items to @file{/tmp/qemu.log}.
ETEXI

    {
        .name       = "savevm",
        .args_type  = "name:s?",
        .params     = "[tag|id]",
        .help       = "save a VM snapshot. If no tag or id are provided, a new snapshot is created",
        .mhandler.cmd = do_savevm,
    },

STEXI
@item savevm [@var{tag}|@var{id}]
Create a snapshot of the whole virtual machine. If @var{tag} is
provided, it is used as human readable identifier. If there is already
a snapshot with the same tag or ID, it is replaced. More info at
@ref{vm_snapshots}.
ETEXI

    {
        .name       = "loadvm",
        .args_type  = "name:s",
        .params     = "tag|id",
        .help       = "restore a VM snapshot from its tag or id",
        .mhandler.cmd = do_loadvm,
    },

STEXI
@item loadvm @var{tag}|@var{id}
Set the whole virtual machine to the snapshot identified by the tag
@var{tag} or the unique snapshot ID @var{id}.
ETEXI

    {
        .name       = "delvm",
        .args_type  = "name:s",
        .params     = "tag|id",
        .help       = "delete a VM snapshot from its tag or id",
        .mhandler.cmd = do_delvm,
    },

STEXI
@item delvm @var{tag}|@var{id}
Delete the snapshot identified by @var{tag} or @var{id}.
ETEXI

    {
        .name       = "singlestep",
        .args_type  = "option:s?",
        .params     = "[on|off]",
        .help       = "run emulation in singlestep mode or switch to normal mode",
        .mhandler.cmd = do_singlestep,
    },

STEXI
@item singlestep [off]
Run the emulation in single step mode.
If called with option off, the emulation returns to normal mode.
ETEXI

    {
        .name       = "stop",
        .args_type  = "",
        .params     = "",
        .help       = "stop emulation",
        .user_print = monitor_user_noop,
        .mhandler.cmd_new = do_stop,
    },

STEXI
@item stop
Stop emulation.
ETEXI

    {
        .name       = "c|cont",
        .args_type  = "",
        .params     = "",
        .help       = "resume emulation",
        .user_print = monitor_user_noop,
        .mhandler.cmd_new = do_cont,
    },

STEXI
@item c or cont
Resume emulation.
ETEXI

    {
        .name       = "gdbserver",
        .args_type  = "device:s?",
        .params     = "[device]",
        .help       = "start gdbserver on given device (default 'tcp::1234'), stop with 'none'",
        .mhandler.cmd = do_gdbserver,
    },

STEXI
@item gdbserver [@var{port}]
Start gdbserver session (default @var{port}=1234)
ETEXI

    {
        .name       = "x",
        .args_type  = "fmt:/,addr:l",
        .params     = "/fmt addr",
        .help       = "virtual memory dump starting at 'addr'",
        .mhandler.cmd = do_memory_dump,
    },

STEXI
@item x/fmt @var{addr}
Virtual memory dump starting at @var{addr}.
ETEXI

    {
        .name       = "xp",
        .args_type  = "fmt:/,addr:l",
        .params     = "/fmt addr",
        .help       = "physical memory dump starting at 'addr'",
        .mhandler.cmd = do_physical_memory_dump,
    },

STEXI
@item xp /@var{fmt} @var{addr}
Physical memory dump starting at @var{addr}.

@var{fmt} is a format which tells the command how to format the
data. Its syntax is: @option{/@{count@}@{format@}@{size@}}

@table @var
@item count
is the number of items to be dumped.

@item format
can be x (hex), d (signed decimal), u (unsigned decimal), o (octal),
c (char) or i (asm instruction).

@item size
can be b (8 bits), h (16 bits), w (32 bits) or g (64 bits). On x86,
@code{h} or @code{w} can be specified with the @code{i} format to
respectively select 16 or 32 bit code instruction size.

@end table

Examples:
@itemize
@item
Dump 10 instructions at the current instruction pointer:
@example
(qemu) x/10i $eip
0x90107063:  ret
0x90107064:  sti
0x90107065:  lea    0x0(%esi,1),%esi
0x90107069:  lea    0x0(%edi,1),%edi
0x90107070:  ret
0x90107071:  jmp    0x90107080
0x90107073:  nop
0x90107074:  nop
0x90107075:  nop
0x90107076:  nop
@end example

@item
Dump 80 16 bit values at the start of the video memory.
@smallexample
(qemu) xp/80hx 0xb8000
0x000b8000: 0x0b50 0x0b6c 0x0b65 0x0b78 0x0b38 0x0b36 0x0b2f 0x0b42
0x000b8010: 0x0b6f 0x0b63 0x0b68 0x0b73 0x0b20 0x0b56 0x0b47 0x0b41
0x000b8020: 0x0b42 0x0b69 0x0b6f 0x0b73 0x0b20 0x0b63 0x0b75 0x0b72
0x000b8030: 0x0b72 0x0b65 0x0b6e 0x0b74 0x0b2d 0x0b63 0x0b76 0x0b73
0x000b8040: 0x0b20 0x0b30 0x0b35 0x0b20 0x0b4e 0x0b6f 0x0b76 0x0b20
0x000b8050: 0x0b32 0x0b30 0x0b30 0x0b33 0x0720 0x0720 0x0720 0x0720
0x000b8060: 0x0720 0x0720 0x0720 0x0720 0x0720 0x0720 0x0720 0x0720
0x000b8070: 0x0720 0x0720 0x0720 0x0720 0x0720 0x0720 0x0720 0x0720
0x000b8080: 0x0720 0x0720 0x0720 0x0720 0x0720 0x0720 0x0720 0x0720
0x000b8090: 0x0720 0x0720 0x0720 0x0720 0x0720 0x0720 0x0720 0x0720
@end smallexample
@end itemize
ETEXI

    {
        .name       = "p|print",
        .args_type  = "fmt:/,val:l",
        .params     = "/fmt expr",
        .help       = "print expression value (use $reg for CPU register access)",
        .mhandler.cmd = do_print,
    },

STEXI
@item p or print/@var{fmt} @var{expr}

Print expression value. Only the @var{format} part of @var{fmt} is
used.
ETEXI

    {
        .name       = "i",
        .args_type  = "fmt:/,addr:i,index:i.",
        .params     = "/fmt addr",
        .help       = "I/O port read",
        .mhandler.cmd = do_ioport_read,
    },

STEXI
Read I/O port.
ETEXI

    {
        .name       = "o",
        .args_type  = "fmt:/,addr:i,val:i",
        .params     = "/fmt addr value",
        .help       = "I/O port write",
        .mhandler.cmd = do_ioport_write,
    },

STEXI
Write to I/O port.
ETEXI

    {
        .name       = "sendkey",
        .args_type  = "string:s,hold_time:i?",
        .params     = "keys [hold_ms]",
        .help       = "send keys to the VM (e.g. 'sendkey ctrl-alt-f1', default hold time=100 ms)",
        .mhandler.cmd = do_sendkey,
    },

STEXI
@item sendkey @var{keys}

Send @var{keys} to the emulator. @var{keys} could be the name of the
key or @code{#} followed by the raw value in either decimal or hexadecimal
format. Use @code{-} to press several keys simultaneously. Example:
@example
sendkey ctrl-alt-f1
@end example

This command is useful to send keys that your graphical user interface
intercepts at low level, such as @code{ctrl-alt-f1} in X Window.
ETEXI

    {
        .name       = "system_reset",
        .args_type  = "",
        .params     = "",
        .help       = "reset the system",
        .user_print = monitor_user_noop,
        .mhandler.cmd_new = do_system_reset,
    },

STEXI
@item system_reset

Reset the system.
ETEXI

    {
        .name       = "system_powerdown",
        .args_type  = "",
        .params     = "",
        .help       = "send system power down event",
        .user_print = monitor_user_noop,
        .mhandler.cmd_new = do_system_powerdown,
    },

STEXI
@item system_powerdown

Power down the system (if supported).
ETEXI

    {
        .name       = "sum",
        .args_type  = "start:i,size:i",
        .params     = "addr size",
        .help       = "compute the checksum of a memory region",
        .mhandler.cmd = do_sum,
    },

STEXI
@item sum @var{addr} @var{size}

Compute the checksum of a memory region.
ETEXI

    {
        .name       = "usb_add",
        .args_type  = "devname:s",
        .params     = "device",
        .help       = "add USB device (e.g. 'host:bus.addr' or 'host:vendor_id:product_id')",
        .mhandler.cmd = do_usb_add,
    },

STEXI
@item usb_add @var{devname}

Add the USB device @var{devname}.  For details of available devices see
@ref{usb_devices}
ETEXI

    {
        .name       = "usb_del",
        .args_type  = "devname:s",
        .params     = "device",
        .help       = "remove USB device 'bus.addr'",
        .mhandler.cmd = do_usb_del,
    },

STEXI
@item usb_del @var{devname}

Remove the USB device @var{devname} from the QEMU virtual USB
hub. @var{devname} has the syntax @code{bus.addr}. Use the monitor
command @code{info usb} to see the devices you can remove.
ETEXI

    {
        .name       = "device_add",
        .args_type  = "config:s",
        .params     = "device",
        .help       = "add device, like -device on the command line",
        .mhandler.cmd = do_device_add,
    },

STEXI
@item device_add @var{config}

Add device.
ETEXI

    {
        .name       = "device_del",
        .args_type  = "id:s",
        .params     = "device",
        .help       = "remove device",
        .mhandler.cmd = do_device_del,
    },

STEXI
@item device_del @var{id}

Remove device @var{id}.
ETEXI

    {
        .name       = "cpu",
        .args_type  = "index:i",
        .params     = "index",
        .help       = "set the default CPU",
        .mhandler.cmd = do_cpu_set,
    },

STEXI
Set the default CPU.
ETEXI

    {
        .name       = "mouse_move",
        .args_type  = "dx_str:s,dy_str:s,dz_str:s?",
        .params     = "dx dy [dz]",
        .help       = "send mouse move events",
        .mhandler.cmd = do_mouse_move,
    },

STEXI
@item mouse_move @var{dx} @var{dy} [@var{dz}]
Move the active mouse to the specified coordinates @var{dx} @var{dy}
with optional scroll axis @var{dz}.
ETEXI

    {
        .name       = "mouse_button",
        .args_type  = "button_state:i",
        .params     = "state",
        .help       = "change mouse button state (1=L, 2=M, 4=R)",
        .mhandler.cmd = do_mouse_button,
    },

STEXI
@item mouse_button @var{val}
Change the active mouse button state @var{val} (1=L, 2=M, 4=R).
ETEXI

    {
        .name       = "mouse_set",
        .args_type  = "index:i",
        .params     = "index",
        .help       = "set which mouse device receives events",
        .mhandler.cmd = do_mouse_set,
    },

STEXI
@item mouse_set @var{index}
Set which mouse device receives events at given @var{index}, index
can be obtained with
@example
info mice
@end example
ETEXI

#ifdef HAS_AUDIO
    {
        .name       = "wavcapture",
        .args_type  = "path:F,freq:i?,bits:i?,nchannels:i?",
        .params     = "path [frequency [bits [channels]]]",
        .help       = "capture audio to a wave file (default frequency=44100 bits=16 channels=2)",
        .mhandler.cmd = do_wav_capture,
    },
#endif
STEXI
@item wavcapture @var{filename} [@var{frequency} [@var{bits} [@var{channels}]]]
Capture audio into @var{filename}. Using sample rate @var{frequency}
bits per sample @var{bits} and number of channels @var{channels}.

Defaults:
@itemize @minus
@item Sample rate = 44100 Hz - CD quality
@item Bits = 16
@item Number of channels = 2 - Stereo
@end itemize
ETEXI

#ifdef HAS_AUDIO
    {
        .name       = "stopcapture",
        .args_type  = "n:i",
        .params     = "capture index",
        .help       = "stop capture",
        .mhandler.cmd = do_stop_capture,
    },
#endif
STEXI
@item stopcapture @var{index}
Stop capture with a given @var{index}, index can be obtained with
@example
info capture
@end example
ETEXI

    {
        .name       = "memsave",
        .args_type  = "val:l,size:i,filename:s",
        .params     = "addr size file",
        .help       = "save to disk virtual memory dump starting at 'addr' of size 'size'",
        .user_print = monitor_user_noop,
        .mhandler.cmd_new = do_memory_save,
    },

STEXI
@item memsave @var{addr} @var{size} @var{file}
save to disk virtual memory dump starting at @var{addr} of size @var{size}.
ETEXI

    {
        .name       = "pmemsave",
        .args_type  = "val:l,size:i,filename:s",
        .params     = "addr size file",
        .help       = "save to disk physical memory dump starting at 'addr' of size 'size'",
        .user_print = monitor_user_noop,
        .mhandler.cmd_new = do_physical_memory_save,
    },

STEXI
@item pmemsave @var{addr} @var{size} @var{file}
save to disk physical memory dump starting at @var{addr} of size @var{size}.
ETEXI

    {
        .name       = "boot_set",
        .args_type  = "bootdevice:s",
        .params     = "bootdevice",
        .help       = "define new values for the boot device list",
        .mhandler.cmd = do_boot_set,
    },

STEXI
@item boot_set @var{bootdevicelist}

Define new values for the boot device list. Those values will override
the values specified on the command line through the @code{-boot} option.

The values that can be specified here depend on the machine type, but are
the same that can be specified in the @code{-boot} command line option.
ETEXI

#if defined(TARGET_I386)
    {
        .name       = "nmi",
        .args_type  = "cpu_index:i",
        .params     = "cpu",
        .help       = "inject an NMI on the given CPU",
        .mhandler.cmd = do_inject_nmi,
    },
#endif
STEXI
@item nmi @var{cpu}
Inject an NMI on the given CPU (x86 only).
ETEXI

    {
        .name       = "migrate",
        .args_type  = "detach:-d,blk:-b,inc:-i,uri:s",
        .params     = "[-d] [-b] [-i] uri",
        .help       = "migrate to URI (using -d to not wait for completion)"
		      "\n\t\t\t -b for migration without shared storage with"
		      " full copy of disk\n\t\t\t -i for migration without "
		      "shared storage with incremental copy of disk "
		      "(base image shared between src and destination)",
        .user_print = monitor_user_noop,	
	.mhandler.cmd_new = do_migrate,
    },


STEXI
@item migrate [-d] [-b] [-i] @var{uri}
Migrate to @var{uri} (using -d to not wait for completion).
	-b for migration with full copy of disk
	-i for migration with incremental copy of disk (base image is shared)
ETEXI

    {
        .name       = "migrate_cancel",
        .args_type  = "",
        .params     = "",
        .help       = "cancel the current VM migration",
        .user_print = monitor_user_noop,
        .mhandler.cmd_new = do_migrate_cancel,
    },

STEXI
@item migrate_cancel
Cancel the current VM migration.
ETEXI

    {
        .name       = "migrate_set_speed",
        .args_type  = "value:s",
        .params     = "value",
        .help       = "set maximum speed (in bytes) for migrations",
        .user_print = monitor_user_noop,
        .mhandler.cmd_new = do_migrate_set_speed,
    },

STEXI
@item migrate_set_speed @var{value}
Set maximum speed to @var{value} (in bytes) for migrations.
ETEXI

    {
        .name       = "migrate_set_downtime",
        .args_type  = "value:s",
        .params     = "value",
        .help       = "set maximum tolerated downtime (in seconds) for migrations",
        .mhandler.cmd = do_migrate_set_downtime,
    },

STEXI
@item migrate_set_downtime @var{second}
Set maximum tolerated downtime (in seconds) for migration.
ETEXI

#if defined(TARGET_I386)
    {
        .name       = "drive_add",
        .args_type  = "pci_addr:s,opts:s",
        .params     = "[[<domain>:]<bus>:]<slot>\n"
                      "[file=file][,if=type][,bus=n]\n"
                      "[,unit=m][,media=d][index=i]\n"
                      "[,cyls=c,heads=h,secs=s[,trans=t]]\n"
                      "[snapshot=on|off][,cache=on|off]",
        .help       = "add drive to PCI storage controller",
        .mhandler.cmd = drive_hot_add,
    },
#endif

STEXI
@item drive_add
Add drive to PCI storage controller.
ETEXI

#if defined(TARGET_I386)
    {
        .name       = "pci_add",
        .args_type  = "pci_addr:s,type:s,opts:s?",
        .params     = "auto|[[<domain>:]<bus>:]<slot> nic|storage|host [[vlan=n][,macaddr=addr][,model=type]] [file=file][,if=type][,bus=nr]... [host=02:00.0[,name=string][,dma=none]",
        .help       = "hot-add PCI device",
        .mhandler.cmd = pci_device_hot_add,
    },
#endif

STEXI
@item pci_add
Hot-add PCI device.
ETEXI

#if defined(TARGET_I386)
    {
        .name       = "pci_del",
        .args_type  = "pci_addr:s",
        .params     = "[[<domain>:]<bus>:]<slot>",
        .help       = "hot remove PCI device",
        .user_print = monitor_user_noop,
        .mhandler.cmd_new = do_pci_device_hot_remove,
    },
#endif

STEXI
@item pci_del
Hot remove PCI device.
ETEXI

    {
        .name       = "host_net_add",
        .args_type  = "device:s,opts:s?",
        .params     = "tap|user|socket|vde|dump [options]",
        .help       = "add host VLAN client",
        .mhandler.cmd = net_host_device_add,
    },

STEXI
@item host_net_add
Add host VLAN client.
ETEXI

    {
        .name       = "host_net_remove",
        .args_type  = "vlan_id:i,device:s",
        .params     = "vlan_id name",
        .help       = "remove host VLAN client",
        .mhandler.cmd = net_host_device_remove,
    },

STEXI
@item host_net_remove
Remove host VLAN client.
ETEXI

#ifdef CONFIG_SLIRP
    {
        .name       = "hostfwd_add",
        .args_type  = "arg1:s,arg2:s?,arg3:s?",
        .params     = "[vlan_id name] [tcp|udp]:[hostaddr]:hostport-[guestaddr]:guestport",
        .help       = "redirect TCP or UDP connections from host to guest (requires -net user)",
        .mhandler.cmd = net_slirp_hostfwd_add,
    },

    {
        .name       = "hostfwd_remove",
        .args_type  = "arg1:s,arg2:s?,arg3:s?",
        .params     = "[vlan_id name] [tcp|udp]:[hostaddr]:hostport",
        .help       = "remove host-to-guest TCP or UDP redirection",
        .mhandler.cmd = net_slirp_hostfwd_remove,
    },

#endif
STEXI
@item host_net_redir
Redirect TCP or UDP connections from host to guest (requires -net user).
ETEXI

    {
        .name       = "balloon",
        .args_type  = "value:i",
        .params     = "target",
        .help       = "request VM to change it's memory allocation (in MB)",
        .user_print = monitor_user_noop,
        .mhandler.cmd_new = do_balloon,
    },

STEXI
@item balloon @var{value}
Request VM to change its memory allocation to @var{value} (in MB).
ETEXI

    {
        .name       = "set_link",
        .args_type  = "name:s,up_or_down:s",
        .params     = "name up|down",
        .help       = "change the link status of a network adapter",
        .mhandler.cmd = do_set_link,
    },

STEXI
@item set_link @var{name} [up|down]
Set link @var{name} up or down.
ETEXI

    {
        .name       = "watchdog_action",
        .args_type  = "action:s",
        .params     = "[reset|shutdown|poweroff|pause|debug|none]",
        .help       = "change watchdog action",
        .mhandler.cmd = do_watchdog_action,
    },

STEXI
@item watchdog_action
Change watchdog action.
ETEXI

    {
        .name       = "acl_show",
        .args_type  = "aclname:s",
        .params     = "aclname",
        .help       = "list rules in the access control list",
        .mhandler.cmd = do_acl_show,
    },

STEXI
@item acl_show @var{aclname}
List all the matching rules in the access control list, and the default
policy. There are currently two named access control lists,
@var{vnc.x509dname} and @var{vnc.username} matching on the x509 client
certificate distinguished name, and SASL username respectively.
ETEXI

    {
        .name       = "acl_policy",
        .args_type  = "aclname:s,policy:s",
        .params     = "aclname allow|deny",
        .help       = "set default access control list policy",
        .mhandler.cmd = do_acl_policy,
    },

STEXI
@item acl_policy @var{aclname} @code{allow|deny}
Set the default access control list policy, used in the event that
none of the explicit rules match. The default policy at startup is
always @code{deny}.
ETEXI

    {
        .name       = "acl_add",
        .args_type  = "aclname:s,match:s,policy:s,index:i?",
        .params     = "aclname match allow|deny [index]",
        .help       = "add a match rule to the access control list",
        .mhandler.cmd = do_acl_add,
    },

STEXI
@item acl_allow @var{aclname} @var{match} @code{allow|deny} [@var{index}]
Add a match rule to the access control list, allowing or denying access.
The match will normally be an exact username or x509 distinguished name,
but can optionally include wildcard globs. eg @code{*@@EXAMPLE.COM} to
allow all users in the @code{EXAMPLE.COM} kerberos realm. The match will
normally be appended to the end of the ACL, but can be inserted
earlier in the list if the optional @var{index} parameter is supplied.
ETEXI

    {
        .name       = "acl_remove",
        .args_type  = "aclname:s,match:s",
        .params     = "aclname match",
        .help       = "remove a match rule from the access control list",
        .mhandler.cmd = do_acl_remove,
    },

STEXI
@item acl_remove @var{aclname} @var{match}
Remove the specified match rule from the access control list.
ETEXI

    {
        .name       = "acl_reset",
        .args_type  = "aclname:s",
        .params     = "aclname",
        .help       = "reset the access control list",
        .mhandler.cmd = do_acl_reset,
    },

STEXI
@item acl_remove @var{aclname} @var{match}
Remove all matches from the access control list, and set the default
policy back to @code{deny}.
ETEXI

#if defined(TARGET_I386)

    {
        .name       = "mce",
        .args_type  = "cpu_index:i,bank:i,status:l,mcg_status:l,addr:l,misc:l",
        .params     = "cpu bank status mcgstatus addr misc",
        .help       = "inject a MCE on the given CPU",
        .mhandler.cmd = do_inject_mce,
    },

#endif
STEXI
@item mce @var{cpu} @var{bank} @var{status} @var{mcgstatus} @var{addr} @var{misc}
Inject an MCE on the given CPU (x86 only).
ETEXI

    {
        .name       = "getfd",
        .args_type  = "fdname:s",
        .params     = "getfd name",
        .help       = "receive a file descriptor via SCM rights and assign it a name",
        .user_print = monitor_user_noop,
        .mhandler.cmd_new = do_getfd,
    },

STEXI
@item getfd @var{fdname}
If a file descriptor is passed alongside this command using the SCM_RIGHTS
mechanism on unix sockets, it is stored using the name @var{fdname} for
later use by other monitor commands.
ETEXI

    {
        .name       = "closefd",
        .args_type  = "fdname:s",
        .params     = "closefd name",
        .help       = "close a file descriptor previously passed via SCM rights",
        .user_print = monitor_user_noop,
        .mhandler.cmd_new = do_closefd,
    },

STEXI
@item closefd @var{fdname}
Close the file descriptor previously assigned to @var{fdname} using the
@code{getfd} command. This is only needed if the file descriptor was never
used by another monitor command.
ETEXI

    {
<<<<<<< HEAD
        .name       = "cpu_set",
        .args_type  = "cpu:i,state:s",
        .params     = "cpu [online|offline]",
        .help       = "change cpu state",
        .mhandler.cmd  = do_cpu_set_nr,
    },

STEXI
@item cpu_set @var{cpu} [online|offline]
Set CPU @var{cpu} online or offline.
=======
        .name       = "block_passwd",
        .args_type  = "device:B,password:s",
        .params     = "block_passwd device password",
        .help       = "set the password of encrypted block devices",
        .user_print = monitor_user_noop,
        .mhandler.cmd_new = do_block_set_passwd,
    },

STEXI
@item block_passwd @var{device} @var{password}
Set the encrypted device @var{device} password to @var{password}
>>>>>>> b3dfdb5a
ETEXI

STEXI
@end table
ETEXI<|MERGE_RESOLUTION|>--- conflicted
+++ resolved
@@ -1048,7 +1048,20 @@
 ETEXI
 
     {
-<<<<<<< HEAD
+        .name       = "block_passwd",
+        .args_type  = "device:B,password:s",
+        .params     = "block_passwd device password",
+        .help       = "set the password of encrypted block devices",
+        .user_print = monitor_user_noop,
+        .mhandler.cmd_new = do_block_set_passwd,
+    },
+
+STEXI
+@item block_passwd @var{device} @var{password}
+Set the encrypted device @var{device} password to @var{password}
+ETEXI
+
+    {
         .name       = "cpu_set",
         .args_type  = "cpu:i,state:s",
         .params     = "cpu [online|offline]",
@@ -1059,19 +1072,6 @@
 STEXI
 @item cpu_set @var{cpu} [online|offline]
 Set CPU @var{cpu} online or offline.
-=======
-        .name       = "block_passwd",
-        .args_type  = "device:B,password:s",
-        .params     = "block_passwd device password",
-        .help       = "set the password of encrypted block devices",
-        .user_print = monitor_user_noop,
-        .mhandler.cmd_new = do_block_set_passwd,
-    },
-
-STEXI
-@item block_passwd @var{device} @var{password}
-Set the encrypted device @var{device} password to @var{password}
->>>>>>> b3dfdb5a
 ETEXI
 
 STEXI
