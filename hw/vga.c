--- conflicted
+++ resolved
@@ -2231,11 +2231,18 @@
     VGACommonState vga;
 } PCIVGAState;
 
-<<<<<<< HEAD
 static int s1, s2;
 
 static void mark_dirty(target_phys_addr_t start, target_phys_addr_t len)
-=======
+{
+    target_phys_addr_t end = start + len;
+
+    while (start < end) {
+        cpu_physical_memory_set_dirty(cpu_get_physical_page_desc(start));
+        start += TARGET_PAGE_SIZE;
+    }
+}
+
 static void pci_vga_save(QEMUFile *f, void *opaque)
 {
     PCIVGAState *s = opaque;
@@ -2261,17 +2268,6 @@
 }
 
 void vga_dirty_log_start(VGAState *s)
->>>>>>> 0d65ddc3
-{
-    target_phys_addr_t end = start + len;
-
-    while (start < end) {
-        cpu_physical_memory_set_dirty(cpu_get_physical_page_desc(start));
-        start += TARGET_PAGE_SIZE;
-    }
-}
-
-void vga_dirty_log_start(VGACommonState *s)
 {
     if (kvm_enabled() && s->map_addr)
         if (!s1) {
