--- conflicted
+++ resolved
@@ -22,11 +22,9 @@
 
 #include "hw.h"
 #include "pc.h"
-<<<<<<< HEAD
+#include "apic.h"
 #include "sysemu.h"
-=======
 #include "apic.h"
->>>>>>> aa28b9bf
 #include "qemu-timer.h"
 #include "host-utils.h"
 
