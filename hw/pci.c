--- conflicted
+++ resolved
@@ -1015,7 +1015,6 @@
     return (PCIDevice *)dev;
 }
 
-<<<<<<< HEAD
 int pci_enable_capability_support(PCIDevice *pci_dev,
                                   uint32_t config_start,
                                   PCICapConfigReadFunc *config_read,
@@ -1045,7 +1044,8 @@
     pci_dev->cap.supported = 1;
     pci_dev->config[PCI_CAPABILITY_LIST] = pci_dev->cap.start;
     return config_init(pci_dev);
-=======
+}
+
 static int pci_find_space(PCIDevice *pdev, uint8_t size)
 {
     int offset = PCI_CONFIG_HEADER_SIZE;
@@ -1117,5 +1117,4 @@
 uint8_t pci_find_capability(PCIDevice *pdev, uint8_t cap_id)
 {
     return pci_find_capability_list(pdev, cap_id, NULL);
->>>>>>> 6f4cbd39
 }