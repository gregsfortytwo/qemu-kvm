/* Declarations for use by board files for creating devices.  */

#ifndef HW_BOARDS_H
#define HW_BOARDS_H

typedef void QEMUMachineInitFunc(ram_addr_t ram_size,
                                 const char *boot_device,
                                 const char *kernel_filename,
                                 const char *kernel_cmdline,
                                 const char *initrd_filename,
                                 const char *cpu_model);

typedef struct QEMUMachine {
    const char *name;
    const char *desc;
    QEMUMachineInitFunc *init;
    int use_scsi;
    int max_cpus;
    struct QEMUMachine *next;
} QEMUMachine;

int qemu_register_machine(QEMUMachine *m);
void register_machines(void);

extern QEMUMachine *current_machine;

<<<<<<< HEAD
/* Axis ETRAX.  */
extern QEMUMachine bareetraxfs_machine;
extern QEMUMachine axisdev88_machine;

/* pc.c */
extern QEMUMachine pc_machine;
extern QEMUMachine isapc_machine;

/* xen_machine.c */
extern QEMUMachine xenpv_machine;

/* ppc.c */
extern QEMUMachine prep_machine;
extern QEMUMachine core99_machine;
extern QEMUMachine heathrow_machine;
extern QEMUMachine ref405ep_machine;
extern QEMUMachine taihu_machine;
extern QEMUMachine bamboo_machine;
extern QEMUMachine mpc8544ds_machine;

/* mips_r4k.c */
extern QEMUMachine mips_machine;

/* mips_jazz.c */
extern QEMUMachine mips_magnum_machine;
extern QEMUMachine mips_pica61_machine;

/* mips_malta.c */
extern QEMUMachine mips_malta_machine;

/* mips_mipssim.c */
extern QEMUMachine mips_mipssim_machine;

/* shix.c */
extern QEMUMachine shix_machine;

/* r2d.c */
extern QEMUMachine r2d_machine;

/* sun4m.c */
extern QEMUMachine ss5_machine, ss10_machine, ss600mp_machine, ss20_machine;
extern QEMUMachine voyager_machine, ss_lx_machine, ss4_machine, scls_machine;
extern QEMUMachine sbook_machine;
extern QEMUMachine ss2_machine;
extern QEMUMachine ss1000_machine, ss2000_machine;

/* sun4u.c */
extern QEMUMachine sun4u_machine;
extern QEMUMachine sun4v_machine;
extern QEMUMachine niagara_machine;

/* integratorcp.c */
extern QEMUMachine integratorcp_machine;

/* versatilepb.c */
extern QEMUMachine versatilepb_machine;
extern QEMUMachine versatileab_machine;

/* realview.c */
extern QEMUMachine realview_machine;

/* spitz.c */
extern QEMUMachine akitapda_machine;
extern QEMUMachine spitzpda_machine;
extern QEMUMachine borzoipda_machine;
extern QEMUMachine terrierpda_machine;

/* omap_sx1.c */
extern QEMUMachine sx1_machine_v1;
extern QEMUMachine sx1_machine_v2;

/* palm.c */
extern QEMUMachine palmte_machine;

/* nseries.c */
extern QEMUMachine n800_machine;
extern QEMUMachine n810_machine;

/* gumstix.c */
extern QEMUMachine connex_machine;
extern QEMUMachine verdex_machine;

/* stellaris.c */
extern QEMUMachine lm3s811evb_machine;
extern QEMUMachine lm3s6965evb_machine;

/* an5206.c */
extern QEMUMachine an5206_machine;

/* mcf5208.c */
extern QEMUMachine mcf5208evb_machine;

/* dummy_m68k.c */
extern QEMUMachine dummy_m68k_machine;

/* mainstone.c */
extern QEMUMachine mainstone2_machine;

/* musicpal.c */
extern QEMUMachine musicpal_machine;

/* tosa.c */
extern QEMUMachine tosapda_machine;

/* syborg.c */
extern QEMUMachine syborg_machine;

/* ipf.c */
extern QEMUMachine ipf_machine;

=======
>>>>>>> f80f9ec9
#endif<|MERGE_RESOLUTION|>--- conflicted
+++ resolved
@@ -24,117 +24,4 @@
 
 extern QEMUMachine *current_machine;
 
-<<<<<<< HEAD
-/* Axis ETRAX.  */
-extern QEMUMachine bareetraxfs_machine;
-extern QEMUMachine axisdev88_machine;
-
-/* pc.c */
-extern QEMUMachine pc_machine;
-extern QEMUMachine isapc_machine;
-
-/* xen_machine.c */
-extern QEMUMachine xenpv_machine;
-
-/* ppc.c */
-extern QEMUMachine prep_machine;
-extern QEMUMachine core99_machine;
-extern QEMUMachine heathrow_machine;
-extern QEMUMachine ref405ep_machine;
-extern QEMUMachine taihu_machine;
-extern QEMUMachine bamboo_machine;
-extern QEMUMachine mpc8544ds_machine;
-
-/* mips_r4k.c */
-extern QEMUMachine mips_machine;
-
-/* mips_jazz.c */
-extern QEMUMachine mips_magnum_machine;
-extern QEMUMachine mips_pica61_machine;
-
-/* mips_malta.c */
-extern QEMUMachine mips_malta_machine;
-
-/* mips_mipssim.c */
-extern QEMUMachine mips_mipssim_machine;
-
-/* shix.c */
-extern QEMUMachine shix_machine;
-
-/* r2d.c */
-extern QEMUMachine r2d_machine;
-
-/* sun4m.c */
-extern QEMUMachine ss5_machine, ss10_machine, ss600mp_machine, ss20_machine;
-extern QEMUMachine voyager_machine, ss_lx_machine, ss4_machine, scls_machine;
-extern QEMUMachine sbook_machine;
-extern QEMUMachine ss2_machine;
-extern QEMUMachine ss1000_machine, ss2000_machine;
-
-/* sun4u.c */
-extern QEMUMachine sun4u_machine;
-extern QEMUMachine sun4v_machine;
-extern QEMUMachine niagara_machine;
-
-/* integratorcp.c */
-extern QEMUMachine integratorcp_machine;
-
-/* versatilepb.c */
-extern QEMUMachine versatilepb_machine;
-extern QEMUMachine versatileab_machine;
-
-/* realview.c */
-extern QEMUMachine realview_machine;
-
-/* spitz.c */
-extern QEMUMachine akitapda_machine;
-extern QEMUMachine spitzpda_machine;
-extern QEMUMachine borzoipda_machine;
-extern QEMUMachine terrierpda_machine;
-
-/* omap_sx1.c */
-extern QEMUMachine sx1_machine_v1;
-extern QEMUMachine sx1_machine_v2;
-
-/* palm.c */
-extern QEMUMachine palmte_machine;
-
-/* nseries.c */
-extern QEMUMachine n800_machine;
-extern QEMUMachine n810_machine;
-
-/* gumstix.c */
-extern QEMUMachine connex_machine;
-extern QEMUMachine verdex_machine;
-
-/* stellaris.c */
-extern QEMUMachine lm3s811evb_machine;
-extern QEMUMachine lm3s6965evb_machine;
-
-/* an5206.c */
-extern QEMUMachine an5206_machine;
-
-/* mcf5208.c */
-extern QEMUMachine mcf5208evb_machine;
-
-/* dummy_m68k.c */
-extern QEMUMachine dummy_m68k_machine;
-
-/* mainstone.c */
-extern QEMUMachine mainstone2_machine;
-
-/* musicpal.c */
-extern QEMUMachine musicpal_machine;
-
-/* tosa.c */
-extern QEMUMachine tosapda_machine;
-
-/* syborg.c */
-extern QEMUMachine syborg_machine;
-
-/* ipf.c */
-extern QEMUMachine ipf_machine;
-
-=======
->>>>>>> f80f9ec9
 #endif