/*
 * ACPI implementation
 *
 * Copyright (c) 2006 Fabrice Bellard
 *
 * This library is free software; you can redistribute it and/or
 * modify it under the terms of the GNU Lesser General Public
 * License version 2 as published by the Free Software Foundation.
 *
 * This library is distributed in the hope that it will be useful,
 * but WITHOUT ANY WARRANTY; without even the implied warranty of
 * MERCHANTABILITY or FITNESS FOR A PARTICULAR PURPOSE.  See the GNU
 * Lesser General Public License for more details.
 *
 * You should have received a copy of the GNU Lesser General Public
 * License along with this library; if not, see <http://www.gnu.org/licenses/>
 */
#include "hw.h"
#include "pc.h"
#include "apm.h"
#include "pm_smbus.h"
#include "pci.h"
#include "acpi.h"
#include "sysemu.h"
#include "range.h"

//#define DEBUG

#ifdef DEBUG
# define PIIX4_DPRINTF(format, ...)     printf(format, ## __VA_ARGS__)
#else
# define PIIX4_DPRINTF(format, ...)     do { } while (0)
#endif

#define ACPI_DBG_IO_ADDR  0xb044

#define GPE_BASE 0xafe0
#define PROC_BASE 0xaf00
#define PCI_BASE 0xae00
#define PCI_EJ_BASE 0xae08
#define PCI_RMV_BASE 0xae0c

#define PIIX4_CPU_HOTPLUG_STATUS 4
#define PIIX4_PCI_HOTPLUG_STATUS 2

struct gpe_regs {
    uint16_t sts; /* status */
    uint16_t en;  /* enabled */
    uint8_t cpus_sts[32];
};

struct pci_status {
    uint32_t up;
    uint32_t down;
};

typedef struct PIIX4PMState {
    PCIDevice dev;
    IORange ioport;
    uint16_t pmsts;
    uint16_t pmen;
    uint16_t pmcntrl;

    APMState apm;

    QEMUTimer *tmr_timer;
    int64_t tmr_overflow_time;

    PMSMBus smb;
    uint32_t smb_io_base;

    qemu_irq irq;
    qemu_irq cmos_s3;
    qemu_irq smi_irq;
    int kvm_enabled;

    /* for pci hotplug */
    struct gpe_regs gpe;
    struct pci_status pci0_status;
    uint32_t pci0_hotplug_enable;
} PIIX4PMState;

static void piix4_acpi_system_hot_add_init(PCIBus *bus, PIIX4PMState *s);

#define ACPI_ENABLE 0xf1
#define ACPI_DISABLE 0xf0

static uint32_t get_pmtmr(PIIX4PMState *s)
{
    uint32_t d;
    d = muldiv64(qemu_get_clock(vm_clock), PM_TIMER_FREQUENCY, get_ticks_per_sec());
    return d & 0xffffff;
}

static int get_pmsts(PIIX4PMState *s)
{
    int64_t d;

    d = muldiv64(qemu_get_clock(vm_clock), PM_TIMER_FREQUENCY,
                 get_ticks_per_sec());
    if (d >= s->tmr_overflow_time)
        s->pmsts |= ACPI_BITMASK_TIMER_STATUS;
    return s->pmsts;
}

static void pm_update_sci(PIIX4PMState *s)
{
    int sci_level, pmsts;
    int64_t expire_time;

    pmsts = get_pmsts(s);
    sci_level = (((pmsts & s->pmen) &
                  (ACPI_BITMASK_RT_CLOCK_ENABLE |
                   ACPI_BITMASK_POWER_BUTTON_ENABLE |
                   ACPI_BITMASK_GLOBAL_LOCK_ENABLE |
                   ACPI_BITMASK_TIMER_ENABLE)) != 0) ||
        (((s->gpe.sts & s->gpe.en) &
          (PIIX4_CPU_HOTPLUG_STATUS | PIIX4_PCI_HOTPLUG_STATUS)) != 0);

    qemu_set_irq(s->irq, sci_level);
    /* schedule a timer interruption if needed */
    if ((s->pmen & ACPI_BITMASK_TIMER_ENABLE) &&
        !(pmsts & ACPI_BITMASK_TIMER_STATUS)) {
        expire_time = muldiv64(s->tmr_overflow_time, get_ticks_per_sec(),
                               PM_TIMER_FREQUENCY);
        qemu_mod_timer(s->tmr_timer, expire_time);
    } else {
        qemu_del_timer(s->tmr_timer);
    }
}

static void pm_tmr_timer(void *opaque)
{
    PIIX4PMState *s = opaque;
    pm_update_sci(s);
}

static void pm_ioport_write(IORange *ioport, uint64_t addr, unsigned width,
                            uint64_t val)
{
    PIIX4PMState *s = container_of(ioport, PIIX4PMState, ioport);

    if (width != 2) {
        PIIX4_DPRINTF("PM write port=0x%04x width=%d val=0x%08x\n",
                      (unsigned)addr, width, (unsigned)val);
    }

    switch(addr) {
    case 0x00:
        {
            int64_t d;
            int pmsts;
            pmsts = get_pmsts(s);
            if (pmsts & val & ACPI_BITMASK_TIMER_STATUS) {
                /* if TMRSTS is reset, then compute the new overflow time */
                d = muldiv64(qemu_get_clock(vm_clock), PM_TIMER_FREQUENCY,
                             get_ticks_per_sec());
                s->tmr_overflow_time = (d + 0x800000LL) & ~0x7fffffLL;
            }
            s->pmsts &= ~val;
            pm_update_sci(s);
        }
        break;
    case 0x02:
        s->pmen = val;
        pm_update_sci(s);
        break;
    case 0x04:
        {
            int sus_typ;
            s->pmcntrl = val & ~(ACPI_BITMASK_SLEEP_ENABLE);
            if (val & ACPI_BITMASK_SLEEP_ENABLE) {
                /* change suspend type */
                sus_typ = (val >> 10) & 7;
                switch(sus_typ) {
                case 0: /* soft power off */
                    qemu_system_shutdown_request();
                    break;
                case 1:
                    /* ACPI_BITMASK_WAKE_STATUS should be set on resume.
                       Pretend that resume was caused by power button */
                    s->pmsts |= (ACPI_BITMASK_WAKE_STATUS |
                                 ACPI_BITMASK_POWER_BUTTON_STATUS);
                    qemu_system_reset_request();
                    if (s->cmos_s3) {
                        qemu_irq_raise(s->cmos_s3);
                    }
                default:
                    break;
                }
            }
        }
        break;
    default:
        break;
    }
    PIIX4_DPRINTF("PM writew port=0x%04x val=0x%04x\n", addr, val);
}

static void pm_ioport_read(IORange *ioport, uint64_t addr, unsigned width,
                            uint64_t *data)
{
    PIIX4PMState *s = container_of(ioport, PIIX4PMState, ioport);
    uint32_t val;

    switch(addr) {
    case 0x00:
        val = get_pmsts(s);
        break;
    case 0x02:
        val = s->pmen;
        break;
    case 0x04:
        val = s->pmcntrl;
        break;
    case 0x08:
        val = get_pmtmr(s);
        break;
    default:
        val = 0;
        break;
    }
    PIIX4_DPRINTF("PM readw port=0x%04x val=0x%04x\n", addr, val);
    *data = val;
}

static const IORangeOps pm_iorange_ops = {
    .read = pm_ioport_read,
    .write = pm_ioport_write,
};

static void apm_ctrl_changed(uint32_t val, void *arg)
{
    PIIX4PMState *s = arg;

    /* ACPI specs 3.0, 4.7.2.5 */
    if (val == ACPI_ENABLE) {
        s->pmcntrl |= ACPI_BITMASK_SCI_ENABLE;
    } else if (val == ACPI_DISABLE) {
        s->pmcntrl &= ~ACPI_BITMASK_SCI_ENABLE;
    }

    if (s->dev.config[0x5b] & (1 << 1)) {
        if (s->smi_irq) {
            qemu_irq_raise(s->smi_irq);
        }
    }
}

static void acpi_dbg_writel(void *opaque, uint32_t addr, uint32_t val)
{
    PIIX4_DPRINTF("ACPI: DBG: 0x%08x\n", val);
}

static void pm_io_space_update(PIIX4PMState *s)
{
    uint32_t pm_io_base;

    if (s->dev.config[0x80] & 1) {
        pm_io_base = le32_to_cpu(*(uint32_t *)(s->dev.config + 0x40));
        pm_io_base &= 0xffc0;

        /* XXX: need to improve memory and ioport allocation */
        PIIX4_DPRINTF("PM: mapping to 0x%x\n", pm_io_base);
        iorange_init(&s->ioport, &pm_iorange_ops, pm_io_base, 64);
        ioport_register(&s->ioport);
    }
}

static void pm_write_config(PCIDevice *d,
                            uint32_t address, uint32_t val, int len)
{
    pci_default_write_config(d, address, val, len);
    if (range_covers_byte(address, len, 0x80))
        pm_io_space_update((PIIX4PMState *)d);
}

static int vmstate_acpi_post_load(void *opaque, int version_id)
{
    PIIX4PMState *s = opaque;

    pm_io_space_update(s);
    return 0;
}

static const VMStateDescription vmstate_gpe = {
    .name = "gpe",
    .version_id = 1,
    .minimum_version_id = 1,
    .minimum_version_id_old = 1,
    .fields      = (VMStateField []) {
        VMSTATE_UINT16(sts, struct gpe_regs),
        VMSTATE_UINT16(en, struct gpe_regs),
        VMSTATE_END_OF_LIST()
    }
};

static const VMStateDescription vmstate_pci_status = {
    .name = "pci_status",
    .version_id = 1,
    .minimum_version_id = 1,
    .minimum_version_id_old = 1,
    .fields      = (VMStateField []) {
        VMSTATE_UINT32(up, struct pci_status),
        VMSTATE_UINT32(down, struct pci_status),
        VMSTATE_END_OF_LIST()
    }
};

static const VMStateDescription vmstate_acpi = {
    .name = "piix4_pm",
    .version_id = 2,
    .minimum_version_id = 1,
    .minimum_version_id_old = 1,
    .post_load = vmstate_acpi_post_load,
    .fields      = (VMStateField []) {
        VMSTATE_PCI_DEVICE(dev, PIIX4PMState),
        VMSTATE_UINT16(pmsts, PIIX4PMState),
        VMSTATE_UINT16(pmen, PIIX4PMState),
        VMSTATE_UINT16(pmcntrl, PIIX4PMState),
        VMSTATE_STRUCT(apm, PIIX4PMState, 0, vmstate_apm, APMState),
        VMSTATE_TIMER(tmr_timer, PIIX4PMState),
        VMSTATE_INT64(tmr_overflow_time, PIIX4PMState),
        VMSTATE_STRUCT(gpe, PIIX4PMState, 2, vmstate_gpe, struct gpe_regs),
        VMSTATE_STRUCT(pci0_status, PIIX4PMState, 2, vmstate_pci_status,
                       struct pci_status),
        VMSTATE_END_OF_LIST()
    }
};

static void piix4_update_hotplug(PIIX4PMState *s)
{
    PCIDevice *dev = &s->dev;
    BusState *bus = qdev_get_parent_bus(&dev->qdev);
    DeviceState *qdev, *next;

    s->pci0_hotplug_enable = ~0;

    QLIST_FOREACH_SAFE(qdev, &bus->children, sibling, next) {
        PCIDeviceInfo *info = container_of(qdev->info, PCIDeviceInfo, qdev);
        PCIDevice *pdev = DO_UPCAST(PCIDevice, qdev, qdev);
        int slot = PCI_SLOT(pdev->devfn);

        if (info->no_hotplug) {
            s->pci0_hotplug_enable &= ~(1 << slot);
        }
    }
}

static void piix4_reset(void *opaque)
{
    PIIX4PMState *s = opaque;
    uint8_t *pci_conf = s->dev.config;

    pci_conf[0x58] = 0;
    pci_conf[0x59] = 0;
    pci_conf[0x5a] = 0;
    pci_conf[0x5b] = 0;

    if (s->kvm_enabled) {
        /* Mark SMM as already inited (until KVM supports SMM). */
        pci_conf[0x5B] = 0x02;
    }
    piix4_update_hotplug(s);
}

static void piix4_powerdown(void *opaque, int irq, int power_failing)
{
    PIIX4PMState *s = opaque;

    if (!s) {
        qemu_system_shutdown_request();
    } else if (s->pmen & ACPI_BITMASK_POWER_BUTTON_ENABLE) {
        s->pmsts |= ACPI_BITMASK_POWER_BUTTON_STATUS;
        pm_update_sci(s);
    }
}

static PIIX4PMState *global_piix4_pm_state; /* cpu hotadd */

static int piix4_pm_initfn(PCIDevice *dev)
{
    PIIX4PMState *s = DO_UPCAST(PIIX4PMState, dev, dev);
    uint8_t *pci_conf;

    /* for cpu hotadd */
    global_piix4_pm_state = s;

    pci_conf = s->dev.config;
    pci_config_set_vendor_id(pci_conf, PCI_VENDOR_ID_INTEL);
    pci_config_set_device_id(pci_conf, PCI_DEVICE_ID_INTEL_82371AB_3);
    pci_conf[0x06] = 0x80;
    pci_conf[0x07] = 0x02;
    pci_conf[0x08] = 0x03; // revision number
    pci_conf[0x09] = 0x00;
    pci_config_set_class(pci_conf, PCI_CLASS_BRIDGE_OTHER);
    pci_conf[0x3d] = 0x01; // interrupt pin 1

    pci_conf[0x40] = 0x01; /* PM io base read only bit */

#if defined(TARGET_IA64)
    pci_conf[0x40] = 0x41; /* PM io base read only bit */
    pci_conf[0x41] = 0x1f;
    pm_write_config(s, 0x80, 0x01, 1); /*Set default pm_io_base 0x1f40*/
    s->pmcntrl = SCI_EN;
#endif

    /* APM */
    apm_init(&s->apm, apm_ctrl_changed, s);

    register_ioport_write(ACPI_DBG_IO_ADDR, 4, 4, acpi_dbg_writel, s);

    if (s->kvm_enabled) {
        /* Mark SMM as already inited to prevent SMM from running.  KVM does not
         * support SMM mode. */
        pci_conf[0x5B] = 0x02;
    }

    /* XXX: which specification is used ? The i82731AB has different
       mappings */
    pci_conf[0x5f] = (parallel_hds[0] != NULL ? 0x80 : 0) | 0x10;
    pci_conf[0x63] = 0x60;
    pci_conf[0x67] = (serial_hds[0] != NULL ? 0x08 : 0) |
	(serial_hds[1] != NULL ? 0x90 : 0);

    pci_conf[0x90] = s->smb_io_base | 1;
    pci_conf[0x91] = s->smb_io_base >> 8;
    pci_conf[0xd2] = 0x09;
    register_ioport_write(s->smb_io_base, 64, 1, smb_ioport_writeb, &s->smb);
    register_ioport_read(s->smb_io_base, 64, 1, smb_ioport_readb, &s->smb);

    s->tmr_timer = qemu_new_timer(vm_clock, pm_tmr_timer, s);

    qemu_system_powerdown = *qemu_allocate_irqs(piix4_powerdown, s, 1);

    pm_smbus_init(&s->dev.qdev, &s->smb);
    qemu_register_reset(piix4_reset, s);
    piix4_acpi_system_hot_add_init(dev->bus, s);

    return 0;
}

i2c_bus *piix4_pm_init(PCIBus *bus, int devfn, uint32_t smb_io_base,
                       qemu_irq sci_irq, qemu_irq cmos_s3, qemu_irq smi_irq,
                       int kvm_enabled)
{
    PCIDevice *dev;
    PIIX4PMState *s;

    dev = pci_create(bus, devfn, "PIIX4_PM");
    qdev_prop_set_uint32(&dev->qdev, "smb_io_base", smb_io_base);

    s = DO_UPCAST(PIIX4PMState, dev, dev);
    s->irq = sci_irq;
    s->cmos_s3 = cmos_s3;
    s->smi_irq = smi_irq;
    s->kvm_enabled = kvm_enabled;

    qdev_init_nofail(&dev->qdev);

    return s->smb.smbus;
}

static PCIDeviceInfo piix4_pm_info = {
    .qdev.name          = "PIIX4_PM",
    .qdev.desc          = "PM",
    .qdev.size          = sizeof(PIIX4PMState),
    .qdev.vmsd          = &vmstate_acpi,
    .qdev.no_user       = 1,
    .no_hotplug         = 1,
    .init               = piix4_pm_initfn,
    .config_write       = pm_write_config,
    .qdev.props         = (Property[]) {
        DEFINE_PROP_UINT32("smb_io_base", PIIX4PMState, smb_io_base, 0),
        DEFINE_PROP_END_OF_LIST(),
    }
};

static void piix4_pm_register(void)
{
    pci_qdev_register(&piix4_pm_info);
}

device_init(piix4_pm_register);

static uint32_t gpe_read_val(uint16_t val, uint32_t addr)
{
    if (addr & 1)
        return (val >> 8) & 0xff;
    return val & 0xff;
}

static uint32_t gpe_readb(void *opaque, uint32_t addr)
{
    uint32_t val = 0;
    PIIX4PMState *s = opaque;
    struct gpe_regs *g = &s->gpe;

    switch (addr) {
        case PROC_BASE ... PROC_BASE+31:
            val = g->cpus_sts[addr - PROC_BASE];
            break;

        case GPE_BASE:
        case GPE_BASE + 1:
            val = gpe_read_val(g->sts, addr);
            break;
        case GPE_BASE + 2:
        case GPE_BASE + 3:
            val = gpe_read_val(g->en, addr);
            break;
        default:
            break;
    }

    PIIX4_DPRINTF("gpe read %x == %x\n", addr, val);
    return val;
}

static void gpe_write_val(uint16_t *cur, int addr, uint32_t val)
{
    if (addr & 1)
        *cur = (*cur & 0xff) | (val << 8);
    else
        *cur = (*cur & 0xff00) | (val & 0xff);
}

static void gpe_reset_val(uint16_t *cur, int addr, uint32_t val)
{
    uint16_t x1, x0 = val & 0xff;
    int shift = (addr & 1) ? 8 : 0;

    x1 = (*cur >> shift) & 0xff;

    x1 = x1 & ~x0;

    *cur = (*cur & (0xff << (8 - shift))) | (x1 << shift);
}

static void gpe_writeb(void *opaque, uint32_t addr, uint32_t val)
{
    PIIX4PMState *s = opaque;
    struct gpe_regs *g = &s->gpe;

    switch (addr) {
        case GPE_BASE:
        case GPE_BASE + 1:
            gpe_reset_val(&g->sts, addr, val);
            break;
        case GPE_BASE + 2:
        case GPE_BASE + 3:
            gpe_write_val(&g->en, addr, val);
            break;
        default:
            break;
    }

    pm_update_sci(s);

    PIIX4_DPRINTF("gpe write %x <== %d\n", addr, val);
}

static uint32_t pcihotplug_read(void *opaque, uint32_t addr)
{
    uint32_t val = 0;
    struct pci_status *g = opaque;
    switch (addr) {
        case PCI_BASE:
            val = g->up;
            break;
        case PCI_BASE + 4:
            val = g->down;
            break;
        default:
            break;
    }

    PIIX4_DPRINTF("pcihotplug read %x == %x\n", addr, val);
    return val;
}

static void pcihotplug_write(void *opaque, uint32_t addr, uint32_t val)
{
    struct pci_status *g = opaque;
    switch (addr) {
        case PCI_BASE:
            g->up = val;
            break;
        case PCI_BASE + 4:
            g->down = val;
            break;
   }

    PIIX4_DPRINTF("pcihotplug write %x <== %d\n", addr, val);
}

static uint32_t pciej_read(void *opaque, uint32_t addr)
{
    PIIX4_DPRINTF("pciej read %x\n", addr);
    return 0;
}

static void pciej_write(void *opaque, uint32_t addr, uint32_t val)
{
    BusState *bus = opaque;
    DeviceState *qdev, *next;
    PCIDevice *dev;
    int slot = ffs(val) - 1;

    QLIST_FOREACH_SAFE(qdev, &bus->children, sibling, next) {
        dev = DO_UPCAST(PCIDevice, qdev, qdev);
        if (PCI_SLOT(dev->devfn) == slot) {
            qdev_free(qdev);
        }
    }


    PIIX4_DPRINTF("pciej write %x <== %d\n", addr, val);
}

<<<<<<< HEAD
extern const char *global_cpu_model;
=======
static uint32_t pcirmv_read(void *opaque, uint32_t addr)
{
    PIIX4PMState *s = opaque;

    return s->pci0_hotplug_enable;
}

static void pcirmv_write(void *opaque, uint32_t addr, uint32_t val)
{
    return;
}
>>>>>>> 668643b0

static int piix4_device_hotplug(DeviceState *qdev, PCIDevice *dev,
                                PCIHotplugState state);

static void piix4_acpi_system_hot_add_init(PCIBus *bus, PIIX4PMState *s)
{
    struct pci_status *pci0_status = &s->pci0_status;
    int i = 0, cpus = smp_cpus;

    while (cpus > 0) {
        s->gpe.cpus_sts[i++] = (cpus < 8) ? (1 << cpus) - 1 : 0xff;
        cpus -= 8;
    }

    register_ioport_write(GPE_BASE, 4, 1, gpe_writeb, s);
    register_ioport_read(GPE_BASE, 4, 1,  gpe_readb, s);

    register_ioport_write(PROC_BASE, 32, 1, gpe_writeb, s);
    register_ioport_read(PROC_BASE, 32, 1,  gpe_readb, s);

    register_ioport_write(PCI_BASE, 8, 4, pcihotplug_write, pci0_status);
    register_ioport_read(PCI_BASE, 8, 4,  pcihotplug_read, pci0_status);

    register_ioport_write(PCI_EJ_BASE, 4, 4, pciej_write, bus);
    register_ioport_read(PCI_EJ_BASE, 4, 4,  pciej_read, bus);

    register_ioport_write(PCI_RMV_BASE, 4, 4, pcirmv_write, s);
    register_ioport_read(PCI_RMV_BASE, 4, 4,  pcirmv_read, s);

    pci_bus_hotplug(bus, piix4_device_hotplug, &s->dev.qdev);
}

#if defined(TARGET_I386)
static void enable_processor(struct gpe_regs *g, int cpu)
{
    g->sts |= PIIX4_CPU_HOTPLUG_STATUS;
    g->cpus_sts[cpu/8] |= (1 << (cpu%8));
}

static void disable_processor(struct gpe_regs *g, int cpu)
{
    g->sts |= PIIX4_CPU_HOTPLUG_STATUS;
    g->cpus_sts[cpu/8] &= ~(1 << (cpu%8));
}

void qemu_system_cpu_hot_add(int cpu, int state)
{
    CPUState *env;
    PIIX4PMState *s = global_piix4_pm_state;

    if (state && !qemu_get_cpu(cpu)) {
        env = pc_new_cpu(global_cpu_model);
        if (!env) {
            fprintf(stderr, "cpu %d creation failed\n", cpu);
            return;
        }
        env->cpuid_apic_id = cpu;
    }

    if (state)
        enable_processor(&s->gpe, cpu);
    else
        disable_processor(&s->gpe, cpu);

    pm_update_sci(s);
}
#endif

static void enable_device(PIIX4PMState *s, int slot)
{
    s->gpe.sts |= PIIX4_PCI_HOTPLUG_STATUS;
    s->pci0_status.up |= (1 << slot);
}

static void disable_device(PIIX4PMState *s, int slot)
{
    s->gpe.sts |= PIIX4_PCI_HOTPLUG_STATUS;
    s->pci0_status.down |= (1 << slot);
}

static int piix4_device_hotplug(DeviceState *qdev, PCIDevice *dev,
				PCIHotplugState state)
{
    int slot = PCI_SLOT(dev->devfn);
    PIIX4PMState *s = DO_UPCAST(PIIX4PMState, dev,
                                DO_UPCAST(PCIDevice, qdev, qdev));

    /* Don't send event when device is enabled during qemu machine creation:
     * it is present on boot, no hotplug event is necessary. We do send an
     * event when the device is disabled later. */
    if (state == PCI_COLDPLUG_ENABLED) {
        return 0;
    }

    s->pci0_status.up = 0;
    s->pci0_status.down = 0;
    if (state == PCI_HOTPLUG_ENABLED) {
        enable_device(s, slot);
    } else {
        disable_device(s, slot);
    }

    pm_update_sci(s);

    return 0;
}<|MERGE_RESOLUTION|>--- conflicted
+++ resolved
@@ -618,21 +618,19 @@
     PIIX4_DPRINTF("pciej write %x <== %d\n", addr, val);
 }
 
-<<<<<<< HEAD
+static uint32_t pcirmv_read(void *opaque, uint32_t addr)
+{
+    PIIX4PMState *s = opaque;
+
+    return s->pci0_hotplug_enable;
+}
+
+static void pcirmv_write(void *opaque, uint32_t addr, uint32_t val)
+{
+    return;
+}
+
 extern const char *global_cpu_model;
-=======
-static uint32_t pcirmv_read(void *opaque, uint32_t addr)
-{
-    PIIX4PMState *s = opaque;
-
-    return s->pci0_hotplug_enable;
-}
-
-static void pcirmv_write(void *opaque, uint32_t addr, uint32_t val)
-{
-    return;
-}
->>>>>>> 668643b0
 
 static int piix4_device_hotplug(DeviceState *qdev, PCIDevice *dev,
                                 PCIHotplugState state);
