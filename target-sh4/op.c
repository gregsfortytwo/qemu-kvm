--- conflicted
+++ resolved
@@ -509,12 +509,9 @@
 void OPPROTO op_lds_T0_fpscr(void)
 {
     env->fpscr = T0 & 0x003fffff;
-<<<<<<< HEAD
-=======
     env->fp_status.float_rounding_mode = T0 & 0x01 ?
       float_round_to_zero : float_round_nearest_even;
 
->>>>>>> 5632a7b7
     RETURN();
 }
 
@@ -701,19 +698,12 @@
 
 void OPPROTO op_fmov_frN_FT0(void)
 {
-<<<<<<< HEAD
-    FT0 = *(float32 *)&env->fregs[PARAM1];
-=======
     FT0 = env->fregs[PARAM1];
->>>>>>> 5632a7b7
     RETURN();
 }
 
 void OPPROTO op_fmov_drN_DT0(void)
 {
-<<<<<<< HEAD
-    DT0 = *(float64 *)&env->fregs[PARAM1];
-=======
     CPU_DoubleU d;
 
     d.l.upper = *(uint32_t *)&env->fregs[PARAM1];
@@ -735,25 +725,17 @@
     d.l.upper = *(uint32_t *)&env->fregs[PARAM1];
     d.l.lower = *(uint32_t *)&env->fregs[PARAM1 + 1];
     DT1 = d.d;
->>>>>>> 5632a7b7
     RETURN();
 }
 
 void OPPROTO op_fmov_FT0_frN(void)
 {
-<<<<<<< HEAD
-    *(float32 *)&env->fregs[PARAM1] = FT0;
-=======
     env->fregs[PARAM1] = FT0;
->>>>>>> 5632a7b7
     RETURN();
 }
 
 void OPPROTO op_fmov_DT0_drN(void)
 {
-<<<<<<< HEAD
-    *(float64 *)&env->fregs[PARAM1] = DT0;
-=======
     CPU_DoubleU d;
 
     d.d = DT0;
@@ -837,7 +819,6 @@
 void OPPROTO op_fmov_T0_frN(void)
 {
     *(unsigned int *)&env->fregs[PARAM1] = T0;
->>>>>>> 5632a7b7
     RETURN();
 }
 
@@ -861,11 +842,7 @@
 
 void OPPROTO op_dec8_rN(void)
 {
-<<<<<<< HEAD
-    env->gregs[PARAM1] -= 4;
-=======
     env->gregs[PARAM1] -= 8;
->>>>>>> 5632a7b7
     RETURN();
 }
 
@@ -889,11 +866,7 @@
 
 void OPPROTO op_inc8_rN(void)
 {
-<<<<<<< HEAD
-    env->gregs[PARAM1] += 4;
-=======
     env->gregs[PARAM1] += 8;
->>>>>>> 5632a7b7
     RETURN();
 }
 
