/*
 * QEMU posix-aio emulation
 *
 * Copyright IBM, Corp. 2008
 *
 * Authors:
 *  Anthony Liguori   <aliguori@us.ibm.com>
 *
 * This work is licensed under the terms of the GNU GPL, version 2.  See
 * the COPYING file in the top-level directory.
 *
 */

#include <sys/ioctl.h>
#include <sys/types.h>
#include <pthread.h>
#include <unistd.h>
#include <errno.h>
#include <time.h>
#include <signal.h>
#include <string.h>
#include <stdlib.h>
#include <stdio.h>

#include "qemu-queue.h"
#include "osdep.h"
#include "qemu-common.h"
#include "block_int.h"
#include "compatfd.h"

#include "block/raw-posix-aio.h"


struct qemu_paiocb {
    BlockDriverAIOCB common;
    int aio_fildes;
    union {
        struct iovec *aio_iov;
	void *aio_ioctl_buf;
    };
    int aio_niov;
    size_t aio_nbytes;
#define aio_ioctl_cmd   aio_nbytes /* for QEMU_AIO_IOCTL */
    int ev_signo;
    off_t aio_offset;

    QTAILQ_ENTRY(qemu_paiocb) node;
    int aio_type;
    ssize_t ret;
    int active;
    struct qemu_paiocb *next;

    int async_context_id;
};

typedef struct PosixAioState {
    int fd;
    struct qemu_paiocb *first_aio;
} PosixAioState;


static pthread_mutex_t lock = PTHREAD_MUTEX_INITIALIZER;
static pthread_cond_t cond = PTHREAD_COND_INITIALIZER;
static pthread_t thread_id;
static pthread_attr_t attr;
static int max_threads = 64;
static int cur_threads = 0;
static int idle_threads = 0;
static QTAILQ_HEAD(, qemu_paiocb) request_list;

#ifdef CONFIG_PREADV
static int preadv_present = 1;
#else
static int preadv_present = 0;
#endif

static void die2(int err, const char *what)
{
    fprintf(stderr, "%s failed: %s\n", what, strerror(err));
    abort();
}

static void die(const char *what)
{
    die2(errno, what);
}

static void mutex_lock(pthread_mutex_t *mutex)
{
    int ret = pthread_mutex_lock(mutex);
    if (ret) die2(ret, "pthread_mutex_lock");
}

static void mutex_unlock(pthread_mutex_t *mutex)
{
    int ret = pthread_mutex_unlock(mutex);
    if (ret) die2(ret, "pthread_mutex_unlock");
}

static int cond_timedwait(pthread_cond_t *cond, pthread_mutex_t *mutex,
                           struct timespec *ts)
{
    int ret = pthread_cond_timedwait(cond, mutex, ts);
    if (ret && ret != ETIMEDOUT) die2(ret, "pthread_cond_timedwait");
    return ret;
}

static void cond_signal(pthread_cond_t *cond)
{
    int ret = pthread_cond_signal(cond);
    if (ret) die2(ret, "pthread_cond_signal");
}

static void thread_create(pthread_t *thread, pthread_attr_t *attr,
                          void *(*start_routine)(void*), void *arg)
{
    int ret = pthread_create(thread, attr, start_routine, arg);
    if (ret) die2(ret, "pthread_create");
}

static size_t handle_aiocb_ioctl(struct qemu_paiocb *aiocb)
{
	int ret;

	ret = ioctl(aiocb->aio_fildes, aiocb->aio_ioctl_cmd, aiocb->aio_ioctl_buf);
	if (ret == -1)
		return -errno;

	/*
	 * This looks weird, but the aio code only consideres a request
	 * successfull if it has written the number full number of bytes.
	 *
	 * Now we overload aio_nbytes as aio_ioctl_cmd for the ioctl command,
	 * so in fact we return the ioctl command here to make posix_aio_read()
	 * happy..
	 */
	return aiocb->aio_nbytes;
}

static size_t handle_aiocb_flush(struct qemu_paiocb *aiocb)
{
    int ret;

    ret = qemu_fdatasync(aiocb->aio_fildes);
    if (ret == -1)
        return -errno;
    return 0;
}

#ifdef CONFIG_PREADV

static ssize_t
qemu_preadv(int fd, const struct iovec *iov, int nr_iov, off_t offset)
{
    return preadv(fd, iov, nr_iov, offset);
}

static ssize_t
qemu_pwritev(int fd, const struct iovec *iov, int nr_iov, off_t offset)
{
    return pwritev(fd, iov, nr_iov, offset);
}

#else

static ssize_t
qemu_preadv(int fd, const struct iovec *iov, int nr_iov, off_t offset)
{
    return -ENOSYS;
}

static ssize_t
qemu_pwritev(int fd, const struct iovec *iov, int nr_iov, off_t offset)
{
    return -ENOSYS;
}

#endif

static size_t handle_aiocb_rw_vector(struct qemu_paiocb *aiocb)
{
    size_t offset = 0;
    ssize_t len;

    do {
        if (aiocb->aio_type & QEMU_AIO_WRITE)
            len = qemu_pwritev(aiocb->aio_fildes,
                               aiocb->aio_iov,
                               aiocb->aio_niov,
                               aiocb->aio_offset + offset);
         else
            len = qemu_preadv(aiocb->aio_fildes,
                              aiocb->aio_iov,
                              aiocb->aio_niov,
                              aiocb->aio_offset + offset);
    } while (len == -1 && errno == EINTR);

    if (len == -1)
        return -errno;
    return len;
}

static size_t handle_aiocb_rw_linear(struct qemu_paiocb *aiocb, char *buf)
{
    size_t offset = 0;
    size_t len;

    while (offset < aiocb->aio_nbytes) {
         if (aiocb->aio_type & QEMU_AIO_WRITE)
             len = pwrite(aiocb->aio_fildes,
                          (const char *)buf + offset,
                          aiocb->aio_nbytes - offset,
                          aiocb->aio_offset + offset);
         else
             len = pread(aiocb->aio_fildes,
                         buf + offset,
                         aiocb->aio_nbytes - offset,
                         aiocb->aio_offset + offset);

         if (len == -1 && errno == EINTR)
             continue;
         else if (len == -1) {
             offset = -errno;
             break;
         } else if (len == 0)
             break;

         offset += len;
    }

    return offset;
}

static size_t handle_aiocb_rw(struct qemu_paiocb *aiocb)
{
    size_t nbytes;
    char *buf;

    if (!(aiocb->aio_type & QEMU_AIO_MISALIGNED)) {
        /*
         * If there is just a single buffer, and it is properly aligned
         * we can just use plain pread/pwrite without any problems.
         */
        if (aiocb->aio_niov == 1)
             return handle_aiocb_rw_linear(aiocb, aiocb->aio_iov->iov_base);

        /*
         * We have more than one iovec, and all are properly aligned.
         *
         * Try preadv/pwritev first and fall back to linearizing the
         * buffer if it's not supported.
         */
	if (preadv_present) {
            nbytes = handle_aiocb_rw_vector(aiocb);
            if (nbytes == aiocb->aio_nbytes)
	        return nbytes;
            if (nbytes < 0 && nbytes != -ENOSYS)
                return nbytes;
            preadv_present = 0;
        }

        /*
         * XXX(hch): short read/write.  no easy way to handle the reminder
         * using these interfaces.  For now retry using plain
         * pread/pwrite?
         */
    }

    /*
     * Ok, we have to do it the hard way, copy all segments into
     * a single aligned buffer.
     */
    buf = qemu_memalign(512, aiocb->aio_nbytes);
    if (aiocb->aio_type & QEMU_AIO_WRITE) {
        char *p = buf;
        int i;

        for (i = 0; i < aiocb->aio_niov; ++i) {
            memcpy(p, aiocb->aio_iov[i].iov_base, aiocb->aio_iov[i].iov_len);
            p += aiocb->aio_iov[i].iov_len;
        }
    }

    nbytes = handle_aiocb_rw_linear(aiocb, buf);
    if (!(aiocb->aio_type & QEMU_AIO_WRITE)) {
        char *p = buf;
        size_t count = aiocb->aio_nbytes, copy;
        int i;

        for (i = 0; i < aiocb->aio_niov && count; ++i) {
            copy = count;
            if (copy > aiocb->aio_iov[i].iov_len)
                copy = aiocb->aio_iov[i].iov_len;
            memcpy(aiocb->aio_iov[i].iov_base, p, copy);
            p     += copy;
            count -= copy;
        }
    }
    qemu_vfree(buf);

    return nbytes;
}

static void *aio_thread(void *unused)
{
    pid_t pid;

    pid = getpid();

    while (1) {
        struct qemu_paiocb *aiocb;
        size_t ret = 0;
        qemu_timeval tv;
        struct timespec ts;

        qemu_gettimeofday(&tv);
        ts.tv_sec = tv.tv_sec + 10;
        ts.tv_nsec = 0;

        mutex_lock(&lock);

        while (QTAILQ_EMPTY(&request_list) &&
               !(ret == ETIMEDOUT)) {
            ret = cond_timedwait(&cond, &lock, &ts);
        }

        if (QTAILQ_EMPTY(&request_list))
            break;

        aiocb = QTAILQ_FIRST(&request_list);
        QTAILQ_REMOVE(&request_list, aiocb, node);
        aiocb->active = 1;
        idle_threads--;
        mutex_unlock(&lock);

        switch (aiocb->aio_type & QEMU_AIO_TYPE_MASK) {
        case QEMU_AIO_READ:
        case QEMU_AIO_WRITE:
		ret = handle_aiocb_rw(aiocb);
		break;
        case QEMU_AIO_FLUSH:
                ret = handle_aiocb_flush(aiocb);
                break;
        case QEMU_AIO_IOCTL:
		ret = handle_aiocb_ioctl(aiocb);
		break;
	default:
		fprintf(stderr, "invalid aio request (0x%x)\n", aiocb->aio_type);
		ret = -EINVAL;
		break;
	}

        mutex_lock(&lock);
        aiocb->ret = ret;
        idle_threads++;
        mutex_unlock(&lock);

        if (kill(pid, aiocb->ev_signo)) die("kill failed");
    }

    idle_threads--;
    cur_threads--;
    mutex_unlock(&lock);

    return NULL;
}

static void spawn_thread(void)
{
    sigset_t set, oldset;

    cur_threads++;
    idle_threads++;

    /* block all signals */
    if (sigfillset(&set)) die("sigfillset");
    if (sigprocmask(SIG_SETMASK, &set, &oldset)) die("sigprocmask");

    thread_create(&thread_id, &attr, aio_thread, NULL);

    if (sigprocmask(SIG_SETMASK, &oldset, NULL)) die("sigprocmask restore");
}

static void qemu_paio_submit(struct qemu_paiocb *aiocb)
{
    aiocb->ret = -EINPROGRESS;
    aiocb->active = 0;
    mutex_lock(&lock);
    if (idle_threads == 0 && cur_threads < max_threads)
        spawn_thread();
    QTAILQ_INSERT_TAIL(&request_list, aiocb, node);
    mutex_unlock(&lock);
    cond_signal(&cond);
}

static ssize_t qemu_paio_return(struct qemu_paiocb *aiocb)
{
    ssize_t ret;

    mutex_lock(&lock);
    ret = aiocb->ret;
    mutex_unlock(&lock);

    return ret;
}

static int qemu_paio_error(struct qemu_paiocb *aiocb)
{
    ssize_t ret = qemu_paio_return(aiocb);

    if (ret < 0)
        ret = -ret;
    else
        ret = 0;

    return ret;
}

static int posix_aio_process_queue(void *opaque)
{
    PosixAioState *s = opaque;
    struct qemu_paiocb *acb, **pacb;
    int ret;
    int result = 0;
    int async_context_id = get_async_context_id();

    for(;;) {
        pacb = &s->first_aio;
        for(;;) {
            acb = *pacb;
            if (!acb)
                return result;

            /* we're only interested in requests in the right context */
            if (acb->async_context_id != async_context_id) {
                pacb = &acb->next;
                continue;
            }

            ret = qemu_paio_error(acb);
            if (ret == ECANCELED) {
                /* remove the request */
                *pacb = acb->next;
                qemu_aio_release(acb);
                result = 1;
            } else if (ret != EINPROGRESS) {
                /* end of aio */
                if (ret == 0) {
                    ret = qemu_paio_return(acb);
                    if (ret == acb->aio_nbytes)
                        ret = 0;
                    else
                        ret = -EINVAL;
                } else {
                    ret = -ret;
                }
                /* remove the request */
                *pacb = acb->next;
                /* call the callback */
                acb->common.cb(acb->common.opaque, ret);
                qemu_aio_release(acb);
                result = 1;
                break;
            } else {
                pacb = &acb->next;
            }
        }
    }

    return result;
}

static void posix_aio_read(void *opaque)
{
    PosixAioState *s = opaque;
    union {
        struct qemu_signalfd_siginfo siginfo;
        char buf[128];
    } sig;
    size_t offset;

    /* try to read from signalfd, don't freak out if we can't read anything */
    offset = 0;
    while (offset < 128) {
        ssize_t len;

        len = read(s->fd, sig.buf + offset, 128 - offset);
        if (len == -1 && errno == EINTR)
            continue;
        if (len == -1 && errno == EAGAIN) {
            /* there is no natural reason for this to happen,
             * so we'll spin hard until we get everything just
             * to be on the safe side. */
            if (offset > 0)
                continue;
        }

        offset += len;
    }

    posix_aio_process_queue(s);
}

static int posix_aio_flush(void *opaque)
{
    PosixAioState *s = opaque;
    return !!s->first_aio;
}

static PosixAioState *posix_aio_state;

static void paio_remove(struct qemu_paiocb *acb)
{
    struct qemu_paiocb **pacb;

    /* remove the callback from the queue */
    pacb = &posix_aio_state->first_aio;
    for(;;) {
        if (*pacb == NULL) {
            fprintf(stderr, "paio_remove: aio request not found!\n");
            break;
        } else if (*pacb == acb) {
            *pacb = acb->next;
            qemu_aio_release(acb);
            break;
        }
        pacb = &(*pacb)->next;
    }
}

static void paio_cancel(BlockDriverAIOCB *blockacb)
{
    struct qemu_paiocb *acb = (struct qemu_paiocb *)blockacb;
    int active = 0;

    mutex_lock(&lock);
    if (!acb->active) {
        QTAILQ_REMOVE(&request_list, acb, node);
        acb->ret = -ECANCELED;
    } else if (acb->ret == -EINPROGRESS) {
        active = 1;
    }
    mutex_unlock(&lock);

    if (active) {
        /* fail safe: if the aio could not be canceled, we wait for
           it */
        while (qemu_paio_error(acb) == EINPROGRESS)
            ;
    }

    paio_remove(acb);
}

static AIOPool raw_aio_pool = {
    .aiocb_size         = sizeof(struct qemu_paiocb),
    .cancel             = paio_cancel,
};

BlockDriverAIOCB *paio_submit(BlockDriverState *bs, int fd,
        int64_t sector_num, QEMUIOVector *qiov, int nb_sectors,
        BlockDriverCompletionFunc *cb, void *opaque, int type)
{
    struct qemu_paiocb *acb;

    acb = qemu_aio_get(&raw_aio_pool, bs, cb, opaque);
    if (!acb)
        return NULL;
    acb->aio_type = type;
    acb->aio_fildes = fd;
    acb->ev_signo = SIGUSR2;
    acb->async_context_id = get_async_context_id();

    if (qiov) {
        acb->aio_iov = qiov->iov;
        acb->aio_niov = qiov->niov;
    }
    acb->aio_nbytes = nb_sectors * 512;
    acb->aio_offset = sector_num * 512;

    acb->next = posix_aio_state->first_aio;
    posix_aio_state->first_aio = acb;

    qemu_paio_submit(acb);
    return &acb->common;
}

BlockDriverAIOCB *paio_ioctl(BlockDriverState *bs, int fd,
        unsigned long int req, void *buf,
        BlockDriverCompletionFunc *cb, void *opaque)
{
    struct qemu_paiocb *acb;

    acb = qemu_aio_get(&raw_aio_pool, bs, cb, opaque);
    if (!acb)
        return NULL;
    acb->aio_type = QEMU_AIO_IOCTL;
    acb->aio_fildes = fd;
    acb->ev_signo = SIGUSR2;
    acb->aio_offset = 0;
    acb->aio_ioctl_buf = buf;
    acb->aio_ioctl_cmd = req;

    acb->next = posix_aio_state->first_aio;
    posix_aio_state->first_aio = acb;

    qemu_paio_submit(acb);
    return &acb->common;
}

int paio_init(void)
{
    sigset_t mask;
    PosixAioState *s;
    int ret;

    if (posix_aio_state)
        return 0;

    s = qemu_malloc(sizeof(PosixAioState));

    /* Make sure to block AIO signal */
    sigemptyset(&mask);
    sigaddset(&mask, SIGUSR2);
    sigprocmask(SIG_BLOCK, &mask, NULL);

    s->first_aio = NULL;
<<<<<<< HEAD
    s->fd = qemu_signalfd(&mask);
    if (s->fd == -1) {
        fprintf(stderr, "failed to create signalfd\n");
        return NULL;
=======
    if (pipe(fds) == -1) {
        fprintf(stderr, "failed to create pipe\n");
        return -1;
>>>>>>> 1e5b9d2f
    }

    fcntl(s->fd, F_SETFL, O_NONBLOCK);

    qemu_aio_set_fd_handler(s->fd, posix_aio_read, NULL, posix_aio_flush,
        posix_aio_process_queue, s);

    ret = pthread_attr_init(&attr);
    if (ret)
        die2(ret, "pthread_attr_init");

    ret = pthread_attr_setdetachstate(&attr, PTHREAD_CREATE_DETACHED);
    if (ret)
        die2(ret, "pthread_attr_setdetachstate");

    QTAILQ_INIT(&request_list);

    posix_aio_state = s;
    return 0;
}<|MERGE_RESOLUTION|>--- conflicted
+++ resolved
@@ -625,16 +625,10 @@
     sigprocmask(SIG_BLOCK, &mask, NULL);
 
     s->first_aio = NULL;
-<<<<<<< HEAD
     s->fd = qemu_signalfd(&mask);
     if (s->fd == -1) {
         fprintf(stderr, "failed to create signalfd\n");
-        return NULL;
-=======
-    if (pipe(fds) == -1) {
-        fprintf(stderr, "failed to create pipe\n");
         return -1;
->>>>>>> 1e5b9d2f
     }
 
     fcntl(s->fd, F_SETFL, O_NONBLOCK);
