--- conflicted
+++ resolved
@@ -133,24 +133,8 @@
 
 #endif
 
-<<<<<<< HEAD
 #ifdef KVM_UPSTREAM
 
-static void kvm_trim_features(uint32_t *features, uint32_t supported)
-{
-    int i;
-    uint32_t mask;
-
-    for (i = 0; i < 32; ++i) {
-        mask = 1U << i;
-        if ((*features & mask) && !(supported & mask)) {
-            *features &= ~mask;
-        }
-    }
-}
-
-=======
->>>>>>> 457dfed6
 #ifdef CONFIG_KVM_PARA
 struct kvm_para_features {
         int cap;
