#include "qemu-common.h"
#include "qemu-error.h"
#include "qemu-option.h"
#include "qemu-config.h"
#include "hw/qdev.h"

static QemuOptsList qemu_drive_opts = {
    .name = "drive",
    .head = QTAILQ_HEAD_INITIALIZER(qemu_drive_opts.head),
    .desc = {
        {
            .name = "bus",
            .type = QEMU_OPT_NUMBER,
            .help = "bus number",
        },{
            .name = "unit",
            .type = QEMU_OPT_NUMBER,
            .help = "unit number (i.e. lun for scsi)",
        },{
            .name = "if",
            .type = QEMU_OPT_STRING,
            .help = "interface (ide, scsi, sd, mtd, floppy, pflash, virtio)",
        },{
            .name = "index",
            .type = QEMU_OPT_NUMBER,
            .help = "index number",
        },{
            .name = "cyls",
            .type = QEMU_OPT_NUMBER,
            .help = "number of cylinders (ide disk geometry)",
        },{
            .name = "heads",
            .type = QEMU_OPT_NUMBER,
            .help = "number of heads (ide disk geometry)",
        },{
            .name = "secs",
            .type = QEMU_OPT_NUMBER,
            .help = "number of sectors (ide disk geometry)",
        },{
            .name = "trans",
            .type = QEMU_OPT_STRING,
            .help = "chs translation (auto, lba. none)",
        },{
            .name = "media",
            .type = QEMU_OPT_STRING,
            .help = "media type (disk, cdrom)",
        },{
            .name = "snapshot",
            .type = QEMU_OPT_BOOL,
            .help = "enable/disable snapshot mode",
        },{
            .name = "file",
            .type = QEMU_OPT_STRING,
            .help = "disk image",
        },{
            .name = "cache",
            .type = QEMU_OPT_STRING,
            .help = "host cache usage (none, writeback, writethrough, unsafe)",
        },{
            .name = "aio",
            .type = QEMU_OPT_STRING,
            .help = "host AIO implementation (threads, native)",
        },{
            .name = "format",
            .type = QEMU_OPT_STRING,
            .help = "disk format (raw, qcow2, ...)",
        },{
            .name = "serial",
            .type = QEMU_OPT_STRING,
            .help = "disk serial number",
        },{
            .name = "rerror",
            .type = QEMU_OPT_STRING,
            .help = "read error action",
        },{
            .name = "werror",
            .type = QEMU_OPT_STRING,
            .help = "write error action",
        },{
            .name = "addr",
            .type = QEMU_OPT_STRING,
            .help = "pci address (virtio only)",
        },{
            .name = "readonly",
            .type = QEMU_OPT_BOOL,
            .help = "open drive file as read-only",
<<<<<<< HEAD
        },{
            .name = "boot",
            .type = QEMU_OPT_BOOL,
            .help = "make this a boot drive",
=======
>>>>>>> 6141dbfe
        },
        { /* end of list */ }
    },
};

static QemuOptsList qemu_chardev_opts = {
    .name = "chardev",
    .implied_opt_name = "backend",
    .head = QTAILQ_HEAD_INITIALIZER(qemu_chardev_opts.head),
    .desc = {
        {
            .name = "backend",
            .type = QEMU_OPT_STRING,
        },{
            .name = "path",
            .type = QEMU_OPT_STRING,
        },{
            .name = "host",
            .type = QEMU_OPT_STRING,
        },{
            .name = "port",
            .type = QEMU_OPT_STRING,
        },{
            .name = "localaddr",
            .type = QEMU_OPT_STRING,
        },{
            .name = "localport",
            .type = QEMU_OPT_STRING,
        },{
            .name = "to",
            .type = QEMU_OPT_NUMBER,
        },{
            .name = "ipv4",
            .type = QEMU_OPT_BOOL,
        },{
            .name = "ipv6",
            .type = QEMU_OPT_BOOL,
        },{
            .name = "wait",
            .type = QEMU_OPT_BOOL,
        },{
            .name = "server",
            .type = QEMU_OPT_BOOL,
        },{
            .name = "delay",
            .type = QEMU_OPT_BOOL,
        },{
            .name = "telnet",
            .type = QEMU_OPT_BOOL,
        },{
            .name = "width",
            .type = QEMU_OPT_NUMBER,
        },{
            .name = "height",
            .type = QEMU_OPT_NUMBER,
        },{
            .name = "cols",
            .type = QEMU_OPT_NUMBER,
        },{
            .name = "rows",
            .type = QEMU_OPT_NUMBER,
        },{
            .name = "mux",
            .type = QEMU_OPT_BOOL,
        },{
            .name = "signal",
            .type = QEMU_OPT_BOOL,
        },{
            .name = "name",
            .type = QEMU_OPT_STRING,
        },{
            .name = "debug",
            .type = QEMU_OPT_NUMBER,
        },
        { /* end of list */ }
    },
};

QemuOptsList qemu_fsdev_opts = {
    .name = "fsdev",
    .implied_opt_name = "fstype",
    .head = QTAILQ_HEAD_INITIALIZER(qemu_fsdev_opts.head),
    .desc = {
        {
            .name = "fstype",
            .type = QEMU_OPT_STRING,
        }, {
            .name = "path",
            .type = QEMU_OPT_STRING,
        }, {
            .name = "security_model",
            .type = QEMU_OPT_STRING,
        },
        { /*End of list */ }
    },
};

QemuOptsList qemu_virtfs_opts = {
    .name = "virtfs",
    .implied_opt_name = "fstype",
    .head = QTAILQ_HEAD_INITIALIZER(qemu_virtfs_opts.head),
    .desc = {
        {
            .name = "fstype",
            .type = QEMU_OPT_STRING,
        }, {
            .name = "path",
            .type = QEMU_OPT_STRING,
        }, {
            .name = "mount_tag",
            .type = QEMU_OPT_STRING,
        }, {
            .name = "security_model",
            .type = QEMU_OPT_STRING,
        },

        { /*End of list */ }
    },
};

static QemuOptsList qemu_device_opts = {
    .name = "device",
    .implied_opt_name = "driver",
    .head = QTAILQ_HEAD_INITIALIZER(qemu_device_opts.head),
    .desc = {
        /*
         * no elements => accept any
         * sanity checking will happen later
         * when setting device properties
         */
        { /* end of list */ }
    },
};

static QemuOptsList qemu_netdev_opts = {
    .name = "netdev",
    .implied_opt_name = "type",
    .head = QTAILQ_HEAD_INITIALIZER(qemu_netdev_opts.head),
    .desc = {
        /*
         * no elements => accept any params
         * validation will happen later
         */
        { /* end of list */ }
    },
};

static QemuOptsList qemu_net_opts = {
    .name = "net",
    .implied_opt_name = "type",
    .head = QTAILQ_HEAD_INITIALIZER(qemu_net_opts.head),
    .desc = {
        /*
         * no elements => accept any params
         * validation will happen later
         */
        { /* end of list */ }
    },
};

static QemuOptsList qemu_rtc_opts = {
    .name = "rtc",
    .head = QTAILQ_HEAD_INITIALIZER(qemu_rtc_opts.head),
    .desc = {
        {
            .name = "base",
            .type = QEMU_OPT_STRING,
        },{
            .name = "clock",
            .type = QEMU_OPT_STRING,
        },{
            .name = "driftfix",
            .type = QEMU_OPT_STRING,
        },
        { /* end of list */ }
    },
};

static QemuOptsList qemu_global_opts = {
    .name = "global",
    .head = QTAILQ_HEAD_INITIALIZER(qemu_global_opts.head),
    .desc = {
        {
            .name = "driver",
            .type = QEMU_OPT_STRING,
        },{
            .name = "property",
            .type = QEMU_OPT_STRING,
        },{
            .name = "value",
            .type = QEMU_OPT_STRING,
        },
        { /* end of list */ }
    },
};

static QemuOptsList qemu_mon_opts = {
    .name = "mon",
    .implied_opt_name = "chardev",
    .head = QTAILQ_HEAD_INITIALIZER(qemu_mon_opts.head),
    .desc = {
        {
            .name = "mode",
            .type = QEMU_OPT_STRING,
        },{
            .name = "chardev",
            .type = QEMU_OPT_STRING,
        },{
            .name = "default",
            .type = QEMU_OPT_BOOL,
        },{
            .name = "pretty",
            .type = QEMU_OPT_BOOL,
        },
        { /* end of list */ }
    },
};

#ifdef CONFIG_SIMPLE_TRACE
static QemuOptsList qemu_trace_opts = {
    .name = "trace",
    .implied_opt_name = "trace",
    .head = QTAILQ_HEAD_INITIALIZER(qemu_trace_opts.head),
    .desc = {
        {
            .name = "file",
            .type = QEMU_OPT_STRING,
        },
        { /* end of list */ }
    },
};
#endif

static QemuOptsList qemu_cpudef_opts = {
    .name = "cpudef",
    .head = QTAILQ_HEAD_INITIALIZER(qemu_cpudef_opts.head),
    .desc = {
        {
            .name = "name",
            .type = QEMU_OPT_STRING,
        },{
            .name = "level",
            .type = QEMU_OPT_NUMBER,
        },{
            .name = "vendor",
            .type = QEMU_OPT_STRING,
        },{
            .name = "family",
            .type = QEMU_OPT_NUMBER,
        },{
            .name = "model",
            .type = QEMU_OPT_NUMBER,
        },{
            .name = "stepping",
            .type = QEMU_OPT_NUMBER,
        },{
            .name = "feature_edx",      /* cpuid 0000_0001.edx */
            .type = QEMU_OPT_STRING,
        },{
            .name = "feature_ecx",      /* cpuid 0000_0001.ecx */
            .type = QEMU_OPT_STRING,
        },{
            .name = "extfeature_edx",   /* cpuid 8000_0001.edx */
            .type = QEMU_OPT_STRING,
        },{
            .name = "extfeature_ecx",   /* cpuid 8000_0001.ecx */
            .type = QEMU_OPT_STRING,
        },{
            .name = "xlevel",
            .type = QEMU_OPT_NUMBER,
        },{
            .name = "model_id",
            .type = QEMU_OPT_STRING,
        },{
            .name = "vendor_override",
            .type = QEMU_OPT_NUMBER,
        },
        { /* end of list */ }
    },
};

QemuOptsList qemu_spice_opts = {
    .name = "spice",
    .head = QTAILQ_HEAD_INITIALIZER(qemu_spice_opts.head),
    .desc = {
        {
            .name = "port",
            .type = QEMU_OPT_NUMBER,
        },{
            .name = "tls-port",
            .type = QEMU_OPT_NUMBER,
        },{
            .name = "addr",
            .type = QEMU_OPT_STRING,
        },{
            .name = "ipv4",
            .type = QEMU_OPT_BOOL,
        },{
            .name = "ipv6",
            .type = QEMU_OPT_BOOL,
        },{
            .name = "password",
            .type = QEMU_OPT_STRING,
        },{
            .name = "disable-ticketing",
            .type = QEMU_OPT_BOOL,
        },{
            .name = "disable-copy-paste",
            .type = QEMU_OPT_BOOL,
        },{
            .name = "sasl",
            .type = QEMU_OPT_BOOL,
        },{
            .name = "x509-dir",
            .type = QEMU_OPT_STRING,
        },{
            .name = "x509-key-file",
            .type = QEMU_OPT_STRING,
        },{
            .name = "x509-key-password",
            .type = QEMU_OPT_STRING,
        },{
            .name = "x509-cert-file",
            .type = QEMU_OPT_STRING,
        },{
            .name = "x509-cacert-file",
            .type = QEMU_OPT_STRING,
        },{
            .name = "x509-dh-key-file",
            .type = QEMU_OPT_STRING,
        },{
            .name = "tls-ciphers",
            .type = QEMU_OPT_STRING,
        },{
            .name = "tls-channel",
            .type = QEMU_OPT_STRING,
        },{
            .name = "plaintext-channel",
            .type = QEMU_OPT_STRING,
        },{
            .name = "image-compression",
            .type = QEMU_OPT_STRING,
        },{
            .name = "jpeg-wan-compression",
            .type = QEMU_OPT_STRING,
        },{
            .name = "zlib-glz-wan-compression",
            .type = QEMU_OPT_STRING,
        },{
            .name = "streaming-video",
            .type = QEMU_OPT_STRING,
        },{
            .name = "agent-mouse",
            .type = QEMU_OPT_BOOL,
        },{
            .name = "playback-compression",
            .type = QEMU_OPT_BOOL,
        },
        { /* end of list */ }
    },
};

QemuOptsList qemu_option_rom_opts = {
    .name = "option-rom",
    .implied_opt_name = "romfile",
    .head = QTAILQ_HEAD_INITIALIZER(qemu_option_rom_opts.head),
    .desc = {
        {
            .name = "bootindex",
            .type = QEMU_OPT_NUMBER,
        }, {
            .name = "romfile",
            .type = QEMU_OPT_STRING,
        },
        { /* end of list */ }
    },
};

static QemuOptsList qemu_machine_opts = {
    .name = "machine",
    .implied_opt_name = "type",
    .head = QTAILQ_HEAD_INITIALIZER(qemu_machine_opts.head),
    .desc = {
        {
            .name = "type",
            .type = QEMU_OPT_STRING,
            .help = "emulated machine"
        }, {
            .name = "accel",
            .type = QEMU_OPT_STRING,
            .help = "accelerator list",
        },
        { /* End of list */ }
    },
};

static QemuOptsList *vm_config_groups[32] = {
    &qemu_drive_opts,
    &qemu_chardev_opts,
    &qemu_device_opts,
    &qemu_netdev_opts,
    &qemu_net_opts,
    &qemu_rtc_opts,
    &qemu_global_opts,
    &qemu_mon_opts,
    &qemu_cpudef_opts,
#ifdef CONFIG_SIMPLE_TRACE
    &qemu_trace_opts,
#endif
    &qemu_option_rom_opts,
    &qemu_machine_opts,
    NULL,
};

static QemuOptsList *find_list(QemuOptsList **lists, const char *group)
{
    int i;

    for (i = 0; lists[i] != NULL; i++) {
        if (strcmp(lists[i]->name, group) == 0)
            break;
    }
    if (lists[i] == NULL) {
        error_report("there is no option group \"%s\"", group);
    }
    return lists[i];
}

QemuOptsList *qemu_find_opts(const char *group)
{
    return find_list(vm_config_groups, group);
}

void qemu_add_opts(QemuOptsList *list)
{
    int entries, i;

    entries = ARRAY_SIZE(vm_config_groups);
    entries--; /* keep list NULL terminated */
    for (i = 0; i < entries; i++) {
        if (vm_config_groups[i] == NULL) {
            vm_config_groups[i] = list;
            return;
        }
    }
    fprintf(stderr, "ran out of space in vm_config_groups");
    abort();
}

int qemu_set_option(const char *str)
{
    char group[64], id[64], arg[64];
    QemuOptsList *list;
    QemuOpts *opts;
    int rc, offset;

    rc = sscanf(str, "%63[^.].%63[^.].%63[^=]%n", group, id, arg, &offset);
    if (rc < 3 || str[offset] != '=') {
        error_report("can't parse: \"%s\"", str);
        return -1;
    }

    list = qemu_find_opts(group);
    if (list == NULL) {
        return -1;
    }

    opts = qemu_opts_find(list, id);
    if (!opts) {
        error_report("there is no %s \"%s\" defined",
                     list->name, id);
        return -1;
    }

    if (qemu_opt_set(opts, arg, str+offset+1) == -1) {
        return -1;
    }
    return 0;
}

int qemu_global_option(const char *str)
{
    char driver[64], property[64];
    QemuOpts *opts;
    int rc, offset;

    rc = sscanf(str, "%63[^.].%63[^=]%n", driver, property, &offset);
    if (rc < 2 || str[offset] != '=') {
        error_report("can't parse: \"%s\"", str);
        return -1;
    }

    opts = qemu_opts_create(&qemu_global_opts, NULL, 0);
    qemu_opt_set(opts, "driver", driver);
    qemu_opt_set(opts, "property", property);
    qemu_opt_set(opts, "value", str+offset+1);
    return 0;
}

struct ConfigWriteData {
    QemuOptsList *list;
    FILE *fp;
};

static int config_write_opt(const char *name, const char *value, void *opaque)
{
    struct ConfigWriteData *data = opaque;

    fprintf(data->fp, "  %s = \"%s\"\n", name, value);
    return 0;
}

static int config_write_opts(QemuOpts *opts, void *opaque)
{
    struct ConfigWriteData *data = opaque;
    const char *id = qemu_opts_id(opts);

    if (id) {
        fprintf(data->fp, "[%s \"%s\"]\n", data->list->name, id);
    } else {
        fprintf(data->fp, "[%s]\n", data->list->name);
    }
    qemu_opt_foreach(opts, config_write_opt, data, 0);
    fprintf(data->fp, "\n");
    return 0;
}

void qemu_config_write(FILE *fp)
{
    struct ConfigWriteData data = { .fp = fp };
    QemuOptsList **lists = vm_config_groups;
    int i;

    fprintf(fp, "# qemu config file\n\n");
    for (i = 0; lists[i] != NULL; i++) {
        data.list = lists[i];
        qemu_opts_foreach(data.list, config_write_opts, &data, 0);
    }
}

int qemu_config_parse(FILE *fp, QemuOptsList **lists, const char *fname)
{
    char line[1024], group[64], id[64], arg[64], value[1024];
    Location loc;
    QemuOptsList *list = NULL;
    QemuOpts *opts = NULL;
    int res = -1, lno = 0;

    loc_push_none(&loc);
    while (fgets(line, sizeof(line), fp) != NULL) {
        loc_set_file(fname, ++lno);
        if (line[0] == '\n') {
            /* skip empty lines */
            continue;
        }
        if (line[0] == '#') {
            /* comment */
            continue;
        }
        if (sscanf(line, "[%63s \"%63[^\"]\"]", group, id) == 2) {
            /* group with id */
            list = find_list(lists, group);
            if (list == NULL)
                goto out;
            opts = qemu_opts_create(list, id, 1);
            continue;
        }
        if (sscanf(line, "[%63[^]]]", group) == 1) {
            /* group without id */
            list = find_list(lists, group);
            if (list == NULL)
                goto out;
            opts = qemu_opts_create(list, NULL, 0);
            continue;
        }
        if (sscanf(line, " %63s = \"%1023[^\"]\"", arg, value) == 2) {
            /* arg = value */
            if (opts == NULL) {
                error_report("no group defined");
                goto out;
            }
            if (qemu_opt_set(opts, arg, value) != 0) {
                goto out;
            }
            continue;
        }
        error_report("parse error");
        goto out;
    }
    if (ferror(fp)) {
        error_report("error reading file");
        goto out;
    }
    res = 0;
out:
    loc_pop(&loc);
    return res;
}

int qemu_read_config_file(const char *filename)
{
    FILE *f = fopen(filename, "r");
    int ret;

    if (f == NULL) {
        return -errno;
    }

    ret = qemu_config_parse(f, vm_config_groups, filename);
    fclose(f);

    if (ret == 0) {
        return 0;
    } else {
        return -EINVAL;
    }
}<|MERGE_RESOLUTION|>--- conflicted
+++ resolved
@@ -84,13 +84,10 @@
             .name = "readonly",
             .type = QEMU_OPT_BOOL,
             .help = "open drive file as read-only",
-<<<<<<< HEAD
         },{
             .name = "boot",
             .type = QEMU_OPT_BOOL,
             .help = "make this a boot drive",
-=======
->>>>>>> 6141dbfe
         },
         { /* end of list */ }
     },
