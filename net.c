--- conflicted
+++ resolved
@@ -1082,14 +1082,10 @@
     int fd;
     char down_script[1024];
     char down_script_arg[128];
-<<<<<<< HEAD
     uint8_t buf[TAP_BUFSIZE];
+    unsigned int read_poll : 1;
     unsigned int has_vnet_hdr : 1;
     unsigned int using_vnet_hdr : 1;
-=======
-    uint8_t buf[4096];
-    unsigned int read_poll : 1;
->>>>>>> b664e367
 } TAPState;
 
 static int launch_script(const char *setup_script, const char *ifname, int fd);
@@ -1307,16 +1303,12 @@
     s->has_vnet_hdr = vnet_hdr != 0;
     s->vc = qemu_new_vlan_client(vlan, model, name, NULL, tap_receive,
                                  tap_receive_iov, tap_cleanup, s);
-<<<<<<< HEAD
     s->vc->receive_raw = tap_receive_raw;
 #ifdef TUNSETOFFLOAD
     s->vc->set_offload = tap_set_offload;
     tap_set_offload(s->vc, 0, 0, 0, 0);
 #endif
-    qemu_set_fd_handler2(s->fd, tap_can_send, tap_send, NULL, s);
-=======
     tap_read_poll(s, 1);
->>>>>>> b664e367
     snprintf(s->vc->info_str, sizeof(s->vc->info_str), "fd=%d", fd);
     return s;
 }
