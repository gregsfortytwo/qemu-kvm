/*
 * QEMU System Emulator
 *
 * Copyright (c) 2003-2008 Fabrice Bellard
 *
 * Permission is hereby granted, free of charge, to any person obtaining a copy
 * of this software and associated documentation files (the "Software"), to deal
 * in the Software without restriction, including without limitation the rights
 * to use, copy, modify, merge, publish, distribute, sublicense, and/or sell
 * copies of the Software, and to permit persons to whom the Software is
 * furnished to do so, subject to the following conditions:
 *
 * The above copyright notice and this permission notice shall be included in
 * all copies or substantial portions of the Software.
 *
 * THE SOFTWARE IS PROVIDED "AS IS", WITHOUT WARRANTY OF ANY KIND, EXPRESS OR
 * IMPLIED, INCLUDING BUT NOT LIMITED TO THE WARRANTIES OF MERCHANTABILITY,
 * FITNESS FOR A PARTICULAR PURPOSE AND NONINFRINGEMENT. IN NO EVENT SHALL
 * THE AUTHORS OR COPYRIGHT HOLDERS BE LIABLE FOR ANY CLAIM, DAMAGES OR OTHER
 * LIABILITY, WHETHER IN AN ACTION OF CONTRACT, TORT OR OTHERWISE, ARISING FROM,
 * OUT OF OR IN CONNECTION WITH THE SOFTWARE OR THE USE OR OTHER DEALINGS IN
 * THE SOFTWARE.
 */
#include <unistd.h>
#include <fcntl.h>
#include <signal.h>
#include <time.h>
#include <errno.h>
#include <sys/time.h>
#include <zlib.h>

/* Needed early for CONFIG_BSD etc. */
#include "config-host.h"

#ifndef _WIN32
#include <sys/times.h>
#include <sys/wait.h>
#include <termios.h>
#include <sys/mman.h>
#include <sys/ioctl.h>
#include <sys/resource.h>
#include <sys/socket.h>
#include <netinet/in.h>
#include <net/if.h>
#ifdef __NetBSD__
#include <net/if_tap.h>
#endif
#ifdef __linux__
#include <linux/if_tun.h>
#endif
#include <arpa/inet.h>
#include <dirent.h>
#include <netdb.h>
#include <sys/select.h>
#ifdef CONFIG_BSD
#include <sys/stat.h>
#if defined(__FreeBSD__) || defined(__DragonFly__)
#include <libutil.h>
#else
#include <util.h>
#endif
#elif defined (__GLIBC__) && defined (__FreeBSD_kernel__)
#include <freebsd/stdlib.h>
#else
#ifdef __linux__
#include <pty.h>
#include <malloc.h>
#include <linux/rtc.h>

/* For the benefit of older linux systems which don't supply it,
   we use a local copy of hpet.h. */
/* #include <linux/hpet.h> */
#include "hpet.h"

#include <linux/ppdev.h>
#include <linux/parport.h>
#endif
#ifdef __sun__
#include <sys/stat.h>
#include <sys/ethernet.h>
#include <sys/sockio.h>
#include <netinet/arp.h>
#include <netinet/in.h>
#include <netinet/in_systm.h>
#include <netinet/ip.h>
#include <netinet/ip_icmp.h> // must come after ip.h
#include <netinet/udp.h>
#include <netinet/tcp.h>
#include <net/if.h>
#include <syslog.h>
#include <stropts.h>
#endif
#endif
#endif

#if defined(__OpenBSD__)
#include <util.h>
#endif

#if defined(CONFIG_VDE)
#include <libvdeplug.h>
#endif

// FIXME: #include "qemu-kvm.h"
#include "qemu-common.h"
#include "net.h"
#include "monitor.h"
#include "sysemu.h"
#include "qemu-timer.h"
#include "qemu-char.h"
#include "audio/audio.h"
#include "qemu_socket.h"
#include "qemu-log.h"
#include "qemu-config.h"

#include "slirp/libslirp.h"

static QTAILQ_HEAD(, VLANState) vlans;
static QTAILQ_HEAD(, VLANClientState) non_vlan_clients;

/***********************************************************/
/* network device redirectors */

#if defined(DEBUG_NET) || defined(DEBUG_SLIRP)
static void hex_dump(FILE *f, const uint8_t *buf, int size)
{
    int len, i, j, c;

    for(i=0;i<size;i+=16) {
        len = size - i;
        if (len > 16)
            len = 16;
        fprintf(f, "%08x ", i);
        for(j=0;j<16;j++) {
            if (j < len)
                fprintf(f, " %02x", buf[i+j]);
            else
                fprintf(f, "   ");
        }
        fprintf(f, " ");
        for(j=0;j<len;j++) {
            c = buf[i+j];
            if (c < ' ' || c > '~')
                c = '.';
            fprintf(f, "%c", c);
        }
        fprintf(f, "\n");
    }
}
#endif

static int parse_macaddr(uint8_t *macaddr, const char *p)
{
    int i;
    char *last_char;
    long int offset;

    errno = 0;
    offset = strtol(p, &last_char, 0);    
    if (0 == errno && '\0' == *last_char &&
            offset >= 0 && offset <= 0xFFFFFF) {
        macaddr[3] = (offset & 0xFF0000) >> 16;
        macaddr[4] = (offset & 0xFF00) >> 8;
        macaddr[5] = offset & 0xFF;
        return 0;
    } else {
        for(i = 0; i < 6; i++) {
            macaddr[i] = strtol(p, (char **)&p, 16);
            if (i == 5) {
                if (*p != '\0')
                    return -1;
            } else {
                if (*p != ':' && *p != '-')
                    return -1;
                p++;
            }
        }
        return 0;    
    }

    return -1;
}

static int get_str_sep(char *buf, int buf_size, const char **pp, int sep)
{
    const char *p, *p1;
    int len;
    p = *pp;
    p1 = strchr(p, sep);
    if (!p1)
        return -1;
    len = p1 - p;
    p1++;
    if (buf_size > 0) {
        if (len > buf_size - 1)
            len = buf_size - 1;
        memcpy(buf, p, len);
        buf[len] = '\0';
    }
    *pp = p1;
    return 0;
}

int parse_host_src_port(struct sockaddr_in *haddr,
                        struct sockaddr_in *saddr,
                        const char *input_str)
{
    char *str = strdup(input_str);
    char *host_str = str;
    char *src_str;
    const char *src_str2;
    char *ptr;

    /*
     * Chop off any extra arguments at the end of the string which
     * would start with a comma, then fill in the src port information
     * if it was provided else use the "any address" and "any port".
     */
    if ((ptr = strchr(str,',')))
        *ptr = '\0';

    if ((src_str = strchr(input_str,'@'))) {
        *src_str = '\0';
        src_str++;
    }

    if (parse_host_port(haddr, host_str) < 0)
        goto fail;

    src_str2 = src_str;
    if (!src_str || *src_str == '\0')
        src_str2 = ":0";

    if (parse_host_port(saddr, src_str2) < 0)
        goto fail;

    free(str);
    return(0);

fail:
    free(str);
    return -1;
}

int parse_host_port(struct sockaddr_in *saddr, const char *str)
{
    char buf[512];
    struct hostent *he;
    const char *p, *r;
    int port;

    p = str;
    if (get_str_sep(buf, sizeof(buf), &p, ':') < 0)
        return -1;
    saddr->sin_family = AF_INET;
    if (buf[0] == '\0') {
        saddr->sin_addr.s_addr = 0;
    } else {
        if (qemu_isdigit(buf[0])) {
            if (!inet_aton(buf, &saddr->sin_addr))
                return -1;
        } else {
            if ((he = gethostbyname(buf)) == NULL)
                return - 1;
            saddr->sin_addr = *(struct in_addr *)he->h_addr;
        }
    }
    port = strtol(p, (char **)&r, 0);
    if (r == p)
        return -1;
    saddr->sin_port = htons(port);
    return 0;
}

void qemu_format_nic_info_str(VLANClientState *vc, uint8_t macaddr[6])
{
    snprintf(vc->info_str, sizeof(vc->info_str),
             "model=%s,macaddr=%02x:%02x:%02x:%02x:%02x:%02x",
             vc->model,
             macaddr[0], macaddr[1], macaddr[2],
             macaddr[3], macaddr[4], macaddr[5]);
}

static char *assign_name(VLANClientState *vc1, const char *model)
{
    VLANState *vlan;
    char buf[256];
    int id = 0;

    QTAILQ_FOREACH(vlan, &vlans, next) {
        VLANClientState *vc;

        QTAILQ_FOREACH(vc, &vlan->clients, next) {
            if (vc != vc1 && strcmp(vc->model, model) == 0) {
                id++;
            }
        }
    }

    snprintf(buf, sizeof(buf), "%s.%d", model, id);

    return qemu_strdup(buf);
}

VLANClientState *qemu_new_vlan_client(VLANState *vlan,
                                      VLANClientState *peer,
                                      const char *model,
                                      const char *name,
                                      NetCanReceive *can_receive,
                                      NetReceive *receive,
                                      NetReceiveIOV *receive_iov,
                                      NetCleanup *cleanup,
                                      void *opaque)
{
    VLANClientState *vc;

    vc = qemu_mallocz(sizeof(VLANClientState));

    vc->model = qemu_strdup(model);
    if (name)
        vc->name = qemu_strdup(name);
    else
        vc->name = assign_name(vc, model);
    vc->can_receive = can_receive;
    vc->receive = receive;
    vc->receive_iov = receive_iov;
    vc->cleanup = cleanup;
    vc->opaque = opaque;

    if (vlan) {
        assert(!peer);
        vc->vlan = vlan;
        QTAILQ_INSERT_TAIL(&vc->vlan->clients, vc, next);
    } else {
        if (peer) {
            vc->peer = peer;
            peer->peer = vc;
        }
        QTAILQ_INSERT_TAIL(&non_vlan_clients, vc, next);
    }

    return vc;
}

void qemu_del_vlan_client(VLANClientState *vc)
{
    if (vc->vlan) {
        QTAILQ_REMOVE(&vc->vlan->clients, vc, next);
    } else {
        QTAILQ_REMOVE(&non_vlan_clients, vc, next);
        if (vc->peer) {
            vc->peer->peer = NULL;
        }
    }

    if (vc->cleanup) {
        vc->cleanup(vc);
    }

    qemu_free(vc->name);
    qemu_free(vc->model);
    qemu_free(vc);
}

VLANClientState *qemu_find_vlan_client(VLANState *vlan, void *opaque)
{
    VLANClientState *vc;

    QTAILQ_FOREACH(vc, &vlan->clients, next) {
        if (vc->opaque == opaque) {
            return vc;
        }
    }

    return NULL;
}

static VLANClientState *
qemu_find_vlan_client_by_name(Monitor *mon, int vlan_id,
                              const char *client_str)
{
    VLANState *vlan;
    VLANClientState *vc;

    vlan = qemu_find_vlan(vlan_id, 0);
    if (!vlan) {
        monitor_printf(mon, "unknown VLAN %d\n", vlan_id);
        return NULL;
    }

    QTAILQ_FOREACH(vc, &vlan->clients, next) {
        if (!strcmp(vc->name, client_str)) {
            break;
        }
    }
    if (!vc) {
        monitor_printf(mon, "can't find device %s on VLAN %d\n",
                       client_str, vlan_id);
    }

    return vc;
}

int qemu_can_send_packet(VLANClientState *sender)
{
    VLANState *vlan = sender->vlan;
    VLANClientState *vc;

    if (!sender->vlan) {
        return 1;
    }

    QTAILQ_FOREACH(vc, &vlan->clients, next) {
        if (vc == sender) {
            continue;
        }

        /* no can_receive() handler, they can always receive */
        if (!vc->can_receive || vc->can_receive(vc)) {
            return 1;
        }
    }
    return 0;
}

static int
qemu_deliver_packet(VLANClientState *sender, const uint8_t *buf, int size, int raw)
{
    VLANClientState *vc;
    int ret = -1;

    sender->vlan->delivering = 1;

    QTAILQ_FOREACH(vc, &sender->vlan->clients, next) {
        ssize_t len;

        if (vc == sender) {
            continue;
        }

        if (vc->link_down) {
            ret = size;
            continue;
        }

        if (raw && vc->receive_raw) {
            len = vc->receive_raw(vc, buf, size);
        } else {
            len = vc->receive(vc, buf, size);
        }

        ret = (ret >= 0) ? ret : len;
    }

    sender->vlan->delivering = 0;

    return ret;
}

void qemu_purge_queued_packets(VLANClientState *vc)
{
    VLANPacket *packet, *next;

    if (!vc->vlan)
        return;

    QTAILQ_FOREACH_SAFE(packet, &vc->vlan->send_queue, entry, next) {
        if (packet->sender == vc) {
            QTAILQ_REMOVE(&vc->vlan->send_queue, packet, entry);
            qemu_free(packet);
        }
    }
}

void qemu_flush_queued_packets(VLANClientState *vc)
{
    if (!vc->vlan)
        return;

    while (!QTAILQ_EMPTY(&vc->vlan->send_queue)) {
        VLANPacket *packet;
        int ret;

        packet = QTAILQ_FIRST(&vc->vlan->send_queue);
        QTAILQ_REMOVE(&vc->vlan->send_queue, packet, entry);

        ret = qemu_deliver_packet(packet->sender, packet->data,
                                  packet->size, packet->raw);
        if (ret == 0 && packet->sent_cb != NULL) {
            QTAILQ_INSERT_HEAD(&vc->vlan->send_queue, packet, entry);
            break;
        }

        if (packet->sent_cb)
            packet->sent_cb(packet->sender, ret);

        qemu_free(packet);
    }
}

static void qemu_enqueue_packet(VLANClientState *sender,
                                const uint8_t *buf, int size, int raw,
                                NetPacketSent *sent_cb)
{
    VLANPacket *packet;

    packet = qemu_malloc(sizeof(VLANPacket) + size);
    packet->sender = sender;
    packet->size = size;
    packet->raw = raw;
    packet->sent_cb = sent_cb;
    memcpy(packet->data, buf, size);

    QTAILQ_INSERT_TAIL(&sender->vlan->send_queue, packet, entry);
}

static ssize_t qemu_send_packet_async2(VLANClientState *sender,
                                       const uint8_t *buf, int size, int raw,
                                       NetPacketSent *sent_cb)
{
    int ret;

    if (sender->link_down || !sender->vlan) {
        return size;
    }

#ifdef DEBUG_NET
    printf("qemu_send_packet_async:\n");
    hex_dump(stdout, buf, size);
#endif

    if (sender->vlan->delivering) {
        qemu_enqueue_packet(sender, buf, size, raw, NULL);
        return size;
    }

    ret = qemu_deliver_packet(sender, buf, size, raw);
    if (ret == 0 && sent_cb != NULL) {
        qemu_enqueue_packet(sender, buf, size, raw, sent_cb);
        return 0;
    }

    qemu_flush_queued_packets(sender);

    return ret;
}

ssize_t qemu_send_packet_async(VLANClientState *sender,
                               const uint8_t *buf, int size,
                               NetPacketSent *sent_cb)
{
    return qemu_send_packet_async2(sender, buf, size, 0, sent_cb);
}

ssize_t qemu_send_packet(VLANClientState *sender, const uint8_t *buf, int size)
{
    return qemu_send_packet_async2(sender, buf, size, 0, NULL);
}

ssize_t qemu_send_packet_raw(VLANClientState *sender, const uint8_t *buf, int size)
{
    return qemu_send_packet_async2(sender, buf, size, 1, NULL);
}

static ssize_t vc_sendv_compat(VLANClientState *vc, const struct iovec *iov,
                               int iovcnt)
{
    uint8_t buffer[4096];
    size_t offset = 0;
    int i;

    for (i = 0; i < iovcnt; i++) {
        size_t len;

        len = MIN(sizeof(buffer) - offset, iov[i].iov_len);
        memcpy(buffer + offset, iov[i].iov_base, len);
        offset += len;
    }

    return vc->receive(vc, buffer, offset);
}

static ssize_t calc_iov_length(const struct iovec *iov, int iovcnt)
{
    size_t offset = 0;
    int i;

    for (i = 0; i < iovcnt; i++)
        offset += iov[i].iov_len;
    return offset;
}

static int qemu_deliver_packet_iov(VLANClientState *sender,
                                   const struct iovec *iov, int iovcnt)
{
    VLANClientState *vc;
    int ret = -1;

    sender->vlan->delivering = 1;

    QTAILQ_FOREACH(vc, &sender->vlan->clients, next) {
        ssize_t len;

        if (vc == sender) {
            continue;
        }

        if (vc->link_down) {
            ret = calc_iov_length(iov, iovcnt);
            continue;
        }

        if (vc->receive_iov) {
            len = vc->receive_iov(vc, iov, iovcnt);
        } else {
            len = vc_sendv_compat(vc, iov, iovcnt);
        }

        ret = (ret >= 0) ? ret : len;
    }

    sender->vlan->delivering = 0;

    return ret;
}

static ssize_t qemu_enqueue_packet_iov(VLANClientState *sender,
                                       const struct iovec *iov, int iovcnt,
                                       NetPacketSent *sent_cb)
{
    VLANPacket *packet;
    size_t max_len = 0;
    int i;

    max_len = calc_iov_length(iov, iovcnt);

    packet = qemu_malloc(sizeof(VLANPacket) + max_len);
    packet->sender = sender;
    packet->sent_cb = sent_cb;
    packet->size = 0;
    packet->raw = 0;

    for (i = 0; i < iovcnt; i++) {
        size_t len = iov[i].iov_len;

        memcpy(packet->data + packet->size, iov[i].iov_base, len);
        packet->size += len;
    }

    QTAILQ_INSERT_TAIL(&sender->vlan->send_queue, packet, entry);

    return packet->size;
}

ssize_t qemu_sendv_packet_async(VLANClientState *sender,
                                const struct iovec *iov, int iovcnt,
                                NetPacketSent *sent_cb)
{
    int ret;

    if (sender->link_down || !sender->vlan) {
        return calc_iov_length(iov, iovcnt);
    }

    if (sender->vlan->delivering) {
        return qemu_enqueue_packet_iov(sender, iov, iovcnt, NULL);
    }

    ret = qemu_deliver_packet_iov(sender, iov, iovcnt);
    if (ret == 0 && sent_cb != NULL) {
        qemu_enqueue_packet_iov(sender, iov, iovcnt, sent_cb);
        return 0;
    }

    qemu_flush_queued_packets(sender);

    return ret;
}

ssize_t
qemu_sendv_packet(VLANClientState *vc, const struct iovec *iov, int iovcnt)
{
    return qemu_sendv_packet_async(vc, iov, iovcnt, NULL);
}

#if defined(CONFIG_SLIRP)

/* slirp network adapter */

#define SLIRP_CFG_HOSTFWD 1
#define SLIRP_CFG_LEGACY  2

struct slirp_config_str {
    struct slirp_config_str *next;
    int flags;
    char str[1024];
    int legacy_format;
};

typedef struct SlirpState {
    QTAILQ_ENTRY(SlirpState) entry;
    VLANClientState *vc;
    Slirp *slirp;
#ifndef _WIN32
    char smb_dir[128];
#endif
} SlirpState;

static struct slirp_config_str *slirp_configs;
const char *legacy_tftp_prefix;
const char *legacy_bootp_filename;
static QTAILQ_HEAD(slirp_stacks, SlirpState) slirp_stacks =
    QTAILQ_HEAD_INITIALIZER(slirp_stacks);

static int slirp_hostfwd(SlirpState *s, const char *redir_str,
                         int legacy_format);
static int slirp_guestfwd(SlirpState *s, const char *config_str,
                          int legacy_format);

#ifndef _WIN32
static const char *legacy_smb_export;

static int slirp_smb(SlirpState *s, const char *exported_dir,
                     struct in_addr vserver_addr);
static void slirp_smb_cleanup(SlirpState *s);
#else
static inline void slirp_smb_cleanup(SlirpState *s) { }
#endif

int slirp_can_output(void *opaque)
{
    SlirpState *s = opaque;

    return qemu_can_send_packet(s->vc);
}

void slirp_output(void *opaque, const uint8_t *pkt, int pkt_len)
{
    SlirpState *s = opaque;

#ifdef DEBUG_SLIRP
    printf("slirp output:\n");
    hex_dump(stdout, pkt, pkt_len);
#endif
    qemu_send_packet(s->vc, pkt, pkt_len);
}

static ssize_t slirp_receive(VLANClientState *vc, const uint8_t *buf, size_t size)
{
    SlirpState *s = vc->opaque;

#ifdef DEBUG_SLIRP
    printf("slirp input:\n");
    hex_dump(stdout, buf, size);
#endif
    slirp_input(s->slirp, buf, size);
    return size;
}

static void net_slirp_cleanup(VLANClientState *vc)
{
    SlirpState *s = vc->opaque;

    slirp_cleanup(s->slirp);
    slirp_smb_cleanup(s);
    QTAILQ_REMOVE(&slirp_stacks, s, entry);
    qemu_free(s);
}

static int net_slirp_init(VLANState *vlan, const char *model,
                          const char *name, int restricted,
                          const char *vnetwork, const char *vhost,
                          const char *vhostname, const char *tftp_export,
                          const char *bootfile, const char *vdhcp_start,
                          const char *vnameserver, const char *smb_export,
                          const char *vsmbserver)
{
    /* default settings according to historic slirp */
    struct in_addr net  = { .s_addr = htonl(0x0a000200) }; /* 10.0.2.0 */
    struct in_addr mask = { .s_addr = htonl(0xffffff00) }; /* 255.255.255.0 */
    struct in_addr host = { .s_addr = htonl(0x0a000202) }; /* 10.0.2.2 */
    struct in_addr dhcp = { .s_addr = htonl(0x0a00020f) }; /* 10.0.2.15 */
    struct in_addr dns  = { .s_addr = htonl(0x0a000203) }; /* 10.0.2.3 */
#ifndef _WIN32
    struct in_addr smbsrv = { .s_addr = 0 };
#endif
    SlirpState *s;
    char buf[20];
    uint32_t addr;
    int shift;
    char *end;
    struct slirp_config_str *config;

    if (!tftp_export) {
        tftp_export = legacy_tftp_prefix;
    }
    if (!bootfile) {
        bootfile = legacy_bootp_filename;
    }

    if (vnetwork) {
        if (get_str_sep(buf, sizeof(buf), &vnetwork, '/') < 0) {
            if (!inet_aton(vnetwork, &net)) {
                return -1;
            }
            addr = ntohl(net.s_addr);
            if (!(addr & 0x80000000)) {
                mask.s_addr = htonl(0xff000000); /* class A */
            } else if ((addr & 0xfff00000) == 0xac100000) {
                mask.s_addr = htonl(0xfff00000); /* priv. 172.16.0.0/12 */
            } else if ((addr & 0xc0000000) == 0x80000000) {
                mask.s_addr = htonl(0xffff0000); /* class B */
            } else if ((addr & 0xffff0000) == 0xc0a80000) {
                mask.s_addr = htonl(0xffff0000); /* priv. 192.168.0.0/16 */
            } else if ((addr & 0xffff0000) == 0xc6120000) {
                mask.s_addr = htonl(0xfffe0000); /* tests 198.18.0.0/15 */
            } else if ((addr & 0xe0000000) == 0xe0000000) {
                mask.s_addr = htonl(0xffffff00); /* class C */
            } else {
                mask.s_addr = htonl(0xfffffff0); /* multicast/reserved */
            }
        } else {
            if (!inet_aton(buf, &net)) {
                return -1;
            }
            shift = strtol(vnetwork, &end, 10);
            if (*end != '\0') {
                if (!inet_aton(vnetwork, &mask)) {
                    return -1;
                }
            } else if (shift < 4 || shift > 32) {
                return -1;
            } else {
                mask.s_addr = htonl(0xffffffff << (32 - shift));
            }
        }
        net.s_addr &= mask.s_addr;
        host.s_addr = net.s_addr | (htonl(0x0202) & ~mask.s_addr);
        dhcp.s_addr = net.s_addr | (htonl(0x020f) & ~mask.s_addr);
        dns.s_addr  = net.s_addr | (htonl(0x0203) & ~mask.s_addr);
    }

    if (vhost && !inet_aton(vhost, &host)) {
        return -1;
    }
    if ((host.s_addr & mask.s_addr) != net.s_addr) {
        return -1;
    }

    if (vdhcp_start && !inet_aton(vdhcp_start, &dhcp)) {
        return -1;
    }
    if ((dhcp.s_addr & mask.s_addr) != net.s_addr ||
        dhcp.s_addr == host.s_addr || dhcp.s_addr == dns.s_addr) {
        return -1;
    }

    if (vnameserver && !inet_aton(vnameserver, &dns)) {
        return -1;
    }
    if ((dns.s_addr & mask.s_addr) != net.s_addr ||
        dns.s_addr == host.s_addr) {
        return -1;
    }

#ifndef _WIN32
    if (vsmbserver && !inet_aton(vsmbserver, &smbsrv)) {
        return -1;
    }
#endif

    s = qemu_mallocz(sizeof(SlirpState));
    s->slirp = slirp_init(restricted, net, mask, host, vhostname,
                          tftp_export, bootfile, dhcp, dns, s);
    QTAILQ_INSERT_TAIL(&slirp_stacks, s, entry);

    for (config = slirp_configs; config; config = config->next) {
        if (config->flags & SLIRP_CFG_HOSTFWD) {
            if (slirp_hostfwd(s, config->str,
                              config->flags & SLIRP_CFG_LEGACY) < 0)
                return -1;
        } else {
            if (slirp_guestfwd(s, config->str,
                               config->flags & SLIRP_CFG_LEGACY) < 0)
                return -1;
        }
    }
#ifndef _WIN32
    if (!smb_export) {
        smb_export = legacy_smb_export;
    }
    if (smb_export) {
        if (slirp_smb(s, smb_export, smbsrv) < 0)
            return -1;
    }
#endif

    s->vc = qemu_new_vlan_client(vlan, NULL, model, name, NULL,
                                 slirp_receive, NULL,
                                 net_slirp_cleanup, s);
    snprintf(s->vc->info_str, sizeof(s->vc->info_str),
             "net=%s, restricted=%c", inet_ntoa(net), restricted ? 'y' : 'n');
    return 0;
}

static SlirpState *slirp_lookup(Monitor *mon, const char *vlan,
                                const char *stack)
{
    VLANClientState *vc;

    if (vlan) {
        vc = qemu_find_vlan_client_by_name(mon, strtol(vlan, NULL, 0), stack);
        if (!vc) {
            return NULL;
        }
        if (strcmp(vc->model, "user")) {
            monitor_printf(mon, "invalid device specified\n");
            return NULL;
        }
        return vc->opaque;
    } else {
        if (QTAILQ_EMPTY(&slirp_stacks)) {
            monitor_printf(mon, "user mode network stack not in use\n");
            return NULL;
        }
        return QTAILQ_FIRST(&slirp_stacks);
    }
}

void net_slirp_hostfwd_remove(Monitor *mon, const QDict *qdict)
{
    struct in_addr host_addr = { .s_addr = INADDR_ANY };
    int host_port;
    char buf[256] = "";
    const char *src_str, *p;
    SlirpState *s;
    int is_udp = 0;
    int err;
    const char *arg1 = qdict_get_str(qdict, "arg1");
    const char *arg2 = qdict_get_try_str(qdict, "arg2");
    const char *arg3 = qdict_get_try_str(qdict, "arg3");

    if (arg2) {
        s = slirp_lookup(mon, arg1, arg2);
        src_str = arg3;
    } else {
        s = slirp_lookup(mon, NULL, NULL);
        src_str = arg1;
    }
    if (!s) {
        return;
    }

    if (!src_str || !src_str[0])
        goto fail_syntax;

    p = src_str;
    get_str_sep(buf, sizeof(buf), &p, ':');

    if (!strcmp(buf, "tcp") || buf[0] == '\0') {
        is_udp = 0;
    } else if (!strcmp(buf, "udp")) {
        is_udp = 1;
    } else {
        goto fail_syntax;
    }

    if (get_str_sep(buf, sizeof(buf), &p, ':') < 0) {
        goto fail_syntax;
    }
    if (buf[0] != '\0' && !inet_aton(buf, &host_addr)) {
        goto fail_syntax;
    }

    host_port = atoi(p);

    err = slirp_remove_hostfwd(QTAILQ_FIRST(&slirp_stacks)->slirp, is_udp,
                               host_addr, host_port);

    monitor_printf(mon, "host forwarding rule for %s %s\n", src_str,
                   err ? "removed" : "not found");
    return;

 fail_syntax:
    monitor_printf(mon, "invalid format\n");
}

static int slirp_hostfwd(SlirpState *s, const char *redir_str,
                         int legacy_format)
{
    struct in_addr host_addr = { .s_addr = INADDR_ANY };
    struct in_addr guest_addr = { .s_addr = 0 };
    int host_port, guest_port;
    const char *p;
    char buf[256];
    int is_udp;
    char *end;

    p = redir_str;
    if (!p || get_str_sep(buf, sizeof(buf), &p, ':') < 0) {
        goto fail_syntax;
    }
    if (!strcmp(buf, "tcp") || buf[0] == '\0') {
        is_udp = 0;
    } else if (!strcmp(buf, "udp")) {
        is_udp = 1;
    } else {
        goto fail_syntax;
    }

    if (!legacy_format) {
        if (get_str_sep(buf, sizeof(buf), &p, ':') < 0) {
            goto fail_syntax;
        }
        if (buf[0] != '\0' && !inet_aton(buf, &host_addr)) {
            goto fail_syntax;
        }
    }

    if (get_str_sep(buf, sizeof(buf), &p, legacy_format ? ':' : '-') < 0) {
        goto fail_syntax;
    }
    host_port = strtol(buf, &end, 0);
    if (*end != '\0' || host_port < 1 || host_port > 65535) {
        goto fail_syntax;
    }

    if (get_str_sep(buf, sizeof(buf), &p, ':') < 0) {
        goto fail_syntax;
    }
    if (buf[0] != '\0' && !inet_aton(buf, &guest_addr)) {
        goto fail_syntax;
    }

    guest_port = strtol(p, &end, 0);
    if (*end != '\0' || guest_port < 1 || guest_port > 65535) {
        goto fail_syntax;
    }

    if (slirp_add_hostfwd(s->slirp, is_udp, host_addr, host_port, guest_addr,
                          guest_port) < 0) {
        qemu_error("could not set up host forwarding rule '%s'\n",
                   redir_str);
        return -1;
    }
    return 0;

 fail_syntax:
    qemu_error("invalid host forwarding rule '%s'\n", redir_str);
    return -1;
}

void net_slirp_hostfwd_add(Monitor *mon, const QDict *qdict)
{
    const char *redir_str;
    SlirpState *s;
    const char *arg1 = qdict_get_str(qdict, "arg1");
    const char *arg2 = qdict_get_try_str(qdict, "arg2");
    const char *arg3 = qdict_get_try_str(qdict, "arg3");

    if (arg2) {
        s = slirp_lookup(mon, arg1, arg2);
        redir_str = arg3;
    } else {
        s = slirp_lookup(mon, NULL, NULL);
        redir_str = arg1;
    }
    if (s) {
        slirp_hostfwd(s, redir_str, 0);
    }

}

int net_slirp_redir(const char *redir_str)
{
    struct slirp_config_str *config;

    if (QTAILQ_EMPTY(&slirp_stacks)) {
        config = qemu_malloc(sizeof(*config));
        pstrcpy(config->str, sizeof(config->str), redir_str);
        config->flags = SLIRP_CFG_HOSTFWD | SLIRP_CFG_LEGACY;
        config->next = slirp_configs;
        slirp_configs = config;
        return 0;
    }

    return slirp_hostfwd(QTAILQ_FIRST(&slirp_stacks), redir_str, 1);
}

#ifndef _WIN32

/* automatic user mode samba server configuration */
static void slirp_smb_cleanup(SlirpState *s)
{
    char cmd[128];

    if (s->smb_dir[0] != '\0') {
        snprintf(cmd, sizeof(cmd), "rm -rf %s", s->smb_dir);
        system(cmd);
        s->smb_dir[0] = '\0';
    }
}

static int slirp_smb(SlirpState* s, const char *exported_dir,
                     struct in_addr vserver_addr)
{
    static int instance;
    char smb_conf[128];
    char smb_cmdline[128];
    FILE *f;

    snprintf(s->smb_dir, sizeof(s->smb_dir), "/tmp/qemu-smb.%ld-%d",
             (long)getpid(), instance++);
    if (mkdir(s->smb_dir, 0700) < 0) {
        qemu_error("could not create samba server dir '%s'\n", s->smb_dir);
        return -1;
    }
    snprintf(smb_conf, sizeof(smb_conf), "%s/%s", s->smb_dir, "smb.conf");

    f = fopen(smb_conf, "w");
    if (!f) {
        slirp_smb_cleanup(s);
        qemu_error("could not create samba server configuration file '%s'\n",
                   smb_conf);
        return -1;
    }
    fprintf(f,
            "[global]\n"
            "private dir=%s\n"
            "smb ports=0\n"
            "socket address=127.0.0.1\n"
            "pid directory=%s\n"
            "lock directory=%s\n"
            "log file=%s/log.smbd\n"
            "smb passwd file=%s/smbpasswd\n"
            "security = share\n"
            "[qemu]\n"
            "path=%s\n"
            "read only=no\n"
            "guest ok=yes\n",
            s->smb_dir,
            s->smb_dir,
            s->smb_dir,
            s->smb_dir,
            s->smb_dir,
            exported_dir
            );
    fclose(f);

    snprintf(smb_cmdline, sizeof(smb_cmdline), "%s -s %s",
             SMBD_COMMAND, smb_conf);

    if (slirp_add_exec(s->slirp, 0, smb_cmdline, &vserver_addr, 139) < 0) {
        slirp_smb_cleanup(s);
        qemu_error("conflicting/invalid smbserver address\n");
        return -1;
    }
    return 0;
}

/* automatic user mode samba server configuration (legacy interface) */
int net_slirp_smb(const char *exported_dir)
{
    struct in_addr vserver_addr = { .s_addr = 0 };

    if (legacy_smb_export) {
        fprintf(stderr, "-smb given twice\n");
        return -1;
    }
    legacy_smb_export = exported_dir;
    if (!QTAILQ_EMPTY(&slirp_stacks)) {
        return slirp_smb(QTAILQ_FIRST(&slirp_stacks), exported_dir,
                         vserver_addr);
    }
    return 0;
}

#endif /* !defined(_WIN32) */

struct GuestFwd {
    CharDriverState *hd;
    struct in_addr server;
    int port;
    Slirp *slirp;
};

static int guestfwd_can_read(void *opaque)
{
    struct GuestFwd *fwd = opaque;
    return slirp_socket_can_recv(fwd->slirp, fwd->server, fwd->port);
}

static void guestfwd_read(void *opaque, const uint8_t *buf, int size)
{
    struct GuestFwd *fwd = opaque;
    slirp_socket_recv(fwd->slirp, fwd->server, fwd->port, buf, size);
}

static int slirp_guestfwd(SlirpState *s, const char *config_str,
                          int legacy_format)
{
    struct in_addr server = { .s_addr = 0 };
    struct GuestFwd *fwd;
    const char *p;
    char buf[128];
    char *end;
    int port;

    p = config_str;
    if (legacy_format) {
        if (get_str_sep(buf, sizeof(buf), &p, ':') < 0) {
            goto fail_syntax;
        }
    } else {
        if (get_str_sep(buf, sizeof(buf), &p, ':') < 0) {
            goto fail_syntax;
        }
        if (strcmp(buf, "tcp") && buf[0] != '\0') {
            goto fail_syntax;
        }
        if (get_str_sep(buf, sizeof(buf), &p, ':') < 0) {
            goto fail_syntax;
        }
        if (buf[0] != '\0' && !inet_aton(buf, &server)) {
            goto fail_syntax;
        }
        if (get_str_sep(buf, sizeof(buf), &p, '-') < 0) {
            goto fail_syntax;
        }
    }
    port = strtol(buf, &end, 10);
    if (*end != '\0' || port < 1 || port > 65535) {
        goto fail_syntax;
    }

    fwd = qemu_malloc(sizeof(struct GuestFwd));
    snprintf(buf, sizeof(buf), "guestfwd.tcp:%d", port);
    fwd->hd = qemu_chr_open(buf, p, NULL);
    if (!fwd->hd) {
        qemu_error("could not open guest forwarding device '%s'\n", buf);
        qemu_free(fwd);
        return -1;
    }

    if (slirp_add_exec(s->slirp, 3, fwd->hd, &server, port) < 0) {
        qemu_error("conflicting/invalid host:port in guest forwarding "
                   "rule '%s'\n", config_str);
        qemu_free(fwd);
        return -1;
    }
    fwd->server = server;
    fwd->port = port;
    fwd->slirp = s->slirp;

    qemu_chr_add_handlers(fwd->hd, guestfwd_can_read, guestfwd_read,
                          NULL, fwd);
    return 0;

 fail_syntax:
    qemu_error("invalid guest forwarding rule '%s'\n", config_str);
    return -1;
}

void do_info_usernet(Monitor *mon)
{
    SlirpState *s;

    QTAILQ_FOREACH(s, &slirp_stacks, entry) {
        monitor_printf(mon, "VLAN %d (%s):\n", s->vc->vlan->id, s->vc->name);
        slirp_connection_info(s->slirp, mon);
    }
}

#endif /* CONFIG_SLIRP */

#ifdef _WIN32

int tap_has_vnet_hdr(void *opaque)
{
    return 0;
}

void tap_using_vnet_hdr(void *opaque, int using_vnet_hdr)
{
}

int tap_has_ufo(void *opaque)
{
    return 0;
}

#else /* !defined(_WIN32) */

/* Maximum GSO packet size (64k) plus plenty of room for
 * the ethernet and virtio_net headers
 */
#define TAP_BUFSIZE (4096 + 65536)

#ifdef IFF_VNET_HDR
#include <linux/virtio_net.h>
#endif

typedef struct TAPState {
    VLANClientState *vc;
    int fd;
    char down_script[1024];
    char down_script_arg[128];
    uint8_t buf[TAP_BUFSIZE];
    unsigned int read_poll : 1;
    unsigned int write_poll : 1;
    unsigned int has_vnet_hdr : 1;
    unsigned int using_vnet_hdr : 1;
    unsigned int has_ufo: 1;
} TAPState;

static int launch_script(const char *setup_script, const char *ifname, int fd);

static int tap_can_send(void *opaque);
static void tap_send(void *opaque);
static void tap_writable(void *opaque);

static void tap_update_fd_handler(TAPState *s)
{
    qemu_set_fd_handler2(s->fd,
                         s->read_poll  ? tap_can_send : NULL,
                         s->read_poll  ? tap_send     : NULL,
                         s->write_poll ? tap_writable : NULL,
                         s);
}

static void tap_read_poll(TAPState *s, int enable)
{
    s->read_poll = !!enable;
    tap_update_fd_handler(s);
}

static void tap_write_poll(TAPState *s, int enable)
{
    s->write_poll = !!enable;
    tap_update_fd_handler(s);
}

static void tap_writable(void *opaque)
{
    TAPState *s = opaque;

    tap_write_poll(s, 0);

    qemu_flush_queued_packets(s->vc);
}

static ssize_t tap_receive_iov(VLANClientState *vc, const struct iovec *iov,
                               int iovcnt)
{
    TAPState *s = vc->opaque;
    ssize_t len;

    do {
        len = writev(s->fd, iov, iovcnt);
    } while (len == -1 && errno == EINTR);

    if (len == -1 && errno == EAGAIN) {
        tap_write_poll(s, 1);
        return 0;
    }

    return len;
}

static ssize_t tap_receive(VLANClientState *vc, const uint8_t *buf, size_t size)
{
    struct iovec iov[2];
    int i = 0;

#ifdef IFF_VNET_HDR
    TAPState *s = vc->opaque;
    struct virtio_net_hdr hdr = { 0, };

    if (s->has_vnet_hdr && !s->using_vnet_hdr) {
        iov[i].iov_base = &hdr;
        iov[i].iov_len  = sizeof(hdr);
        i++;
    }
#endif

    iov[i].iov_base = (char *) buf;
    iov[i].iov_len  = size;
    i++;

    return tap_receive_iov(vc, iov, i);
}

static ssize_t tap_receive_raw(VLANClientState *vc, const uint8_t *buf, size_t size)
{
    struct iovec iov[2];
    int i = 0;

#ifdef IFF_VNET_HDR
    TAPState *s = vc->opaque;
    struct virtio_net_hdr hdr = { 0, };

    if (s->has_vnet_hdr && s->using_vnet_hdr) {
        iov[i].iov_base = &hdr;
        iov[i].iov_len  = sizeof(hdr);
        i++;
    }
#endif

    iov[i].iov_base = (char *) buf;
    iov[i].iov_len  = size;
    i++;

    return tap_receive_iov(vc, iov, i);
}

static int tap_can_send(void *opaque)
{
    TAPState *s = opaque;

    return qemu_can_send_packet(s->vc);
}

#ifdef __sun__
static ssize_t tap_read_packet(int tapfd, uint8_t *buf, int maxlen)
{
    struct strbuf sbuf;
    int f = 0;

    sbuf.maxlen = maxlen;
    sbuf.buf = (char *)buf;

    return getmsg(tapfd, NULL, &sbuf, &f) >= 0 ? sbuf.len : -1;
}
#else
static ssize_t tap_read_packet(int tapfd, uint8_t *buf, int maxlen)
{
    return read(tapfd, buf, maxlen);
}
#endif

static void tap_send_completed(VLANClientState *vc, ssize_t len)
{
    TAPState *s = vc->opaque;
    tap_read_poll(s, 1);
}

static void tap_send(void *opaque)
{
    TAPState *s = opaque;
    int size;

    do {
        uint8_t *buf = s->buf;

        size = tap_read_packet(s->fd, s->buf, sizeof(s->buf));
        if (size <= 0) {
            break;
        }

#ifdef IFF_VNET_HDR
        if (s->has_vnet_hdr && !s->using_vnet_hdr) {
            buf += sizeof(struct virtio_net_hdr);
            size -= sizeof(struct virtio_net_hdr);
        }
#endif

        size = qemu_send_packet_async(s->vc, buf, size, tap_send_completed);
        if (size == 0) {
            tap_read_poll(s, 0);
        }
    } while (size > 0);
}

#ifdef TUNSETSNDBUF
/* sndbuf should be set to a value lower than the tx queue
 * capacity of any destination network interface.
 * Ethernet NICs generally have txqueuelen=1000, so 1Mb is
 * a good default, given a 1500 byte MTU.
 */
#define TAP_DEFAULT_SNDBUF 1024*1024

static int tap_set_sndbuf(TAPState *s, QemuOpts *opts)
{
    int sndbuf;

    sndbuf = qemu_opt_get_size(opts, "sndbuf", TAP_DEFAULT_SNDBUF);
    if (!sndbuf) {
        sndbuf = INT_MAX;
    }

    if (ioctl(s->fd, TUNSETSNDBUF, &sndbuf) == -1 && qemu_opt_get(opts, "sndbuf")) {
        qemu_error("TUNSETSNDBUF ioctl failed: %s\n", strerror(errno));
        return -1;
    }
    return 0;
}
#else
static int tap_set_sndbuf(TAPState *s, QemuOpts *opts)
{
    return 0;
}
#endif /* TUNSETSNDBUF */

int tap_has_vnet_hdr(void *opaque)
{
    VLANClientState *vc = opaque;
    TAPState *s = vc->opaque;

    if (vc->receive != tap_receive)
        return 0;

    return s ? s->has_vnet_hdr : 0;
}

void tap_using_vnet_hdr(void *opaque, int using_vnet_hdr)
{
    VLANClientState *vc = opaque;
    TAPState *s = vc->opaque;

    if (vc->receive != tap_receive)
        return;

    if (!s || !s->has_vnet_hdr)
        return;

    s->using_vnet_hdr = using_vnet_hdr != 0;
}

static int tap_probe_vnet_hdr(int fd)
{
#if defined(TUNGETIFF) && defined(IFF_VNET_HDR)
    struct ifreq ifr;

    if (ioctl(fd, TUNGETIFF, &ifr) != 0) {
        fprintf(stderr, "TUNGETIFF ioctl() failed: %s\n", strerror(errno));
        return 0;
    }

    return ifr.ifr_flags & IFF_VNET_HDR;
#else
    return 0;
#endif
}

int tap_has_ufo(void *opaque)
{
    VLANClientState *vc = opaque;
    TAPState *s = vc->opaque;

    return s ? s->has_ufo : 0;
}

#ifdef TUNSETOFFLOAD

#ifndef TUN_F_UFO
#define TUN_F_UFO	0x10
#endif

static void tap_set_offload(VLANClientState *vc, int csum, int tso4, int tso6,
			    int ecn, int ufo)
{
    TAPState *s = vc->opaque;
    unsigned int offload = 0;

    if (csum) {
	offload |= TUN_F_CSUM;
	if (tso4)
	    offload |= TUN_F_TSO4;
	if (tso6)
	    offload |= TUN_F_TSO6;
	if ((tso4 || tso6) && ecn)
	    offload |= TUN_F_TSO_ECN;
	if (ufo)
	    offload |= TUN_F_UFO;
    }

    if (ioctl(s->fd, TUNSETOFFLOAD, offload) != 0) {
        /* Try without UFO */
        offload &= ~TUN_F_UFO;
        if (ioctl(s->fd, TUNSETOFFLOAD, offload) != 0) {
	    fprintf(stderr, "TUNSETOFFLOAD ioctl() failed: %s\n",
		strerror(errno));
        }
    }
}
#endif /* TUNSETOFFLOAD */

static void tap_cleanup(VLANClientState *vc)
{
    TAPState *s = vc->opaque;

    qemu_purge_queued_packets(vc);

    if (s->down_script[0])
        launch_script(s->down_script, s->down_script_arg, s->fd);

    tap_read_poll(s, 0);
    tap_write_poll(s, 0);
    close(s->fd);
    qemu_free(s);
}

/* fd support */

static TAPState *net_tap_fd_init(VLANState *vlan,
                                 const char *model,
                                 const char *name,
                                 int fd,
                                 int vnet_hdr)
{
    TAPState *s;
    unsigned int offload;

    s = qemu_mallocz(sizeof(TAPState));
    s->fd = fd;
<<<<<<< HEAD
    s->has_vnet_hdr = vnet_hdr != 0;
    s->vc = qemu_new_vlan_client(vlan, model, name, NULL, tap_receive,
                                 tap_receive_iov, tap_cleanup, s);
    s->vc->receive_raw = tap_receive_raw;
#ifdef TUNSETOFFLOAD
    s->vc->set_offload = tap_set_offload;

    s->has_ufo = 0;
    /* Check if tap supports UFO */
    offload = TUN_F_CSUM | TUN_F_UFO;
    if (ioctl(s->fd, TUNSETOFFLOAD, offload) == 0)
       s->has_ufo = 1;

    tap_set_offload(s->vc, 0, 0, 0, 0, 0);
#endif
=======
    s->vc = qemu_new_vlan_client(vlan, NULL, model, name, NULL,
                                 tap_receive, tap_receive_iov,
                                 tap_cleanup, s);
>>>>>>> 283c7c63
    tap_read_poll(s, 1);
    snprintf(s->vc->info_str, sizeof(s->vc->info_str), "fd=%d", fd);
    return s;
}

#if defined (CONFIG_BSD) || defined (__FreeBSD_kernel__)
static int tap_open(char *ifname, int ifname_size)
{
    int fd;
    char *dev;
    struct stat s;

    TFR(fd = open("/dev/tap", O_RDWR));
    if (fd < 0) {
        fprintf(stderr, "warning: could not open /dev/tap: no virtual network emulation\n");
        return -1;
    }

    fstat(fd, &s);
    dev = devname(s.st_rdev, S_IFCHR);
    pstrcpy(ifname, ifname_size, dev);

    fcntl(fd, F_SETFL, O_NONBLOCK);
    return fd;
}
#elif defined(__sun__)
#define TUNNEWPPA       (('T'<<16) | 0x0001)
/*
 * Allocate TAP device, returns opened fd.
 * Stores dev name in the first arg(must be large enough).
 */
static int tap_alloc(char *dev, size_t dev_size)
{
    int tap_fd, if_fd, ppa = -1;
    static int ip_fd = 0;
    char *ptr;

    static int arp_fd = 0;
    int ip_muxid, arp_muxid;
    struct strioctl  strioc_if, strioc_ppa;
    int link_type = I_PLINK;;
    struct lifreq ifr;
    char actual_name[32] = "";

    memset(&ifr, 0x0, sizeof(ifr));

    if( *dev ){
       ptr = dev;
       while( *ptr && !qemu_isdigit((int)*ptr) ) ptr++;
       ppa = atoi(ptr);
    }

    /* Check if IP device was opened */
    if( ip_fd )
       close(ip_fd);

    TFR(ip_fd = open("/dev/udp", O_RDWR, 0));
    if (ip_fd < 0) {
       syslog(LOG_ERR, "Can't open /dev/ip (actually /dev/udp)");
       return -1;
    }

    TFR(tap_fd = open("/dev/tap", O_RDWR, 0));
    if (tap_fd < 0) {
       syslog(LOG_ERR, "Can't open /dev/tap");
       return -1;
    }

    /* Assign a new PPA and get its unit number. */
    strioc_ppa.ic_cmd = TUNNEWPPA;
    strioc_ppa.ic_timout = 0;
    strioc_ppa.ic_len = sizeof(ppa);
    strioc_ppa.ic_dp = (char *)&ppa;
    if ((ppa = ioctl (tap_fd, I_STR, &strioc_ppa)) < 0)
       syslog (LOG_ERR, "Can't assign new interface");

    TFR(if_fd = open("/dev/tap", O_RDWR, 0));
    if (if_fd < 0) {
       syslog(LOG_ERR, "Can't open /dev/tap (2)");
       return -1;
    }
    if(ioctl(if_fd, I_PUSH, "ip") < 0){
       syslog(LOG_ERR, "Can't push IP module");
       return -1;
    }

    if (ioctl(if_fd, SIOCGLIFFLAGS, &ifr) < 0)
	syslog(LOG_ERR, "Can't get flags\n");

    snprintf (actual_name, 32, "tap%d", ppa);
    pstrcpy(ifr.lifr_name, sizeof(ifr.lifr_name), actual_name);

    ifr.lifr_ppa = ppa;
    /* Assign ppa according to the unit number returned by tun device */

    if (ioctl (if_fd, SIOCSLIFNAME, &ifr) < 0)
        syslog (LOG_ERR, "Can't set PPA %d", ppa);
    if (ioctl(if_fd, SIOCGLIFFLAGS, &ifr) <0)
        syslog (LOG_ERR, "Can't get flags\n");
    /* Push arp module to if_fd */
    if (ioctl (if_fd, I_PUSH, "arp") < 0)
        syslog (LOG_ERR, "Can't push ARP module (2)");

    /* Push arp module to ip_fd */
    if (ioctl (ip_fd, I_POP, NULL) < 0)
        syslog (LOG_ERR, "I_POP failed\n");
    if (ioctl (ip_fd, I_PUSH, "arp") < 0)
        syslog (LOG_ERR, "Can't push ARP module (3)\n");
    /* Open arp_fd */
    TFR(arp_fd = open ("/dev/tap", O_RDWR, 0));
    if (arp_fd < 0)
       syslog (LOG_ERR, "Can't open %s\n", "/dev/tap");

    /* Set ifname to arp */
    strioc_if.ic_cmd = SIOCSLIFNAME;
    strioc_if.ic_timout = 0;
    strioc_if.ic_len = sizeof(ifr);
    strioc_if.ic_dp = (char *)&ifr;
    if (ioctl(arp_fd, I_STR, &strioc_if) < 0){
        syslog (LOG_ERR, "Can't set ifname to arp\n");
    }

    if((ip_muxid = ioctl(ip_fd, I_LINK, if_fd)) < 0){
       syslog(LOG_ERR, "Can't link TAP device to IP");
       return -1;
    }

    if ((arp_muxid = ioctl (ip_fd, link_type, arp_fd)) < 0)
        syslog (LOG_ERR, "Can't link TAP device to ARP");

    close (if_fd);

    memset(&ifr, 0x0, sizeof(ifr));
    pstrcpy(ifr.lifr_name, sizeof(ifr.lifr_name), actual_name);
    ifr.lifr_ip_muxid  = ip_muxid;
    ifr.lifr_arp_muxid = arp_muxid;

    if (ioctl (ip_fd, SIOCSLIFMUXID, &ifr) < 0)
    {
      ioctl (ip_fd, I_PUNLINK , arp_muxid);
      ioctl (ip_fd, I_PUNLINK, ip_muxid);
      syslog (LOG_ERR, "Can't set multiplexor id");
    }

    snprintf(dev, dev_size, "tap%d", ppa);
    return tap_fd;
}

static int tap_open(char *ifname, int ifname_size, int *vnet_hdr)
{
    char  dev[10]="";
    int fd;
    if( (fd = tap_alloc(dev, sizeof(dev))) < 0 ){
       fprintf(stderr, "Cannot allocate TAP device\n");
       return -1;
    }
    pstrcpy(ifname, ifname_size, dev);
    fcntl(fd, F_SETFL, O_NONBLOCK);
    return fd;
}
#elif defined (_AIX)
static int tap_open(char *ifname, int ifname_size)
{
    fprintf (stderr, "no tap on AIX\n");
    return -1;
}
#else
static int tap_open(char *ifname, int ifname_size, int *vnet_hdr)
{
    struct ifreq ifr;
    int fd, ret;

    TFR(fd = open("/dev/net/tun", O_RDWR));
    if (fd < 0) {
        fprintf(stderr, "warning: could not open /dev/net/tun: no virtual network emulation\n");
        return -1;
    }
    memset(&ifr, 0, sizeof(ifr));
    ifr.ifr_flags = IFF_TAP | IFF_NO_PI;

#if defined(TUNGETFEATURES) && defined(IFF_VNET_HDR)
    {
        unsigned int features;

        if (ioctl(fd, TUNGETFEATURES, &features) == 0 &&
            features & IFF_VNET_HDR) {
            *vnet_hdr = 1;
            ifr.ifr_flags |= IFF_VNET_HDR;
        }
    }
#endif

    if (ifname[0] != '\0')
        pstrcpy(ifr.ifr_name, IFNAMSIZ, ifname);
    else
        pstrcpy(ifr.ifr_name, IFNAMSIZ, "tap%d");
    ret = ioctl(fd, TUNSETIFF, (void *) &ifr);
    if (ret != 0) {
        fprintf(stderr, "warning: could not configure /dev/net/tun: no virtual network emulation\n");
        close(fd);
        return -1;
    }
    pstrcpy(ifname, ifname_size, ifr.ifr_name);
    fcntl(fd, F_SETFL, O_NONBLOCK);
    return fd;
}
#endif

static int launch_script(const char *setup_script, const char *ifname, int fd)
{
    sigset_t oldmask, mask;
    int pid, status;
    char *args[3];
    char **parg;

    sigemptyset(&mask);
    sigaddset(&mask, SIGCHLD);
    sigprocmask(SIG_BLOCK, &mask, &oldmask);

    /* try to launch network script */
    pid = fork();
    if (pid == 0) {
        int open_max = sysconf(_SC_OPEN_MAX), i;

        for (i = 0; i < open_max; i++) {
            if (i != STDIN_FILENO &&
                i != STDOUT_FILENO &&
                i != STDERR_FILENO &&
                i != fd) {
                close(i);
            }
        }
        parg = args;
        *parg++ = (char *)setup_script;
        *parg++ = (char *)ifname;
        *parg++ = NULL;
        execv(setup_script, args);
        _exit(1);
    } else if (pid > 0) {
        while (waitpid(pid, &status, 0) != pid) {
            /* loop */
        }
        sigprocmask(SIG_SETMASK, &oldmask, NULL);

        if (WIFEXITED(status) && WEXITSTATUS(status) == 0) {
            return 0;
        }
    }
    fprintf(stderr, "%s: could not launch network script\n", setup_script);
    return -1;
}

static TAPState *net_tap_init(VLANState *vlan, const char *model,
                              const char *name, const char *ifname1,
                              const char *setup_script, const char *down_script)
{
    TAPState *s;
    int fd;
    int vnet_hdr;
    char ifname[128];

    if (ifname1 != NULL)
        pstrcpy(ifname, sizeof(ifname), ifname1);
    else
        ifname[0] = '\0';
    vnet_hdr = 0;
    TFR(fd = tap_open(ifname, sizeof(ifname), &vnet_hdr));
    if (fd < 0)
        return NULL;

    if (!setup_script || !strcmp(setup_script, "no"))
        setup_script = "";
    if (setup_script[0] != '\0' &&
        launch_script(setup_script, ifname, fd)) {
        return NULL;
    }
    s = net_tap_fd_init(vlan, model, name, fd, vnet_hdr);
    snprintf(s->vc->info_str, sizeof(s->vc->info_str),
             "ifname=%s,script=%s,downscript=%s",
             ifname, setup_script, down_script);
    if (down_script && strcmp(down_script, "no")) {
        snprintf(s->down_script, sizeof(s->down_script), "%s", down_script);
        snprintf(s->down_script_arg, sizeof(s->down_script_arg), "%s", ifname);
    }
    return s;
}

#endif /* !_WIN32 */

#if defined(CONFIG_VDE)
typedef struct VDEState {
    VLANClientState *vc;
    VDECONN *vde;
} VDEState;

static void vde_to_qemu(void *opaque)
{
    VDEState *s = opaque;
    uint8_t buf[4096];
    int size;

    size = vde_recv(s->vde, (char *)buf, sizeof(buf), 0);
    if (size > 0) {
        qemu_send_packet(s->vc, buf, size);
    }
}

static ssize_t vde_receive(VLANClientState *vc, const uint8_t *buf, size_t size)
{
    VDEState *s = vc->opaque;
    ssize_t ret;

    do {
      ret = vde_send(s->vde, (const char *)buf, size, 0);
    } while (ret < 0 && errno == EINTR);

    return ret;
}

static void vde_cleanup(VLANClientState *vc)
{
    VDEState *s = vc->opaque;
    qemu_set_fd_handler(vde_datafd(s->vde), NULL, NULL, NULL);
    vde_close(s->vde);
    qemu_free(s);
}

static int net_vde_init(VLANState *vlan, const char *model,
                        const char *name, const char *sock,
                        int port, const char *group, int mode)
{
    VDEState *s;
    char *init_group = (char *)group;
    char *init_sock = (char *)sock;

    struct vde_open_args args = {
        .port = port,
        .group = init_group,
        .mode = mode,
    };

    s = qemu_mallocz(sizeof(VDEState));
    s->vde = vde_open(init_sock, (char *)"QEMU", &args);
    if (!s->vde){
        free(s);
        return -1;
    }
    s->vc = qemu_new_vlan_client(vlan, NULL, model, name, NULL,
                                 vde_receive, NULL,
                                 vde_cleanup, s);
    qemu_set_fd_handler(vde_datafd(s->vde), vde_to_qemu, NULL, s);
    snprintf(s->vc->info_str, sizeof(s->vc->info_str), "sock=%s,fd=%d",
             sock, vde_datafd(s->vde));
    return 0;
}
#endif

/* network connection */
typedef struct NetSocketState {
    VLANClientState *vc;
    int fd;
    int state; /* 0 = getting length, 1 = getting data */
    unsigned int index;
    unsigned int packet_len;
    uint8_t buf[4096];
    struct sockaddr_in dgram_dst; /* contains inet host and port destination iff connectionless (SOCK_DGRAM) */
} NetSocketState;

typedef struct NetSocketListenState {
    VLANState *vlan;
    char *model;
    char *name;
    int fd;
} NetSocketListenState;

/* XXX: we consider we can send the whole packet without blocking */
static ssize_t net_socket_receive(VLANClientState *vc, const uint8_t *buf, size_t size)
{
    NetSocketState *s = vc->opaque;
    uint32_t len;
    len = htonl(size);

    send_all(s->fd, (const uint8_t *)&len, sizeof(len));
    return send_all(s->fd, buf, size);
}

static ssize_t net_socket_receive_dgram(VLANClientState *vc, const uint8_t *buf, size_t size)
{
    NetSocketState *s = vc->opaque;

    return sendto(s->fd, (const void *)buf, size, 0,
                  (struct sockaddr *)&s->dgram_dst, sizeof(s->dgram_dst));
}

static void net_socket_send(void *opaque)
{
    NetSocketState *s = opaque;
    int size, err;
    unsigned l;
    uint8_t buf1[4096];
    const uint8_t *buf;

    size = recv(s->fd, (void *)buf1, sizeof(buf1), 0);
    if (size < 0) {
        err = socket_error();
        if (err != EWOULDBLOCK)
            goto eoc;
    } else if (size == 0) {
        /* end of connection */
    eoc:
        qemu_set_fd_handler(s->fd, NULL, NULL, NULL);
        closesocket(s->fd);
        return;
    }
    buf = buf1;
    while (size > 0) {
        /* reassemble a packet from the network */
        switch(s->state) {
        case 0:
            l = 4 - s->index;
            if (l > size)
                l = size;
            memcpy(s->buf + s->index, buf, l);
            buf += l;
            size -= l;
            s->index += l;
            if (s->index == 4) {
                /* got length */
                s->packet_len = ntohl(*(uint32_t *)s->buf);
                s->index = 0;
                s->state = 1;
            }
            break;
        case 1:
            l = s->packet_len - s->index;
            if (l > size)
                l = size;
            if (s->index + l <= sizeof(s->buf)) {
                memcpy(s->buf + s->index, buf, l);
            } else {
                fprintf(stderr, "serious error: oversized packet received,"
                    "connection terminated.\n");
                s->state = 0;
                goto eoc;
            }

            s->index += l;
            buf += l;
            size -= l;
            if (s->index >= s->packet_len) {
                qemu_send_packet(s->vc, s->buf, s->packet_len);
                s->index = 0;
                s->state = 0;
            }
            break;
        }
    }
}

static void net_socket_send_dgram(void *opaque)
{
    NetSocketState *s = opaque;
    int size;

    size = recv(s->fd, (void *)s->buf, sizeof(s->buf), 0);
    if (size < 0)
        return;
    if (size == 0) {
        /* end of connection */
        qemu_set_fd_handler(s->fd, NULL, NULL, NULL);
        return;
    }
    qemu_send_packet(s->vc, s->buf, size);
}

static int net_socket_mcast_create(struct sockaddr_in *mcastaddr)
{
    struct ip_mreq imr;
    int fd;
    int val, ret;
    if (!IN_MULTICAST(ntohl(mcastaddr->sin_addr.s_addr))) {
	fprintf(stderr, "qemu: error: specified mcastaddr \"%s\" (0x%08x) does not contain a multicast address\n",
		inet_ntoa(mcastaddr->sin_addr),
                (int)ntohl(mcastaddr->sin_addr.s_addr));
	return -1;

    }
    fd = socket(PF_INET, SOCK_DGRAM, 0);
    if (fd < 0) {
        perror("socket(PF_INET, SOCK_DGRAM)");
        return -1;
    }

    val = 1;
    ret=setsockopt(fd, SOL_SOCKET, SO_REUSEADDR,
                   (const char *)&val, sizeof(val));
    if (ret < 0) {
	perror("setsockopt(SOL_SOCKET, SO_REUSEADDR)");
	goto fail;
    }

    ret = bind(fd, (struct sockaddr *)mcastaddr, sizeof(*mcastaddr));
    if (ret < 0) {
        perror("bind");
        goto fail;
    }

    /* Add host to multicast group */
    imr.imr_multiaddr = mcastaddr->sin_addr;
    imr.imr_interface.s_addr = htonl(INADDR_ANY);

    ret = setsockopt(fd, IPPROTO_IP, IP_ADD_MEMBERSHIP,
                     (const char *)&imr, sizeof(struct ip_mreq));
    if (ret < 0) {
	perror("setsockopt(IP_ADD_MEMBERSHIP)");
	goto fail;
    }

    /* Force mcast msgs to loopback (eg. several QEMUs in same host */
    val = 1;
    ret=setsockopt(fd, IPPROTO_IP, IP_MULTICAST_LOOP,
                   (const char *)&val, sizeof(val));
    if (ret < 0) {
	perror("setsockopt(SOL_IP, IP_MULTICAST_LOOP)");
	goto fail;
    }

    socket_set_nonblock(fd);
    return fd;
fail:
    if (fd >= 0)
        closesocket(fd);
    return -1;
}

static void net_socket_cleanup(VLANClientState *vc)
{
    NetSocketState *s = vc->opaque;
    qemu_set_fd_handler(s->fd, NULL, NULL, NULL);
    close(s->fd);
    qemu_free(s);
}

static NetSocketState *net_socket_fd_init_dgram(VLANState *vlan,
                                                const char *model,
                                                const char *name,
                                                int fd, int is_connected)
{
    struct sockaddr_in saddr;
    int newfd;
    socklen_t saddr_len;
    NetSocketState *s;

    /* fd passed: multicast: "learn" dgram_dst address from bound address and save it
     * Because this may be "shared" socket from a "master" process, datagrams would be recv()
     * by ONLY ONE process: we must "clone" this dgram socket --jjo
     */

    if (is_connected) {
	if (getsockname(fd, (struct sockaddr *) &saddr, &saddr_len) == 0) {
	    /* must be bound */
	    if (saddr.sin_addr.s_addr==0) {
		fprintf(stderr, "qemu: error: init_dgram: fd=%d unbound, cannot setup multicast dst addr\n",
			fd);
		return NULL;
	    }
	    /* clone dgram socket */
	    newfd = net_socket_mcast_create(&saddr);
	    if (newfd < 0) {
		/* error already reported by net_socket_mcast_create() */
		close(fd);
		return NULL;
	    }
	    /* clone newfd to fd, close newfd */
	    dup2(newfd, fd);
	    close(newfd);

	} else {
	    fprintf(stderr, "qemu: error: init_dgram: fd=%d failed getsockname(): %s\n",
		    fd, strerror(errno));
	    return NULL;
	}
    }

    s = qemu_mallocz(sizeof(NetSocketState));
    s->fd = fd;

    s->vc = qemu_new_vlan_client(vlan, NULL, model, name, NULL,
                                 net_socket_receive_dgram, NULL,
                                 net_socket_cleanup, s);
    qemu_set_fd_handler(s->fd, net_socket_send_dgram, NULL, s);

    /* mcast: save bound address as dst */
    if (is_connected) s->dgram_dst=saddr;

    snprintf(s->vc->info_str, sizeof(s->vc->info_str),
	    "socket: fd=%d (%s mcast=%s:%d)",
	    fd, is_connected? "cloned" : "",
	    inet_ntoa(saddr.sin_addr), ntohs(saddr.sin_port));
    return s;
}

static void net_socket_connect(void *opaque)
{
    NetSocketState *s = opaque;
    qemu_set_fd_handler(s->fd, net_socket_send, NULL, s);
}

static NetSocketState *net_socket_fd_init_stream(VLANState *vlan,
                                                 const char *model,
                                                 const char *name,
                                                 int fd, int is_connected)
{
    NetSocketState *s;
    s = qemu_mallocz(sizeof(NetSocketState));
    s->fd = fd;
    s->vc = qemu_new_vlan_client(vlan, NULL, model, name, NULL,
                                 net_socket_receive, NULL,
                                 net_socket_cleanup, s);
    snprintf(s->vc->info_str, sizeof(s->vc->info_str),
             "socket: fd=%d", fd);
    if (is_connected) {
        net_socket_connect(s);
    } else {
        qemu_set_fd_handler(s->fd, NULL, net_socket_connect, s);
    }
    return s;
}

static NetSocketState *net_socket_fd_init(VLANState *vlan,
                                          const char *model, const char *name,
                                          int fd, int is_connected)
{
    int so_type = -1, optlen=sizeof(so_type);

    if(getsockopt(fd, SOL_SOCKET, SO_TYPE, (char *)&so_type,
        (socklen_t *)&optlen)< 0) {
	fprintf(stderr, "qemu: error: getsockopt(SO_TYPE) for fd=%d failed\n", fd);
	return NULL;
    }
    switch(so_type) {
    case SOCK_DGRAM:
        return net_socket_fd_init_dgram(vlan, model, name, fd, is_connected);
    case SOCK_STREAM:
        return net_socket_fd_init_stream(vlan, model, name, fd, is_connected);
    default:
        /* who knows ... this could be a eg. a pty, do warn and continue as stream */
        fprintf(stderr, "qemu: warning: socket type=%d for fd=%d is not SOCK_DGRAM or SOCK_STREAM\n", so_type, fd);
        return net_socket_fd_init_stream(vlan, model, name, fd, is_connected);
    }
    return NULL;
}

static void net_socket_accept(void *opaque)
{
    NetSocketListenState *s = opaque;
    NetSocketState *s1;
    struct sockaddr_in saddr;
    socklen_t len;
    int fd;

    for(;;) {
        len = sizeof(saddr);
        fd = accept(s->fd, (struct sockaddr *)&saddr, &len);
        if (fd < 0 && errno != EINTR) {
            return;
        } else if (fd >= 0) {
            break;
        }
    }
    s1 = net_socket_fd_init(s->vlan, s->model, s->name, fd, 1);
    if (!s1) {
        closesocket(fd);
    } else {
        snprintf(s1->vc->info_str, sizeof(s1->vc->info_str),
                 "socket: connection from %s:%d",
                 inet_ntoa(saddr.sin_addr), ntohs(saddr.sin_port));
    }
}

static int net_socket_listen_init(VLANState *vlan,
                                  const char *model,
                                  const char *name,
                                  const char *host_str)
{
    NetSocketListenState *s;
    int fd, val, ret;
    struct sockaddr_in saddr;

    if (parse_host_port(&saddr, host_str) < 0)
        return -1;

    s = qemu_mallocz(sizeof(NetSocketListenState));

    fd = socket(PF_INET, SOCK_STREAM, 0);
    if (fd < 0) {
        perror("socket");
        return -1;
    }
    socket_set_nonblock(fd);

    /* allow fast reuse */
    val = 1;
    setsockopt(fd, SOL_SOCKET, SO_REUSEADDR, (const char *)&val, sizeof(val));

    ret = bind(fd, (struct sockaddr *)&saddr, sizeof(saddr));
    if (ret < 0) {
        perror("bind");
        return -1;
    }
    ret = listen(fd, 0);
    if (ret < 0) {
        perror("listen");
        return -1;
    }
    s->vlan = vlan;
    s->model = qemu_strdup(model);
    s->name = name ? qemu_strdup(name) : NULL;
    s->fd = fd;
    qemu_set_fd_handler(fd, net_socket_accept, NULL, s);
    return 0;
}

static int net_socket_connect_init(VLANState *vlan,
                                   const char *model,
                                   const char *name,
                                   const char *host_str)
{
    NetSocketState *s;
    int fd, connected, ret, err;
    struct sockaddr_in saddr;

    if (parse_host_port(&saddr, host_str) < 0)
        return -1;

    fd = socket(PF_INET, SOCK_STREAM, 0);
    if (fd < 0) {
        perror("socket");
        return -1;
    }
    socket_set_nonblock(fd);

    connected = 0;
    for(;;) {
        ret = connect(fd, (struct sockaddr *)&saddr, sizeof(saddr));
        if (ret < 0) {
            err = socket_error();
            if (err == EINTR || err == EWOULDBLOCK) {
            } else if (err == EINPROGRESS) {
                break;
#ifdef _WIN32
            } else if (err == WSAEALREADY) {
                break;
#endif
            } else {
                perror("connect");
                closesocket(fd);
                return -1;
            }
        } else {
            connected = 1;
            break;
        }
    }
    s = net_socket_fd_init(vlan, model, name, fd, connected);
    if (!s)
        return -1;
    snprintf(s->vc->info_str, sizeof(s->vc->info_str),
             "socket: connect to %s:%d",
             inet_ntoa(saddr.sin_addr), ntohs(saddr.sin_port));
    return 0;
}

static int net_socket_mcast_init(VLANState *vlan,
                                 const char *model,
                                 const char *name,
                                 const char *host_str)
{
    NetSocketState *s;
    int fd;
    struct sockaddr_in saddr;

    if (parse_host_port(&saddr, host_str) < 0)
        return -1;


    fd = net_socket_mcast_create(&saddr);
    if (fd < 0)
	return -1;

    s = net_socket_fd_init(vlan, model, name, fd, 0);
    if (!s)
        return -1;

    s->dgram_dst = saddr;

    snprintf(s->vc->info_str, sizeof(s->vc->info_str),
             "socket: mcast=%s:%d",
             inet_ntoa(saddr.sin_addr), ntohs(saddr.sin_port));
    return 0;

}

typedef struct DumpState {
    VLANClientState *pcap_vc;
    int fd;
    int pcap_caplen;
} DumpState;

#define PCAP_MAGIC 0xa1b2c3d4

struct pcap_file_hdr {
    uint32_t magic;
    uint16_t version_major;
    uint16_t version_minor;
    int32_t thiszone;
    uint32_t sigfigs;
    uint32_t snaplen;
    uint32_t linktype;
};

struct pcap_sf_pkthdr {
    struct {
        int32_t tv_sec;
        int32_t tv_usec;
    } ts;
    uint32_t caplen;
    uint32_t len;
};

static ssize_t dump_receive(VLANClientState *vc, const uint8_t *buf, size_t size)
{
    DumpState *s = vc->opaque;
    struct pcap_sf_pkthdr hdr;
    int64_t ts;
    int caplen;

    /* Early return in case of previous error. */
    if (s->fd < 0) {
        return size;
    }

    ts = muldiv64(qemu_get_clock(vm_clock), 1000000, get_ticks_per_sec());
    caplen = size > s->pcap_caplen ? s->pcap_caplen : size;

    hdr.ts.tv_sec = ts / 1000000;
    hdr.ts.tv_usec = ts % 1000000;
    hdr.caplen = caplen;
    hdr.len = size;
    if (write(s->fd, &hdr, sizeof(hdr)) != sizeof(hdr) ||
        write(s->fd, buf, caplen) != caplen) {
        qemu_log("-net dump write error - stop dump\n");
        close(s->fd);
        s->fd = -1;
    }

    return size;
}

static void net_dump_cleanup(VLANClientState *vc)
{
    DumpState *s = vc->opaque;

    close(s->fd);
    qemu_free(s);
}

static int net_dump_init(VLANState *vlan, const char *device,
                         const char *name, const char *filename, int len)
{
    struct pcap_file_hdr hdr;
    DumpState *s;

    s = qemu_malloc(sizeof(DumpState));

    s->fd = open(filename, O_CREAT | O_WRONLY | O_BINARY, 0644);
    if (s->fd < 0) {
        qemu_error("-net dump: can't open %s\n", filename);
        return -1;
    }

    s->pcap_caplen = len;

    hdr.magic = PCAP_MAGIC;
    hdr.version_major = 2;
    hdr.version_minor = 4;
    hdr.thiszone = 0;
    hdr.sigfigs = 0;
    hdr.snaplen = s->pcap_caplen;
    hdr.linktype = 1;

    if (write(s->fd, &hdr, sizeof(hdr)) < sizeof(hdr)) {
        qemu_error("-net dump write error: %s\n", strerror(errno));
        close(s->fd);
        qemu_free(s);
        return -1;
    }

    s->pcap_vc = qemu_new_vlan_client(vlan, NULL, device, name, NULL,
                                      dump_receive, NULL,
                                      net_dump_cleanup, s);
    snprintf(s->pcap_vc->info_str, sizeof(s->pcap_vc->info_str),
             "dump to %s (len=%d)", filename, len);
    return 0;
}

/* find or alloc a new VLAN */
VLANState *qemu_find_vlan(int id, int allocate)
{
    VLANState *vlan;

    QTAILQ_FOREACH(vlan, &vlans, next) {
        if (vlan->id == id) {
            return vlan;
        }
    }

    if (!allocate) {
        return NULL;
    }

    vlan = qemu_mallocz(sizeof(VLANState));
    vlan->id = id;
    QTAILQ_INIT(&vlan->clients);
    QTAILQ_INIT(&vlan->send_queue);

    QTAILQ_INSERT_TAIL(&vlans, vlan, next);

    return vlan;
}

static VLANClientState *qemu_find_netdev(const char *id)
{
    VLANClientState *vc;

    QTAILQ_FOREACH(vc, &non_vlan_clients, next) {
        if (!strcmp(vc->name, id)) {
            return vc;
        }
    }

    return NULL;
}

static int nic_get_free_idx(void)
{
    int index;

    for (index = 0; index < MAX_NICS; index++)
        if (!nd_table[index].used)
            return index;
    return -1;
}

int qemu_show_nic_models(const char *arg, const char *const *models)
{
    int i;

    if (!arg || strcmp(arg, "?"))
        return 0;

    fprintf(stderr, "qemu: Supported NIC models: ");
    for (i = 0 ; models[i]; i++)
        fprintf(stderr, "%s%c", models[i], models[i+1] ? ',' : '\n');
    return 1;
}

void qemu_check_nic_model(NICInfo *nd, const char *model)
{
    const char *models[2];

    models[0] = model;
    models[1] = NULL;

    if (qemu_show_nic_models(nd->model, models))
        exit(0);
    if (qemu_find_nic_model(nd, models, model) < 0)
        exit(1);
}

int qemu_find_nic_model(NICInfo *nd, const char * const *models,
                        const char *default_model)
{
    int i;

    if (!nd->model)
        nd->model = qemu_strdup(default_model);

    for (i = 0 ; models[i]; i++) {
        if (strcmp(nd->model, models[i]) == 0)
            return i;
    }

    qemu_error("qemu: Unsupported NIC model: %s\n", nd->model);
    return -1;
}

static int net_handle_fd_param(Monitor *mon, const char *param)
{
    if (!qemu_isdigit(param[0])) {
        int fd;

        fd = monitor_get_fd(mon, param);
        if (fd == -1) {
            qemu_error("No file descriptor named %s found", param);
            return -1;
        }

        return fd;
    } else {
        return strtol(param, NULL, 0);
    }
}

static int net_init_nic(QemuOpts *opts,
                        Monitor *mon,
                        const char *name,
                        VLANState *vlan)
{
    int idx;
    NICInfo *nd;
    const char *netdev;

    idx = nic_get_free_idx();
    if (idx == -1 || nb_nics >= MAX_NICS) {
        qemu_error("Too Many NICs\n");
        return -1;
    }

    nd = &nd_table[idx];

    memset(nd, 0, sizeof(*nd));

    if ((netdev = qemu_opt_get(opts, "netdev"))) {
        nd->netdev = qemu_find_netdev(netdev);
        if (!nd->netdev) {
            qemu_error("netdev '%s' not found\n", netdev);
            return -1;
        }
    } else {
        assert(vlan);
        nd->vlan = vlan;
    }
    if (name) {
        nd->name = qemu_strdup(name);
    }
    if (qemu_opt_get(opts, "model")) {
        nd->model = qemu_strdup(qemu_opt_get(opts, "model"));
    }
    if (qemu_opt_get(opts, "addr")) {
        nd->devaddr = qemu_strdup(qemu_opt_get(opts, "addr"));
    }

    nd->macaddr[0] = 0x52;
    nd->macaddr[1] = 0x54;
    nd->macaddr[2] = 0x00;
    nd->macaddr[3] = 0x12;
    nd->macaddr[4] = 0x34;
    nd->macaddr[5] = 0x56 + idx;

    if (qemu_opt_get(opts, "macaddr") &&
        parse_macaddr(nd->macaddr, qemu_opt_get(opts, "macaddr")) < 0) {
        qemu_error("invalid syntax for ethernet address\n");
        return -1;
    }

    nd->nvectors = qemu_opt_get_number(opts, "vectors", NIC_NVECTORS_UNSPECIFIED);
    if (nd->nvectors != NIC_NVECTORS_UNSPECIFIED &&
        (nd->nvectors < 0 || nd->nvectors > 0x7ffffff)) {
        qemu_error("invalid # of vectors: %d\n", nd->nvectors);
        return -1;
    }

    nd->used = 1;
    if (vlan) {
        nd->vlan->nb_guest_devs++;
    }
    nb_nics++;

    return idx;
}

#if defined(CONFIG_SLIRP)
static int net_init_slirp_configs(const char *name, const char *value, void *opaque)
{
    struct slirp_config_str *config;

    if (strcmp(name, "hostfwd") != 0 && strcmp(name, "guestfwd") != 0) {
        return 0;
    }

    config = qemu_mallocz(sizeof(*config));

    pstrcpy(config->str, sizeof(config->str), value);

    if (!strcmp(name, "hostfwd")) {
        config->flags = SLIRP_CFG_HOSTFWD;
    }

    config->next = slirp_configs;
    slirp_configs = config;

    return 0;
}

static int net_init_slirp(QemuOpts *opts,
                          Monitor *mon,
                          const char *name,
                          VLANState *vlan)
{
    struct slirp_config_str *config;
    const char *vhost;
    const char *vhostname;
    const char *vdhcp_start;
    const char *vnamesrv;
    const char *tftp_export;
    const char *bootfile;
    const char *smb_export;
    const char *vsmbsrv;
    char *vnet = NULL;
    int restricted = 0;
    int ret;

    vhost       = qemu_opt_get(opts, "host");
    vhostname   = qemu_opt_get(opts, "hostname");
    vdhcp_start = qemu_opt_get(opts, "dhcpstart");
    vnamesrv    = qemu_opt_get(opts, "dns");
    tftp_export = qemu_opt_get(opts, "tftp");
    bootfile    = qemu_opt_get(opts, "bootfile");
    smb_export  = qemu_opt_get(opts, "smb");
    vsmbsrv     = qemu_opt_get(opts, "smbserver");

    if (qemu_opt_get(opts, "ip")) {
        const char *ip = qemu_opt_get(opts, "ip");
        int l = strlen(ip) + strlen("/24") + 1;

        vnet = qemu_malloc(l);

        /* emulate legacy ip= parameter */
        pstrcpy(vnet, l, ip);
        pstrcat(vnet, l, "/24");
    }

    if (qemu_opt_get(opts, "net")) {
        if (vnet) {
            qemu_free(vnet);
        }
        vnet = qemu_strdup(qemu_opt_get(opts, "net"));
    }

    if (qemu_opt_get(opts, "restrict") &&
        qemu_opt_get(opts, "restrict")[0] == 'y') {
        restricted = 1;
    }

    qemu_opt_foreach(opts, net_init_slirp_configs, NULL, 0);

    ret = net_slirp_init(vlan, "user", name, restricted, vnet, vhost,
                         vhostname, tftp_export, bootfile, vdhcp_start,
                         vnamesrv, smb_export, vsmbsrv);

    while (slirp_configs) {
        config = slirp_configs;
        slirp_configs = config->next;
        qemu_free(config);
    }

    if (ret != -1 && vlan) {
        vlan->nb_host_devs++;
    }

    qemu_free(vnet);

    return ret;
}
#endif /* CONFIG_SLIRP */

#ifdef _WIN32
static int net_init_tap_win32(QemuOpts *opts,
                              Monitor *mon,
                              const char *name,
                              VLANState *vlan)
{
    const char *ifname;

    ifname = qemu_opt_get(opts, "ifname");

    if (!ifname) {
        qemu_error("tap: no interface name\n");
        return -1;
    }

    if (tap_win32_init(vlan, "tap", name, ifname) == -1) {
        return -1;
    }

    if (vlan) {
        vlan->nb_host_devs++;
    }

    return 0;
}
#elif !defined(_AIX)
static int net_init_tap(QemuOpts *opts,
                        Monitor *mon,
                        const char *name,
                        VLANState *vlan)
{
    TAPState *s;

    if (qemu_opt_get(opts, "fd")) {
        int fd;

        if (qemu_opt_get(opts, "ifname") ||
            qemu_opt_get(opts, "script") ||
            qemu_opt_get(opts, "downscript")) {
            qemu_error("ifname=, script= and downscript= is invalid with fd=\n");
            return -1;
        }

        fd = net_handle_fd_param(mon, qemu_opt_get(opts, "fd"));
        if (fd == -1) {
            return -1;
        }

        fcntl(fd, F_SETFL, O_NONBLOCK);

        s = net_tap_fd_init(vlan, "tap", name, fd, tap_probe_vnet_hdr(fd));
        if (!s) {
            close(fd);
        }
    } else {
        const char *ifname, *script, *downscript;

        ifname     = qemu_opt_get(opts, "ifname");
        script     = qemu_opt_get(opts, "script");
        downscript = qemu_opt_get(opts, "downscript");

        if (!script) {
            script = DEFAULT_NETWORK_SCRIPT;
        }
        if (!downscript) {
            downscript = DEFAULT_NETWORK_DOWN_SCRIPT;
        }

        s = net_tap_init(vlan, "tap", name, ifname, script, downscript);
    }

    if (!s) {
        return -1;
    }

    if (tap_set_sndbuf(s, opts) < 0) {
        return -1;
    }

    if (vlan) {
        vlan->nb_host_devs++;
    }

    return 0;
}
#endif

static int net_init_socket(QemuOpts *opts,
                           Monitor *mon,
                           const char *name,
                           VLANState *vlan)
{
    if (qemu_opt_get(opts, "fd")) {
        int fd;

        if (qemu_opt_get(opts, "listen") ||
            qemu_opt_get(opts, "connect") ||
            qemu_opt_get(opts, "mcast")) {
            qemu_error("listen=, connect= and mcast= is invalid with fd=\n");
            return -1;
        }

        fd = net_handle_fd_param(mon, qemu_opt_get(opts, "fd"));
        if (fd == -1) {
            return -1;
        }

        if (!net_socket_fd_init(vlan, "socket", name, fd, 1)) {
            close(fd);
            return -1;
        }
    } else if (qemu_opt_get(opts, "listen")) {
        const char *listen;

        if (qemu_opt_get(opts, "fd") ||
            qemu_opt_get(opts, "connect") ||
            qemu_opt_get(opts, "mcast")) {
            qemu_error("fd=, connect= and mcast= is invalid with listen=\n");
            return -1;
        }

        listen = qemu_opt_get(opts, "listen");

        if (net_socket_listen_init(vlan, "socket", name, listen) == -1) {
            return -1;
        }
    } else if (qemu_opt_get(opts, "connect")) {
        const char *connect;

        if (qemu_opt_get(opts, "fd") ||
            qemu_opt_get(opts, "listen") ||
            qemu_opt_get(opts, "mcast")) {
            qemu_error("fd=, listen= and mcast= is invalid with connect=\n");
            return -1;
        }

        connect = qemu_opt_get(opts, "connect");

        if (net_socket_connect_init(vlan, "socket", name, connect) == -1) {
            return -1;
        }
    } else if (qemu_opt_get(opts, "mcast")) {
        const char *mcast;

        if (qemu_opt_get(opts, "fd") ||
            qemu_opt_get(opts, "connect") ||
            qemu_opt_get(opts, "listen")) {
            qemu_error("fd=, connect= and listen= is invalid with mcast=\n");
            return -1;
        }

        mcast = qemu_opt_get(opts, "mcast");

        if (net_socket_mcast_init(vlan, "socket", name, mcast) == -1) {
            return -1;
        }
    } else {
        qemu_error("-socket requires fd=, listen=, connect= or mcast=\n");
        return -1;
    }

    if (vlan) {
        vlan->nb_host_devs++;
    }

    return 0;
}

#ifdef CONFIG_VDE
static int net_init_vde(QemuOpts *opts,
                        Monitor *mon,
                        const char *name,
                        VLANState *vlan)
{
    const char *sock;
    const char *group;
    int port, mode;

    sock  = qemu_opt_get(opts, "sock");
    group = qemu_opt_get(opts, "group");

    port = qemu_opt_get_number(opts, "port", 0);
    mode = qemu_opt_get_number(opts, "mode", 0700);

    if (net_vde_init(vlan, "vde", name, sock, port, group, mode) == -1) {
        return -1;
    }

    if (vlan) {
        vlan->nb_host_devs++;
    }

    return 0;
}
#endif

static int net_init_dump(QemuOpts *opts,
                         Monitor *mon,
                         const char *name,
                         VLANState *vlan)
{
    int len;
    const char *file;
    char def_file[128];

    assert(vlan);

    file = qemu_opt_get(opts, "file");
    if (!file) {
        snprintf(def_file, sizeof(def_file), "qemu-vlan%d.pcap", vlan->id);
        file = def_file;
    }

    len = qemu_opt_get_size(opts, "len", 65536);

    return net_dump_init(vlan, "dump", name, file, len);
}

#define NET_COMMON_PARAMS_DESC                     \
    {                                              \
        .name = "type",                            \
        .type = QEMU_OPT_STRING,                   \
        .help = "net client type (nic, tap etc.)", \
     }, {                                          \
        .name = "vlan",                            \
        .type = QEMU_OPT_NUMBER,                   \
        .help = "vlan number",                     \
     }, {                                          \
        .name = "name",                            \
        .type = QEMU_OPT_STRING,                   \
        .help = "identifier for monitor commands", \
     }

typedef int (*net_client_init_func)(QemuOpts *opts,
                                    Monitor *mon,
                                    const char *name,
                                    VLANState *vlan);

/* magic number, but compiler will warn if too small */
#define NET_MAX_DESC 20

static struct {
    const char *type;
    net_client_init_func init;
    QemuOptDesc desc[NET_MAX_DESC];
} net_client_types[] = {
    {
        .type = "none",
        .desc = {
            NET_COMMON_PARAMS_DESC,
            { /* end of list */ }
        },
    }, {
        .type = "nic",
        .init = net_init_nic,
        .desc = {
            NET_COMMON_PARAMS_DESC,
            {
                .name = "netdev",
                .type = QEMU_OPT_STRING,
                .help = "id of -netdev to connect to",
            },
            {
                .name = "macaddr",
                .type = QEMU_OPT_STRING,
                .help = "MAC address",
            }, {
                .name = "model",
                .type = QEMU_OPT_STRING,
                .help = "device model (e1000, rtl8139, virtio etc.)",
            }, {
                .name = "addr",
                .type = QEMU_OPT_STRING,
                .help = "PCI device address",
            }, {
                .name = "vectors",
                .type = QEMU_OPT_NUMBER,
                .help = "number of MSI-x vectors, 0 to disable MSI-X",
            },
            { /* end of list */ }
        },
#ifdef CONFIG_SLIRP
    }, {
        .type = "user",
        .init = net_init_slirp,
        .desc = {
            NET_COMMON_PARAMS_DESC,
            {
                .name = "hostname",
                .type = QEMU_OPT_STRING,
                .help = "client hostname reported by the builtin DHCP server",
            }, {
                .name = "restrict",
                .type = QEMU_OPT_STRING,
                .help = "isolate the guest from the host (y|yes|n|no)",
            }, {
                .name = "ip",
                .type = QEMU_OPT_STRING,
                .help = "legacy parameter, use net= instead",
            }, {
                .name = "net",
                .type = QEMU_OPT_STRING,
                .help = "IP address and optional netmask",
            }, {
                .name = "host",
                .type = QEMU_OPT_STRING,
                .help = "guest-visible address of the host",
            }, {
                .name = "tftp",
                .type = QEMU_OPT_STRING,
                .help = "root directory of the built-in TFTP server",
            }, {
                .name = "bootfile",
                .type = QEMU_OPT_STRING,
                .help = "BOOTP filename, for use with tftp=",
            }, {
                .name = "dhcpstart",
                .type = QEMU_OPT_STRING,
                .help = "the first of the 16 IPs the built-in DHCP server can assign",
            }, {
                .name = "dns",
                .type = QEMU_OPT_STRING,
                .help = "guest-visible address of the virtual nameserver",
            }, {
                .name = "smb",
                .type = QEMU_OPT_STRING,
                .help = "root directory of the built-in SMB server",
            }, {
                .name = "smbserver",
                .type = QEMU_OPT_STRING,
                .help = "IP address of the built-in SMB server",
            }, {
                .name = "hostfwd",
                .type = QEMU_OPT_STRING,
                .help = "guest port number to forward incoming TCP or UDP connections",
            }, {
                .name = "guestfwd",
                .type = QEMU_OPT_STRING,
                .help = "IP address and port to forward guest TCP connections",
            },
            { /* end of list */ }
        },
#endif
#ifdef _WIN32
    }, {
        .type = "tap",
        .init = net_init_tap_win32,
        .desc = {
            NET_COMMON_PARAMS_DESC,
            {
                .name = "ifname",
                .type = QEMU_OPT_STRING,
                .help = "interface name",
            },
            { /* end of list */ }
        },
#elif !defined(_AIX)
    }, {
        .type = "tap",
        .init = net_init_tap,
        .desc = {
            NET_COMMON_PARAMS_DESC,
            {
                .name = "fd",
                .type = QEMU_OPT_STRING,
                .help = "file descriptor of an already opened tap",
            }, {
                .name = "ifname",
                .type = QEMU_OPT_STRING,
                .help = "interface name",
            }, {
                .name = "script",
                .type = QEMU_OPT_STRING,
                .help = "script to initialize the interface",
            }, {
                .name = "downscript",
                .type = QEMU_OPT_STRING,
                .help = "script to shut down the interface",
#ifdef TUNSETSNDBUF
            }, {
                .name = "sndbuf",
                .type = QEMU_OPT_SIZE,
                .help = "send buffer limit"
#endif
            },
            { /* end of list */ }
        },
#endif
    }, {
        .type = "socket",
        .init = net_init_socket,
        .desc = {
            NET_COMMON_PARAMS_DESC,
            {
                .name = "fd",
                .type = QEMU_OPT_STRING,
                .help = "file descriptor of an already opened socket",
            }, {
                .name = "listen",
                .type = QEMU_OPT_STRING,
                .help = "port number, and optional hostname, to listen on",
            }, {
                .name = "connect",
                .type = QEMU_OPT_STRING,
                .help = "port number, and optional hostname, to connect to",
            }, {
                .name = "mcast",
                .type = QEMU_OPT_STRING,
                .help = "UDP multicast address and port number",
            },
            { /* end of list */ }
        },
#ifdef CONFIG_VDE
    }, {
        .type = "vde",
        .init = net_init_vde,
        .desc = {
            NET_COMMON_PARAMS_DESC,
            {
                .name = "sock",
                .type = QEMU_OPT_STRING,
                .help = "socket path",
            }, {
                .name = "port",
                .type = QEMU_OPT_NUMBER,
                .help = "port number",
            }, {
                .name = "group",
                .type = QEMU_OPT_STRING,
                .help = "group owner of socket",
            }, {
                .name = "mode",
                .type = QEMU_OPT_NUMBER,
                .help = "permissions for socket",
            },
            { /* end of list */ }
        },
#endif
    }, {
        .type = "dump",
        .init = net_init_dump,
        .desc = {
            NET_COMMON_PARAMS_DESC,
            {
                .name = "len",
                .type = QEMU_OPT_SIZE,
                .help = "per-packet size limit (64k default)",
            }, {
                .name = "file",
                .type = QEMU_OPT_STRING,
                .help = "dump file path (default is qemu-vlan0.pcap)",
            },
            { /* end of list */ }
        },
    },
    { /* end of list */ }
};

int net_client_init(Monitor *mon, QemuOpts *opts, int is_netdev)
{
    const char *name;
    const char *type;
    int i;

    type = qemu_opt_get(opts, "type");
    if (!type) {
        qemu_error("No type specified for -net\n");
        return -1;
    }

    if (is_netdev) {
        if (strcmp(type, "tap") != 0 &&
#ifdef CONFIG_SLIRP
            strcmp(type, "user") != 0 &&
#endif
#ifdef CONFIG_VDE
            strcmp(type, "vde") != 0 &&
#endif
            strcmp(type, "socket") != 0) {
            qemu_error("The '%s' network backend type is not valid with -netdev\n",
                       type);
            return -1;
        }

        if (qemu_opt_get(opts, "vlan")) {
            qemu_error("The 'vlan' parameter is not valid with -netdev\n");
            return -1;
        }
        if (qemu_opt_get(opts, "name")) {
            qemu_error("The 'name' parameter is not valid with -netdev\n");
            return -1;
        }
        if (!qemu_opts_id(opts)) {
            qemu_error("The id= parameter is required with -netdev\n");
            return -1;
        }
    }

    name = qemu_opts_id(opts);
    if (!name) {
        name = qemu_opt_get(opts, "name");
    }

    for (i = 0; net_client_types[i].type != NULL; i++) {
        if (!strcmp(net_client_types[i].type, type)) {
            VLANState *vlan = NULL;

            if (qemu_opts_validate(opts, &net_client_types[i].desc[0]) == -1) {
                return -1;
            }

            /* Do not add to a vlan if it's a -netdev or a nic with a
             * netdev= parameter. */
            if (!(is_netdev ||
                  (strcmp(type, "nic") == 0 && qemu_opt_get(opts, "netdev")))) {
                vlan = qemu_find_vlan(qemu_opt_get_number(opts, "vlan", 0), 1);
            }

            if (net_client_types[i].init) {
                return net_client_types[i].init(opts, mon, name, vlan);
            } else {
                return 0;
            }
        }
    }

    qemu_error("Invalid -net type '%s'\n", type);
    return -1;
}

void net_client_uninit(NICInfo *nd)
{
    if (nd->vlan) {
        nd->vlan->nb_guest_devs--;
    }
    nb_nics--;

    qemu_free(nd->model);
    qemu_free(nd->name);
    qemu_free(nd->devaddr);

    nd->used = 0;
}

static int net_host_check_device(const char *device)
{
    int i;
    const char *valid_param_list[] = { "tap", "socket", "dump"
#ifdef CONFIG_SLIRP
                                       ,"user"
#endif
#ifdef CONFIG_VDE
                                       ,"vde"
#endif
    };
    for (i = 0; i < sizeof(valid_param_list) / sizeof(char *); i++) {
        if (!strncmp(valid_param_list[i], device,
                     strlen(valid_param_list[i])))
            return 1;
    }

    return 0;
}

void net_host_device_add(Monitor *mon, const QDict *qdict)
{
    const char *device = qdict_get_str(qdict, "device");
    const char *opts_str = qdict_get_try_str(qdict, "opts");
    QemuOpts *opts;

    if (!net_host_check_device(device)) {
        monitor_printf(mon, "invalid host network device %s\n", device);
        return;
    }

    opts = qemu_opts_parse(&qemu_net_opts, opts_str ? opts_str : "", NULL);
    if (!opts) {
        monitor_printf(mon, "parsing network options '%s' failed\n",
                       opts_str ? opts_str : "");
        return;
    }

    qemu_opt_set(opts, "type", device);

    if (net_client_init(mon, opts, 0) < 0) {
        monitor_printf(mon, "adding host network device %s failed\n", device);
    }
}

void net_host_device_remove(Monitor *mon, const QDict *qdict)
{
    VLANClientState *vc;
    int vlan_id = qdict_get_int(qdict, "vlan_id");
    const char *device = qdict_get_str(qdict, "device");

    vc = qemu_find_vlan_client_by_name(mon, vlan_id, device);
    if (!vc) {
        return;
    }
    if (!net_host_check_device(vc->model)) {
        monitor_printf(mon, "invalid host network device %s\n", device);
        return;
    }
    qemu_del_vlan_client(vc);
}

void net_set_boot_mask(int net_boot_mask)
{
    int i;

    /* Only the first four NICs may be bootable */
    net_boot_mask = net_boot_mask & 0xF;

    for (i = 0; i < nb_nics; i++) {
        if (net_boot_mask & (1 << i)) {
            nd_table[i].bootable = 1;
            net_boot_mask &= ~(1 << i);
        }
    }

    if (net_boot_mask) {
        fprintf(stderr, "Cannot boot from non-existent NIC\n");
        exit(1);
    }
}

void do_info_network(Monitor *mon)
{
    VLANState *vlan;

    QTAILQ_FOREACH(vlan, &vlans, next) {
        VLANClientState *vc;

        monitor_printf(mon, "VLAN %d devices:\n", vlan->id);

        QTAILQ_FOREACH(vc, &vlan->clients, next) {
            monitor_printf(mon, "  %s: %s\n", vc->name, vc->info_str);
        }
    }
}

void do_set_link(Monitor *mon, const QDict *qdict)
{
    VLANState *vlan;
    VLANClientState *vc = NULL;
    const char *name = qdict_get_str(qdict, "name");
    const char *up_or_down = qdict_get_str(qdict, "up_or_down");

    QTAILQ_FOREACH(vlan, &vlans, next) {
        QTAILQ_FOREACH(vc, &vlan->clients, next) {
            if (strcmp(vc->name, name) == 0) {
                goto done;
            }
        }
    }
done:

    if (!vc) {
        monitor_printf(mon, "could not find network device '%s'\n", name);
        return;
    }

    if (strcmp(up_or_down, "up") == 0)
        vc->link_down = 0;
    else if (strcmp(up_or_down, "down") == 0)
        vc->link_down = 1;
    else
        monitor_printf(mon, "invalid link status '%s'; only 'up' or 'down' "
                       "valid\n", up_or_down);

    if (vc->link_status_changed)
        vc->link_status_changed(vc);
}

void net_cleanup(void)
{
    VLANState *vlan;
    VLANClientState *vc, *next_vc;

    QTAILQ_FOREACH(vlan, &vlans, next) {
        QTAILQ_FOREACH_SAFE(vc, &vlan->clients, next, next_vc) {
            qemu_del_vlan_client(vc);
        }
    }

    QTAILQ_FOREACH_SAFE(vc, &non_vlan_clients, next, next_vc) {
        qemu_del_vlan_client(vc);
    }
}

static void net_check_clients(void)
{
    VLANState *vlan;

    QTAILQ_FOREACH(vlan, &vlans, next) {
        if (vlan->nb_guest_devs == 0 && vlan->nb_host_devs == 0)
            continue;
        if (vlan->nb_guest_devs == 0)
            fprintf(stderr, "Warning: vlan %d with no nics\n", vlan->id);
        if (vlan->nb_host_devs == 0)
            fprintf(stderr,
                    "Warning: vlan %d is not connected to host network\n",
                    vlan->id);
    }
}

static int net_init_client(QemuOpts *opts, void *dummy)
{
    return net_client_init(NULL, opts, 0);
}

static int net_init_netdev(QemuOpts *opts, void *dummy)
{
    return net_client_init(NULL, opts, 1);
}

int net_init_clients(void)
{
    if (QTAILQ_EMPTY(&qemu_net_opts.head)) {
        /* if no clients, we use a default config */
        qemu_opts_set(&qemu_net_opts, NULL, "type", "nic");
#ifdef CONFIG_SLIRP
        qemu_opts_set(&qemu_net_opts, NULL, "type", "user");
#endif
    }

    QTAILQ_INIT(&vlans);
    QTAILQ_INIT(&non_vlan_clients);

    if (qemu_opts_foreach(&qemu_netdev_opts, net_init_netdev, NULL, 1) == -1)
        return -1;

    if (qemu_opts_foreach(&qemu_net_opts, net_init_client, NULL, 1) == -1) {
        return -1;
    }

    net_check_clients();

    return 0;
}

int net_client_parse(QemuOptsList *opts_list, const char *optarg)
{
#if defined(CONFIG_SLIRP)
    /* handle legacy -net channel,port:chr */
    if (!strcmp(opts_list->name, "net") &&
        !strncmp(optarg, "channel,", strlen("channel,"))) {
        int ret;

        optarg += strlen("channel,");

        if (QTAILQ_EMPTY(&slirp_stacks)) {
            struct slirp_config_str *config;

            config = qemu_malloc(sizeof(*config));
            pstrcpy(config->str, sizeof(config->str), optarg);
            config->flags = SLIRP_CFG_LEGACY;
            config->next = slirp_configs;
            slirp_configs = config;
            ret = 0;
        } else {
            ret = slirp_guestfwd(QTAILQ_FIRST(&slirp_stacks), optarg, 1);
        }

        return ret;
    }
#endif
    if (!qemu_opts_parse(opts_list, optarg, "type")) {
        return -1;
    }

    return 0;
}<|MERGE_RESOLUTION|>--- conflicted
+++ resolved
@@ -1613,10 +1613,10 @@
 
     s = qemu_mallocz(sizeof(TAPState));
     s->fd = fd;
-<<<<<<< HEAD
     s->has_vnet_hdr = vnet_hdr != 0;
-    s->vc = qemu_new_vlan_client(vlan, model, name, NULL, tap_receive,
-                                 tap_receive_iov, tap_cleanup, s);
+    s->vc = qemu_new_vlan_client(vlan, NULL, model, name, NULL,
+                                 tap_receive, tap_receive_iov,
+                                 tap_cleanup, s);
     s->vc->receive_raw = tap_receive_raw;
 #ifdef TUNSETOFFLOAD
     s->vc->set_offload = tap_set_offload;
@@ -1629,11 +1629,6 @@
 
     tap_set_offload(s->vc, 0, 0, 0, 0, 0);
 #endif
-=======
-    s->vc = qemu_new_vlan_client(vlan, NULL, model, name, NULL,
-                                 tap_receive, tap_receive_iov,
-                                 tap_cleanup, s);
->>>>>>> 283c7c63
     tap_read_poll(s, 1);
     snprintf(s->vc->info_str, sizeof(s->vc->info_str), "fd=%d", fd);
     return s;
