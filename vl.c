/*
 * QEMU System Emulator
 *
 * Copyright (c) 2003-2008 Fabrice Bellard
 *
 * Permission is hereby granted, free of charge, to any person obtaining a copy
 * of this software and associated documentation files (the "Software"), to deal
 * in the Software without restriction, including without limitation the rights
 * to use, copy, modify, merge, publish, distribute, sublicense, and/or sell
 * copies of the Software, and to permit persons to whom the Software is
 * furnished to do so, subject to the following conditions:
 *
 * The above copyright notice and this permission notice shall be included in
 * all copies or substantial portions of the Software.
 *
 * THE SOFTWARE IS PROVIDED "AS IS", WITHOUT WARRANTY OF ANY KIND, EXPRESS OR
 * IMPLIED, INCLUDING BUT NOT LIMITED TO THE WARRANTIES OF MERCHANTABILITY,
 * FITNESS FOR A PARTICULAR PURPOSE AND NONINFRINGEMENT. IN NO EVENT SHALL
 * THE AUTHORS OR COPYRIGHT HOLDERS BE LIABLE FOR ANY CLAIM, DAMAGES OR OTHER
 * LIABILITY, WHETHER IN AN ACTION OF CONTRACT, TORT OR OTHERWISE, ARISING FROM,
 * OUT OF OR IN CONNECTION WITH THE SOFTWARE OR THE USE OR OTHER DEALINGS IN
 * THE SOFTWARE.
 */
#include <unistd.h>
#include <fcntl.h>
#include <signal.h>
#include <time.h>
#include <errno.h>
#include <sys/time.h>
#include <zlib.h>

/* Needed early for CONFIG_BSD etc. */
#include "config-host.h"

#ifndef _WIN32
#include <libgen.h>
#include <pwd.h>
#include <sys/times.h>
#include <sys/wait.h>
#include <termios.h>
#include <sys/mman.h>
#include <sys/ioctl.h>
#include <sys/resource.h>
#include <sys/socket.h>
#include <netinet/in.h>
#include <net/if.h>
#include <arpa/inet.h>
#include <dirent.h>
#include <netdb.h>
#include <sys/select.h>
#ifdef CONFIG_BSD
#include <sys/stat.h>
#if defined(__FreeBSD__) || defined(__FreeBSD_kernel__) || defined(__DragonFly__)
#include <libutil.h>
#include <sys/sysctl.h>
#else
#include <util.h>
#endif
#else
#ifdef __linux__
#include <pty.h>
#include <malloc.h>
#include <sys/prctl.h>

#include <linux/ppdev.h>
#include <linux/parport.h>
#endif
#ifdef __sun__
#include <sys/stat.h>
#include <sys/ethernet.h>
#include <sys/sockio.h>
#include <netinet/arp.h>
#include <netinet/in.h>
#include <netinet/in_systm.h>
#include <netinet/ip.h>
#include <netinet/ip_icmp.h> // must come after ip.h
#include <netinet/udp.h>
#include <netinet/tcp.h>
#include <net/if.h>
#include <syslog.h>
#include <stropts.h>
/* See MySQL bug #7156 (http://bugs.mysql.com/bug.php?id=7156) for
   discussion about Solaris header problems */
extern int madvise(caddr_t, size_t, int);
#endif
#endif
#endif

#if defined(__OpenBSD__)
#include <util.h>
#endif

#if defined(CONFIG_VDE)
#include <libvdeplug.h>
#endif

#ifdef _WIN32
#include <windows.h>
#endif

#ifdef CONFIG_SDL
#if defined(__APPLE__) || defined(main)
#include <SDL.h>
int qemu_main(int argc, char **argv, char **envp);
int main(int argc, char **argv)
{
    return qemu_main(argc, argv, NULL);
}
#undef main
#define main qemu_main
#endif
#endif /* CONFIG_SDL */

#ifdef CONFIG_COCOA
#undef main
#define main qemu_main
#endif /* CONFIG_COCOA */

#include "hw/hw.h"
#include "hw/boards.h"
#include "hw/usb.h"
#include "hw/pcmcia.h"
#include "hw/pc.h"
#include "hw/isa.h"
#include "hw/baum.h"
#include "hw/bt.h"
#include "hw/watchdog.h"
#include "hw/smbios.h"
#include "hw/xen.h"
#include "hw/qdev.h"
#include "hw/loader.h"
#include "bt-host.h"
#include "net.h"
#include "net/slirp.h"
#include "monitor.h"
#include "console.h"
#include "sysemu.h"
#include "gdbstub.h"
#include "qemu-timer.h"
#include "qemu-char.h"
#include "cache-utils.h"
#include "block.h"
#include "block_int.h"
#include "block-migration.h"
#include "dma.h"
#include "audio/audio.h"
#include "migration.h"
#include "kvm.h"
#include "qemu-option.h"
#include "qemu-config.h"
#include "qemu-objects.h"
<<<<<<< HEAD
#include "hw/device-assignment.h"
=======
#ifdef CONFIG_LINUX
#include "fsdev/qemu-fsdev.h"
#endif
>>>>>>> 74db920c

#include "disas.h"

#include "qemu_socket.h"

#include "slirp/libslirp.h"

#include "qemu-queue.h"
#include "cpus.h"
#include "arch_init.h"

//#define DEBUG_NET
//#define DEBUG_SLIRP

#define DEFAULT_RAM_SIZE 128

#define MAX_VIRTIO_CONSOLES 1

static const char *data_dir;
const char *bios_name = NULL;
/* Note: drives_table[MAX_DRIVES] is a dummy block driver if none available
   to store the VM snapshots */
struct drivelist drives = QTAILQ_HEAD_INITIALIZER(drives);
struct driveoptlist driveopts = QTAILQ_HEAD_INITIALIZER(driveopts);
DriveInfo *extboot_drive = NULL;
enum vga_retrace_method vga_retrace_method = VGA_RETRACE_DUMB;
DisplayType display_type = DT_DEFAULT;
const char* keyboard_layout = NULL;
ram_addr_t ram_size;
const char *mem_path = NULL;
#ifdef MAP_POPULATE
int mem_prealloc = 0; /* force preallocation of physical target memory */
#endif
int nb_nics;
NICInfo nd_table[MAX_NICS];
int vm_running;
int autostart;
static int rtc_utc = 1;
static int rtc_date_offset = -1; /* -1 means no change */
QEMUClock *rtc_clock;
int vga_interface_type = VGA_NONE;
static int full_screen = 0;
#ifdef CONFIG_SDL
static int no_frame = 0;
#endif
int no_quit = 0;
CharDriverState *serial_hds[MAX_SERIAL_PORTS];
CharDriverState *parallel_hds[MAX_PARALLEL_PORTS];
CharDriverState *virtcon_hds[MAX_VIRTIO_CONSOLES];
int win2k_install_hack = 0;
int rtc_td_hack = 0;
int usb_enabled = 0;
int singlestep = 0;
const char *assigned_devices[MAX_DEV_ASSIGN_CMDLINE];
int assigned_devices_index;
int smp_cpus = 1;
int max_cpus = 0;
int smp_cores = 1;
int smp_threads = 1;
const char *vnc_display;
int acpi_enabled = 1;
#ifdef TARGET_I386
int no_hpet = 0;
#endif
int fd_bootchk = 1;
int no_reboot = 0;
int no_shutdown = 0;
int cursor_hide = 1;
int graphic_rotate = 0;
uint8_t irq0override = 1;
#ifndef _WIN32
int daemonize = 0;
#endif
const char *watchdog;
const char *option_rom[MAX_OPTION_ROMS];
int nb_option_roms;
int semihosting_enabled = 0;
int time_drift_fix = 0;
unsigned int kvm_shadow_memory = 0;
int old_param = 0;
const char *qemu_name;
int alt_grab = 0;
int ctrl_grab = 0;
unsigned int nb_prom_envs = 0;
const char *prom_envs[MAX_PROM_ENVS];
const char *nvram = NULL;
int boot_menu;

int nb_numa_nodes;
uint64_t node_mem[MAX_NODES];
uint64_t node_cpumask[MAX_NODES];

static QEMUTimer *nographic_timer;

uint8_t qemu_uuid[16];

static QEMUBootSetHandler *boot_set_handler;
static void *boot_set_opaque;

int kvm_allowed = 1;
uint32_t xen_domid;
enum xen_mode xen_mode = XEN_EMULATE;

static int default_serial = 1;
static int default_parallel = 1;
static int default_virtcon = 1;
static int default_monitor = 1;
static int default_vga = 1;
static int default_floppy = 1;
static int default_cdrom = 1;
static int default_sdcard = 1;

static struct {
    const char *driver;
    int *flag;
} default_list[] = {
    { .driver = "isa-serial",           .flag = &default_serial    },
    { .driver = "isa-parallel",         .flag = &default_parallel  },
    { .driver = "isa-fdc",              .flag = &default_floppy    },
    { .driver = "ide-drive",            .flag = &default_cdrom     },
    { .driver = "virtio-serial-pci",    .flag = &default_virtcon   },
    { .driver = "virtio-serial-s390",   .flag = &default_virtcon   },
    { .driver = "virtio-serial",        .flag = &default_virtcon   },
    { .driver = "VGA",                  .flag = &default_vga       },
    { .driver = "cirrus-vga",           .flag = &default_vga       },
    { .driver = "vmware-svga",          .flag = &default_vga       },
};

static int default_driver_check(QemuOpts *opts, void *opaque)
{
    const char *driver = qemu_opt_get(opts, "driver");
    int i;

    if (!driver)
        return 0;
    for (i = 0; i < ARRAY_SIZE(default_list); i++) {
        if (strcmp(default_list[i].driver, driver) != 0)
            continue;
        *(default_list[i].flag) = 0;
    }
    return 0;
}

/***********************************************************/

static void set_proc_name(const char *s)
{
#if defined(__linux__) && defined(PR_SET_NAME)
    char name[16];
    if (!s)
        return;
    name[sizeof(name) - 1] = 0;
    strncpy(name, s, sizeof(name));
    /* Could rewrite argv[0] too, but that's a bit more complicated.
       This simple way is enough for `top'. */
    prctl(PR_SET_NAME, name);
#endif    	
}
 
/***********************************************************/
/* real time host monotonic timer */

/* compute with 96 bit intermediate result: (a*b)/c */
uint64_t muldiv64(uint64_t a, uint32_t b, uint32_t c)
{
    union {
        uint64_t ll;
        struct {
#ifdef HOST_WORDS_BIGENDIAN
            uint32_t high, low;
#else
            uint32_t low, high;
#endif
        } l;
    } u, res;
    uint64_t rl, rh;

    u.ll = a;
    rl = (uint64_t)u.l.low * (uint64_t)b;
    rh = (uint64_t)u.l.high * (uint64_t)b;
    rh += (rl >> 32);
    res.l.high = rh / c;
    res.l.low = (((rh % c) << 32) + (rl & 0xffffffff)) / c;
    return res.ll;
}

/***********************************************************/
/* host time/date access */
void qemu_get_timedate(struct tm *tm, int offset)
{
    time_t ti;
    struct tm *ret;

    time(&ti);
    ti += offset;
    if (rtc_date_offset == -1) {
        if (rtc_utc)
            ret = gmtime(&ti);
        else
            ret = localtime(&ti);
    } else {
        ti -= rtc_date_offset;
        ret = gmtime(&ti);
    }

    memcpy(tm, ret, sizeof(struct tm));
}

int qemu_timedate_diff(struct tm *tm)
{
    time_t seconds;

    if (rtc_date_offset == -1)
        if (rtc_utc)
            seconds = mktimegm(tm);
        else
            seconds = mktime(tm);
    else
        seconds = mktimegm(tm) + rtc_date_offset;

    return seconds - time(NULL);
}

void rtc_change_mon_event(struct tm *tm)
{
    QObject *data;

    data = qobject_from_jsonf("{ 'offset': %d }", qemu_timedate_diff(tm));
    monitor_protocol_event(QEVENT_RTC_CHANGE, data);
    qobject_decref(data);
}

static void configure_rtc_date_offset(const char *startdate, int legacy)
{
    time_t rtc_start_date;
    struct tm tm;

    if (!strcmp(startdate, "now") && legacy) {
        rtc_date_offset = -1;
    } else {
        if (sscanf(startdate, "%d-%d-%dT%d:%d:%d",
                   &tm.tm_year,
                   &tm.tm_mon,
                   &tm.tm_mday,
                   &tm.tm_hour,
                   &tm.tm_min,
                   &tm.tm_sec) == 6) {
            /* OK */
        } else if (sscanf(startdate, "%d-%d-%d",
                          &tm.tm_year,
                          &tm.tm_mon,
                          &tm.tm_mday) == 3) {
            tm.tm_hour = 0;
            tm.tm_min = 0;
            tm.tm_sec = 0;
        } else {
            goto date_fail;
        }
        tm.tm_year -= 1900;
        tm.tm_mon--;
        rtc_start_date = mktimegm(&tm);
        if (rtc_start_date == -1) {
        date_fail:
            fprintf(stderr, "Invalid date format. Valid formats are:\n"
                            "'2006-06-17T16:01:21' or '2006-06-17'\n");
            exit(1);
        }
        rtc_date_offset = time(NULL) - rtc_start_date;
    }
}

static void configure_rtc(QemuOpts *opts)
{
    const char *value;

    value = qemu_opt_get(opts, "base");
    if (value) {
        if (!strcmp(value, "utc")) {
            rtc_utc = 1;
        } else if (!strcmp(value, "localtime")) {
            rtc_utc = 0;
        } else {
            configure_rtc_date_offset(value, 0);
        }
    }
    value = qemu_opt_get(opts, "clock");
    if (value) {
        if (!strcmp(value, "host")) {
            rtc_clock = host_clock;
        } else if (!strcmp(value, "vm")) {
            rtc_clock = vm_clock;
        } else {
            fprintf(stderr, "qemu: invalid option value '%s'\n", value);
            exit(1);
        }
    }
    value = qemu_opt_get(opts, "driftfix");
    if (value) {
        if (!strcmp(value, "slew")) {
            rtc_td_hack = 1;
        } else if (!strcmp(value, "none")) {
            rtc_td_hack = 0;
        } else {
            fprintf(stderr, "qemu: invalid option value '%s'\n", value);
            exit(1);
        }
    }
}

/***********************************************************/
/* Bluetooth support */
static int nb_hcis;
static int cur_hci;
static struct HCIInfo *hci_table[MAX_NICS];

static struct bt_vlan_s {
    struct bt_scatternet_s net;
    int id;
    struct bt_vlan_s *next;
} *first_bt_vlan;

/* find or alloc a new bluetooth "VLAN" */
static struct bt_scatternet_s *qemu_find_bt_vlan(int id)
{
    struct bt_vlan_s **pvlan, *vlan;
    for (vlan = first_bt_vlan; vlan != NULL; vlan = vlan->next) {
        if (vlan->id == id)
            return &vlan->net;
    }
    vlan = qemu_mallocz(sizeof(struct bt_vlan_s));
    vlan->id = id;
    pvlan = &first_bt_vlan;
    while (*pvlan != NULL)
        pvlan = &(*pvlan)->next;
    *pvlan = vlan;
    return &vlan->net;
}

static void null_hci_send(struct HCIInfo *hci, const uint8_t *data, int len)
{
}

static int null_hci_addr_set(struct HCIInfo *hci, const uint8_t *bd_addr)
{
    return -ENOTSUP;
}

static struct HCIInfo null_hci = {
    .cmd_send = null_hci_send,
    .sco_send = null_hci_send,
    .acl_send = null_hci_send,
    .bdaddr_set = null_hci_addr_set,
};

struct HCIInfo *qemu_next_hci(void)
{
    if (cur_hci == nb_hcis)
        return &null_hci;

    return hci_table[cur_hci++];
}

static struct HCIInfo *hci_init(const char *str)
{
    char *endp;
    struct bt_scatternet_s *vlan = 0;

    if (!strcmp(str, "null"))
        /* null */
        return &null_hci;
    else if (!strncmp(str, "host", 4) && (str[4] == '\0' || str[4] == ':'))
        /* host[:hciN] */
        return bt_host_hci(str[4] ? str + 5 : "hci0");
    else if (!strncmp(str, "hci", 3)) {
        /* hci[,vlan=n] */
        if (str[3]) {
            if (!strncmp(str + 3, ",vlan=", 6)) {
                vlan = qemu_find_bt_vlan(strtol(str + 9, &endp, 0));
                if (*endp)
                    vlan = 0;
            }
        } else
            vlan = qemu_find_bt_vlan(0);
        if (vlan)
           return bt_new_hci(vlan);
    }

    fprintf(stderr, "qemu: Unknown bluetooth HCI `%s'.\n", str);

    return 0;
}

static int bt_hci_parse(const char *str)
{
    struct HCIInfo *hci;
    bdaddr_t bdaddr;

    if (nb_hcis >= MAX_NICS) {
        fprintf(stderr, "qemu: Too many bluetooth HCIs (max %i).\n", MAX_NICS);
        return -1;
    }

    hci = hci_init(str);
    if (!hci)
        return -1;

    bdaddr.b[0] = 0x52;
    bdaddr.b[1] = 0x54;
    bdaddr.b[2] = 0x00;
    bdaddr.b[3] = 0x12;
    bdaddr.b[4] = 0x34;
    bdaddr.b[5] = 0x56 + nb_hcis;
    hci->bdaddr_set(hci, bdaddr.b);

    hci_table[nb_hcis++] = hci;

    return 0;
}

static void bt_vhci_add(int vlan_id)
{
    struct bt_scatternet_s *vlan = qemu_find_bt_vlan(vlan_id);

    if (!vlan->slave)
        fprintf(stderr, "qemu: warning: adding a VHCI to "
                        "an empty scatternet %i\n", vlan_id);

    bt_vhci_init(bt_new_hci(vlan));
}

static struct bt_device_s *bt_device_add(const char *opt)
{
    struct bt_scatternet_s *vlan;
    int vlan_id = 0;
    char *endp = strstr(opt, ",vlan=");
    int len = (endp ? endp - opt : strlen(opt)) + 1;
    char devname[10];

    pstrcpy(devname, MIN(sizeof(devname), len), opt);

    if (endp) {
        vlan_id = strtol(endp + 6, &endp, 0);
        if (*endp) {
            fprintf(stderr, "qemu: unrecognised bluetooth vlan Id\n");
            return 0;
        }
    }

    vlan = qemu_find_bt_vlan(vlan_id);

    if (!vlan->slave)
        fprintf(stderr, "qemu: warning: adding a slave device to "
                        "an empty scatternet %i\n", vlan_id);

    if (!strcmp(devname, "keyboard"))
        return bt_keyboard_init(vlan);

    fprintf(stderr, "qemu: unsupported bluetooth device `%s'\n", devname);
    return 0;
}

static int bt_parse(const char *opt)
{
    const char *endp, *p;
    int vlan;

    if (strstart(opt, "hci", &endp)) {
        if (!*endp || *endp == ',') {
            if (*endp)
                if (!strstart(endp, ",vlan=", 0))
                    opt = endp + 1;

            return bt_hci_parse(opt);
       }
    } else if (strstart(opt, "vhci", &endp)) {
        if (!*endp || *endp == ',') {
            if (*endp) {
                if (strstart(endp, ",vlan=", &p)) {
                    vlan = strtol(p, (char **) &endp, 0);
                    if (*endp) {
                        fprintf(stderr, "qemu: bad scatternet '%s'\n", p);
                        return 1;
                    }
                } else {
                    fprintf(stderr, "qemu: bad parameter '%s'\n", endp + 1);
                    return 1;
                }
            } else
                vlan = 0;

            bt_vhci_add(vlan);
            return 0;
        }
    } else if (strstart(opt, "device:", &endp))
        return !bt_device_add(endp);

    fprintf(stderr, "qemu: bad bluetooth parameter '%s'\n", opt);
    return 1;
}

/***********************************************************/
/* QEMU Block devices */

#define HD_ALIAS "index=%d,media=disk"
#define CDROM_ALIAS "index=2,media=cdrom"
#define FD_ALIAS "index=%d,if=floppy"
#define PFLASH_ALIAS "if=pflash"
#define MTD_ALIAS "if=mtd"
#define SD_ALIAS "index=0,if=sd"

QemuOpts *drive_add(const char *file, const char *fmt, ...)
{
    va_list ap;
    char optstr[1024];
    QemuOpts *opts;

    va_start(ap, fmt);
    vsnprintf(optstr, sizeof(optstr), fmt, ap);
    va_end(ap);

    opts = qemu_opts_parse(&qemu_drive_opts, optstr, 0);
    if (!opts) {
        return NULL;
    }
    if (file)
        qemu_opt_set(opts, "file", file);
    return opts;
}

DriveInfo *drive_get(BlockInterfaceType type, int bus, int unit)
{
    DriveInfo *dinfo;

    /* seek interface, bus and unit */

    QTAILQ_FOREACH(dinfo, &drives, next) {
        if (dinfo->type == type &&
	    dinfo->bus == bus &&
	    dinfo->unit == unit)
            return dinfo;
    }

    return NULL;
}

DriveInfo *drive_get_by_id(const char *id)
{
    DriveInfo *dinfo;

    QTAILQ_FOREACH(dinfo, &drives, next) {
        if (strcmp(id, dinfo->id))
            continue;
        return dinfo;
    }
    return NULL;
}

int drive_get_max_bus(BlockInterfaceType type)
{
    int max_bus;
    DriveInfo *dinfo;

    max_bus = -1;
    QTAILQ_FOREACH(dinfo, &drives, next) {
        if(dinfo->type == type &&
           dinfo->bus > max_bus)
            max_bus = dinfo->bus;
    }
    return max_bus;
}

const char *drive_get_serial(BlockDriverState *bdrv)
{
    DriveInfo *dinfo;

    QTAILQ_FOREACH(dinfo, &drives, next) {
        if (dinfo->bdrv == bdrv)
            return dinfo->serial;
    }

    return "\0";
}

BlockInterfaceErrorAction drive_get_on_error(
    BlockDriverState *bdrv, int is_read)
{
    DriveInfo *dinfo;

    QTAILQ_FOREACH(dinfo, &drives, next) {
        if (dinfo->bdrv == bdrv)
            return is_read ? dinfo->on_read_error : dinfo->on_write_error;
    }

    return is_read ? BLOCK_ERR_REPORT : BLOCK_ERR_STOP_ENOSPC;
}

static void bdrv_format_print(void *opaque, const char *name)
{
    fprintf(stderr, " %s", name);
}

void drive_uninit(DriveInfo *dinfo)
{
    qemu_opts_del(dinfo->opts);
    bdrv_delete(dinfo->bdrv);
    QTAILQ_REMOVE(&drives, dinfo, next);
    qemu_free(dinfo);
}

static int parse_block_error_action(const char *buf, int is_read)
{
    if (!strcmp(buf, "ignore")) {
        return BLOCK_ERR_IGNORE;
    } else if (!is_read && !strcmp(buf, "enospc")) {
        return BLOCK_ERR_STOP_ENOSPC;
    } else if (!strcmp(buf, "stop")) {
        return BLOCK_ERR_STOP_ANY;
    } else if (!strcmp(buf, "report")) {
        return BLOCK_ERR_REPORT;
    } else {
        fprintf(stderr, "qemu: '%s' invalid %s error action\n",
            buf, is_read ? "read" : "write");
        return -1;
    }
}

DriveInfo *drive_init(QemuOpts *opts, void *opaque,
                      int *fatal_error)
{
    const char *buf;
    const char *file = NULL;
    char devname[128];
    const char *serial;
    const char *mediastr = "";
    BlockInterfaceType type;
    enum { MEDIA_DISK, MEDIA_CDROM } media;
    int bus_id, unit_id;
    int cyls, heads, secs, translation;
    BlockDriver *drv = NULL;
    QEMUMachine *machine = opaque;
    int max_devs;
    int index;
    int ro = 0;
    int bdrv_flags = 0;
    int on_read_error, on_write_error;
    const char *devaddr;
    DriveInfo *dinfo;
    int is_extboot = 0;
    int snapshot = 0;

    *fatal_error = 1;

    translation = BIOS_ATA_TRANSLATION_AUTO;

    if (machine && machine->use_scsi) {
        type = IF_SCSI;
        max_devs = MAX_SCSI_DEVS;
        pstrcpy(devname, sizeof(devname), "scsi");
    } else {
        type = IF_IDE;
        max_devs = MAX_IDE_DEVS;
        pstrcpy(devname, sizeof(devname), "ide");
    }
    media = MEDIA_DISK;

    /* extract parameters */
    bus_id  = qemu_opt_get_number(opts, "bus", 0);
    unit_id = qemu_opt_get_number(opts, "unit", -1);
    index   = qemu_opt_get_number(opts, "index", -1);

    cyls  = qemu_opt_get_number(opts, "cyls", 0);
    heads = qemu_opt_get_number(opts, "heads", 0);
    secs  = qemu_opt_get_number(opts, "secs", 0);

    snapshot = qemu_opt_get_bool(opts, "snapshot", 0);
    ro = qemu_opt_get_bool(opts, "readonly", 0);

    file = qemu_opt_get(opts, "file");
    serial = qemu_opt_get(opts, "serial");

    if ((buf = qemu_opt_get(opts, "if")) != NULL) {
        pstrcpy(devname, sizeof(devname), buf);
        if (!strcmp(buf, "ide")) {
	    type = IF_IDE;
            max_devs = MAX_IDE_DEVS;
        } else if (!strcmp(buf, "scsi")) {
	    type = IF_SCSI;
            max_devs = MAX_SCSI_DEVS;
        } else if (!strcmp(buf, "floppy")) {
	    type = IF_FLOPPY;
            max_devs = 0;
        } else if (!strcmp(buf, "pflash")) {
	    type = IF_PFLASH;
            max_devs = 0;
	} else if (!strcmp(buf, "mtd")) {
	    type = IF_MTD;
            max_devs = 0;
	} else if (!strcmp(buf, "sd")) {
	    type = IF_SD;
            max_devs = 0;
        } else if (!strcmp(buf, "virtio")) {
            type = IF_VIRTIO;
            max_devs = 0;
	} else if (!strcmp(buf, "xen")) {
	    type = IF_XEN;
            max_devs = 0;
	} else if (!strcmp(buf, "none")) {
	    type = IF_NONE;
            max_devs = 0;
	} else {
            fprintf(stderr, "qemu: unsupported bus type '%s'\n", buf);
            return NULL;
	}
    }

    if (cyls || heads || secs) {
        if (cyls < 1 || (type == IF_IDE && cyls > 16383)) {
            fprintf(stderr, "qemu: '%s' invalid physical cyls number\n", buf);
	    return NULL;
	}
        if (heads < 1 || (type == IF_IDE && heads > 16)) {
            fprintf(stderr, "qemu: '%s' invalid physical heads number\n", buf);
	    return NULL;
	}
        if (secs < 1 || (type == IF_IDE && secs > 63)) {
            fprintf(stderr, "qemu: '%s' invalid physical secs number\n", buf);
	    return NULL;
	}
    }

    if ((buf = qemu_opt_get(opts, "trans")) != NULL) {
        if (!cyls) {
            fprintf(stderr,
                    "qemu: '%s' trans must be used with cyls,heads and secs\n",
                    buf);
            return NULL;
        }
        if (!strcmp(buf, "none"))
            translation = BIOS_ATA_TRANSLATION_NONE;
        else if (!strcmp(buf, "lba"))
            translation = BIOS_ATA_TRANSLATION_LBA;
        else if (!strcmp(buf, "auto"))
            translation = BIOS_ATA_TRANSLATION_AUTO;
	else {
            fprintf(stderr, "qemu: '%s' invalid translation type\n", buf);
	    return NULL;
	}
    }

    if ((buf = qemu_opt_get(opts, "media")) != NULL) {
        if (!strcmp(buf, "disk")) {
	    media = MEDIA_DISK;
	} else if (!strcmp(buf, "cdrom")) {
            if (cyls || secs || heads) {
                fprintf(stderr,
                        "qemu: '%s' invalid physical CHS format\n", buf);
	        return NULL;
            }
	    media = MEDIA_CDROM;
	} else {
	    fprintf(stderr, "qemu: '%s' invalid media\n", buf);
	    return NULL;
	}
    }

    if ((buf = qemu_opt_get(opts, "cache")) != NULL) {
        if (!strcmp(buf, "off") || !strcmp(buf, "none")) {
            bdrv_flags |= BDRV_O_NOCACHE;
        } else if (!strcmp(buf, "writeback")) {
            bdrv_flags |= BDRV_O_CACHE_WB;
        } else if (!strcmp(buf, "writethrough")) {
            /* this is the default */
        } else {
           fprintf(stderr, "qemu: invalid cache option\n");
           return NULL;
        }
    }

#ifdef CONFIG_LINUX_AIO
    if ((buf = qemu_opt_get(opts, "aio")) != NULL) {
        if (!strcmp(buf, "native")) {
            bdrv_flags |= BDRV_O_NATIVE_AIO;
        } else if (!strcmp(buf, "threads")) {
            /* this is the default */
        } else {
           fprintf(stderr, "qemu: invalid aio option\n");
           return NULL;
        }
    }
#endif

    if ((buf = qemu_opt_get(opts, "format")) != NULL) {
       if (strcmp(buf, "?") == 0) {
            fprintf(stderr, "qemu: Supported formats:");
            bdrv_iterate_format(bdrv_format_print, NULL);
            fprintf(stderr, "\n");
	    return NULL;
        }
        drv = bdrv_find_whitelisted_format(buf);
        if (!drv) {
            fprintf(stderr, "qemu: '%s' invalid format\n", buf);
            return NULL;
        }
    }

    is_extboot = qemu_opt_get_bool(opts, "boot", 0);
    if (is_extboot && extboot_drive) {
        fprintf(stderr, "qemu: two bootable drives specified\n");
        return NULL;
    }

    on_write_error = BLOCK_ERR_STOP_ENOSPC;
    if ((buf = qemu_opt_get(opts, "werror")) != NULL) {
        if (type != IF_IDE && type != IF_SCSI && type != IF_VIRTIO) {
            fprintf(stderr, "werror is no supported by this format\n");
            return NULL;
        }

        on_write_error = parse_block_error_action(buf, 0);
        if (on_write_error < 0) {
            return NULL;
        }
    }

    on_read_error = BLOCK_ERR_REPORT;
    if ((buf = qemu_opt_get(opts, "rerror")) != NULL) {
        if (type != IF_IDE && type != IF_VIRTIO) {
            fprintf(stderr, "rerror is no supported by this format\n");
            return NULL;
        }

        on_read_error = parse_block_error_action(buf, 1);
        if (on_read_error < 0) {
            return NULL;
        }
    }

    if ((devaddr = qemu_opt_get(opts, "addr")) != NULL) {
        if (type != IF_VIRTIO) {
            fprintf(stderr, "addr is not supported\n");
            return NULL;
        }
    }

    /* compute bus and unit according index */

    if (index != -1) {
        if (bus_id != 0 || unit_id != -1) {
            fprintf(stderr,
                    "qemu: index cannot be used with bus and unit\n");
            return NULL;
        }
        if (max_devs == 0)
        {
            unit_id = index;
            bus_id = 0;
        } else {
            unit_id = index % max_devs;
            bus_id = index / max_devs;
        }
    }

    /* if user doesn't specify a unit_id,
     * try to find the first free
     */

    if (unit_id == -1) {
       unit_id = 0;
       while (drive_get(type, bus_id, unit_id) != NULL) {
           unit_id++;
           if (max_devs && unit_id >= max_devs) {
               unit_id -= max_devs;
               bus_id++;
           }
       }
    }

    /* check unit id */

    if (max_devs && unit_id >= max_devs) {
        fprintf(stderr, "qemu: unit %d too big (max is %d)\n",
                unit_id, max_devs - 1);
        return NULL;
    }

    /*
     * ignore multiple definitions
     */

    if (drive_get(type, bus_id, unit_id) != NULL) {
        *fatal_error = 0;
        return NULL;
    }

    /* init */

    dinfo = qemu_mallocz(sizeof(*dinfo));
    if ((buf = qemu_opts_id(opts)) != NULL) {
        dinfo->id = qemu_strdup(buf);
    } else {
        /* no id supplied -> create one */
        dinfo->id = qemu_mallocz(32);
        if (type == IF_IDE || type == IF_SCSI)
            mediastr = (media == MEDIA_CDROM) ? "-cd" : "-hd";
        if (max_devs)
            snprintf(dinfo->id, 32, "%s%i%s%i",
                     devname, bus_id, mediastr, unit_id);
        else
            snprintf(dinfo->id, 32, "%s%s%i",
                     devname, mediastr, unit_id);
    }
    dinfo->bdrv = bdrv_new(dinfo->id);
    dinfo->devaddr = devaddr;
    dinfo->type = type;
    dinfo->bus = bus_id;
    dinfo->unit = unit_id;
    dinfo->on_read_error = on_read_error;
    dinfo->on_write_error = on_write_error;
    dinfo->opts = opts;
    if (serial)
        strncpy(dinfo->serial, serial, sizeof(serial));
    QTAILQ_INSERT_TAIL(&drives, dinfo, next);
    if (is_extboot) {
        extboot_drive = dinfo;
    }

    switch(type) {
    case IF_IDE:
    case IF_SCSI:
    case IF_XEN:
    case IF_NONE:
        switch(media) {
	case MEDIA_DISK:
            if (cyls != 0) {
                bdrv_set_geometry_hint(dinfo->bdrv, cyls, heads, secs);
                bdrv_set_translation_hint(dinfo->bdrv, translation);
            }
	    break;
	case MEDIA_CDROM:
            bdrv_set_type_hint(dinfo->bdrv, BDRV_TYPE_CDROM);
	    break;
	}
        break;
    case IF_SD:
        /* FIXME: This isn't really a floppy, but it's a reasonable
           approximation.  */
    case IF_FLOPPY:
        bdrv_set_type_hint(dinfo->bdrv, BDRV_TYPE_FLOPPY);
        break;
    case IF_PFLASH:
    case IF_MTD:
        break;
    case IF_VIRTIO:
        /* add virtio block device */
        opts = qemu_opts_create(&qemu_device_opts, NULL, 0);
        qemu_opt_set(opts, "driver", "virtio-blk-pci");
        qemu_opt_set(opts, "drive", dinfo->id);
        if (devaddr)
            qemu_opt_set(opts, "addr", devaddr);
        break;
    case IF_COUNT:
        abort();
    }
    if (!file) {
        *fatal_error = 0;
        return NULL;
    }
    if (snapshot) {
        /* always use write-back with snapshot */
        bdrv_flags &= ~BDRV_O_CACHE_MASK;
        bdrv_flags |= (BDRV_O_SNAPSHOT|BDRV_O_CACHE_WB);
    }

    if (media == MEDIA_CDROM) {
        /* CDROM is fine for any interface, don't check.  */
        ro = 1;
    } else if (ro == 1) {
        if (type != IF_SCSI && type != IF_VIRTIO && type != IF_FLOPPY) {
            fprintf(stderr, "qemu: readonly flag not supported for drive with this interface\n");
            return NULL;
        }
    }

    bdrv_flags |= ro ? 0 : BDRV_O_RDWR;

    if (bdrv_open(dinfo->bdrv, file, bdrv_flags, drv) < 0) {
        fprintf(stderr, "qemu: could not open disk image %s: %s\n",
                        file, strerror(errno));
        return NULL;
    }

    if (bdrv_key_required(dinfo->bdrv))
        autostart = 0;
    *fatal_error = 0;
    return dinfo;
}

static int drive_init_func(QemuOpts *opts, void *opaque)
{
    QEMUMachine *machine = opaque;
    int fatal_error = 0;

    if (drive_init(opts, machine, &fatal_error) == NULL) {
        if (fatal_error)
            return 1;
    }
    return 0;
}

static int drive_enable_snapshot(QemuOpts *opts, void *opaque)
{
    if (NULL == qemu_opt_get(opts, "snapshot")) {
        qemu_opt_set(opts, "snapshot", "on");
    }
    return 0;
}

void qemu_register_boot_set(QEMUBootSetHandler *func, void *opaque)
{
    boot_set_handler = func;
    boot_set_opaque = opaque;
}

int qemu_boot_set(const char *boot_devices)
{
    if (!boot_set_handler) {
        return -EINVAL;
    }
    return boot_set_handler(boot_set_opaque, boot_devices);
}

static void validate_bootdevices(char *devices)
{
    /* We just do some generic consistency checks */
    const char *p;
    int bitmap = 0;

    for (p = devices; *p != '\0'; p++) {
        /* Allowed boot devices are:
         * a-b: floppy disk drives
         * c-f: IDE disk drives
         * g-m: machine implementation dependant drives
         * n-p: network devices
         * It's up to each machine implementation to check if the given boot
         * devices match the actual hardware implementation and firmware
         * features.
         */
        if (*p < 'a' || *p > 'p') {
            fprintf(stderr, "Invalid boot device '%c'\n", *p);
            exit(1);
        }
        if (bitmap & (1 << (*p - 'a'))) {
            fprintf(stderr, "Boot device '%c' was given twice\n", *p);
            exit(1);
        }
        bitmap |= 1 << (*p - 'a');
    }
}

static void restore_boot_devices(void *opaque)
{
    char *standard_boot_devices = opaque;
    static int first = 1;

    /* Restore boot order and remove ourselves after the first boot */
    if (first) {
        first = 0;
        return;
    }

    qemu_boot_set(standard_boot_devices);

    qemu_unregister_reset(restore_boot_devices, standard_boot_devices);
    qemu_free(standard_boot_devices);
}

static void numa_add(const char *optarg)
{
    char option[128];
    char *endptr;
    unsigned long long value, endvalue;
    int nodenr;

    optarg = get_opt_name(option, 128, optarg, ',') + 1;
    if (!strcmp(option, "node")) {
        if (get_param_value(option, 128, "nodeid", optarg) == 0) {
            nodenr = nb_numa_nodes;
        } else {
            nodenr = strtoull(option, NULL, 10);
        }

        if (get_param_value(option, 128, "mem", optarg) == 0) {
            node_mem[nodenr] = 0;
        } else {
            value = strtoull(option, &endptr, 0);
            switch (*endptr) {
            case 0: case 'M': case 'm':
                value <<= 20;
                break;
            case 'G': case 'g':
                value <<= 30;
                break;
            }
            node_mem[nodenr] = value;
        }
        if (get_param_value(option, 128, "cpus", optarg) == 0) {
            node_cpumask[nodenr] = 0;
        } else {
            value = strtoull(option, &endptr, 10);
            if (value >= 64) {
                value = 63;
                fprintf(stderr, "only 64 CPUs in NUMA mode supported.\n");
            } else {
                if (*endptr == '-') {
                    endvalue = strtoull(endptr+1, &endptr, 10);
                    if (endvalue >= 63) {
                        endvalue = 62;
                        fprintf(stderr,
                            "only 63 CPUs in NUMA mode supported.\n");
                    }
                    value = (2ULL << endvalue) - (1ULL << value);
                } else {
                    value = 1ULL << value;
                }
            }
            node_cpumask[nodenr] = value;
        }
        nb_numa_nodes++;
    }
    return;
}

static void smp_parse(const char *optarg)
{
    int smp, sockets = 0, threads = 0, cores = 0;
    char *endptr;
    char option[128];

    smp = strtoul(optarg, &endptr, 10);
    if (endptr != optarg) {
        if (*endptr == ',') {
            endptr++;
        }
    }
    if (get_param_value(option, 128, "sockets", endptr) != 0)
        sockets = strtoull(option, NULL, 10);
    if (get_param_value(option, 128, "cores", endptr) != 0)
        cores = strtoull(option, NULL, 10);
    if (get_param_value(option, 128, "threads", endptr) != 0)
        threads = strtoull(option, NULL, 10);
    if (get_param_value(option, 128, "maxcpus", endptr) != 0)
        max_cpus = strtoull(option, NULL, 10);

    /* compute missing values, prefer sockets over cores over threads */
    if (smp == 0 || sockets == 0) {
        sockets = sockets > 0 ? sockets : 1;
        cores = cores > 0 ? cores : 1;
        threads = threads > 0 ? threads : 1;
        if (smp == 0) {
            smp = cores * threads * sockets;
        }
    } else {
        if (cores == 0) {
            threads = threads > 0 ? threads : 1;
            cores = smp / (sockets * threads);
        } else {
            if (sockets) {
                threads = smp / (cores * sockets);
            }
        }
    }
    smp_cpus = smp;
    smp_cores = cores > 0 ? cores : 1;
    smp_threads = threads > 0 ? threads : 1;
    if (max_cpus == 0)
        max_cpus = smp_cpus;
}

/***********************************************************/
/* USB devices */

static int usb_device_add(const char *devname, int is_hotplug)
{
    const char *p;
    USBDevice *dev = NULL;

    if (!usb_enabled)
        return -1;

    /* drivers with .usbdevice_name entry in USBDeviceInfo */
    dev = usbdevice_create(devname);
    if (dev)
        goto done;

    /* the other ones */
    if (strstart(devname, "host:", &p)) {
        dev = usb_host_device_open(p);
    } else if (!strcmp(devname, "bt") || strstart(devname, "bt:", &p)) {
        dev = usb_bt_init(devname[2] ? hci_init(p) :
                        bt_new_hci(qemu_find_bt_vlan(0)));
    } else {
        return -1;
    }
    if (!dev)
        return -1;

done:
    return 0;
}

static int usb_device_del(const char *devname)
{
    int bus_num, addr;
    const char *p;

    if (strstart(devname, "host:", &p))
        return usb_host_device_close(p);

    if (!usb_enabled)
        return -1;

    p = strchr(devname, '.');
    if (!p)
        return -1;
    bus_num = strtoul(devname, NULL, 0);
    addr = strtoul(p + 1, NULL, 0);

    return usb_device_delete_addr(bus_num, addr);
}

static int usb_parse(const char *cmdline)
{
    int r;
    r = usb_device_add(cmdline, 0);
    if (r < 0) {
        fprintf(stderr, "qemu: could not add USB device '%s'\n", cmdline);
    }
    return r;
}

void do_usb_add(Monitor *mon, const QDict *qdict)
{
    const char *devname = qdict_get_str(qdict, "devname");
    if (usb_device_add(devname, 1) < 0) {
        error_report("could not add USB device '%s'", devname);
    }
}

void do_usb_del(Monitor *mon, const QDict *qdict)
{
    const char *devname = qdict_get_str(qdict, "devname");
    if (usb_device_del(devname) < 0) {
        error_report("could not delete USB device '%s'", devname);
    }
}

/***********************************************************/
/* PCMCIA/Cardbus */

static struct pcmcia_socket_entry_s {
    PCMCIASocket *socket;
    struct pcmcia_socket_entry_s *next;
} *pcmcia_sockets = 0;

void pcmcia_socket_register(PCMCIASocket *socket)
{
    struct pcmcia_socket_entry_s *entry;

    entry = qemu_malloc(sizeof(struct pcmcia_socket_entry_s));
    entry->socket = socket;
    entry->next = pcmcia_sockets;
    pcmcia_sockets = entry;
}

void pcmcia_socket_unregister(PCMCIASocket *socket)
{
    struct pcmcia_socket_entry_s *entry, **ptr;

    ptr = &pcmcia_sockets;
    for (entry = *ptr; entry; ptr = &entry->next, entry = *ptr)
        if (entry->socket == socket) {
            *ptr = entry->next;
            qemu_free(entry);
        }
}

void pcmcia_info(Monitor *mon)
{
    struct pcmcia_socket_entry_s *iter;

    if (!pcmcia_sockets)
        monitor_printf(mon, "No PCMCIA sockets\n");

    for (iter = pcmcia_sockets; iter; iter = iter->next)
        monitor_printf(mon, "%s: %s\n", iter->socket->slot_string,
                       iter->socket->attached ? iter->socket->card_string :
                       "Empty");
}

/***********************************************************/
/* I/O handling */

typedef struct IOHandlerRecord {
    int fd;
    IOCanReadHandler *fd_read_poll;
    IOHandler *fd_read;
    IOHandler *fd_write;
    int deleted;
    void *opaque;
    /* temporary data */
    struct pollfd *ufd;
    QLIST_ENTRY(IOHandlerRecord) next;
} IOHandlerRecord;

static QLIST_HEAD(, IOHandlerRecord) io_handlers =
    QLIST_HEAD_INITIALIZER(io_handlers);


/* XXX: fd_read_poll should be suppressed, but an API change is
   necessary in the character devices to suppress fd_can_read(). */
int qemu_set_fd_handler2(int fd,
                         IOCanReadHandler *fd_read_poll,
                         IOHandler *fd_read,
                         IOHandler *fd_write,
                         void *opaque)
{
    IOHandlerRecord *ioh;

    if (!fd_read && !fd_write) {
        QLIST_FOREACH(ioh, &io_handlers, next) {
            if (ioh->fd == fd) {
                ioh->deleted = 1;
                break;
            }
        }
    } else {
        QLIST_FOREACH(ioh, &io_handlers, next) {
            if (ioh->fd == fd)
                goto found;
        }
        ioh = qemu_mallocz(sizeof(IOHandlerRecord));
        QLIST_INSERT_HEAD(&io_handlers, ioh, next);
    found:
        ioh->fd = fd;
        ioh->fd_read_poll = fd_read_poll;
        ioh->fd_read = fd_read;
        ioh->fd_write = fd_write;
        ioh->opaque = opaque;
        ioh->deleted = 0;
    }
    qemu_notify_event();
    return 0;
}

int qemu_set_fd_handler(int fd,
                        IOHandler *fd_read,
                        IOHandler *fd_write,
                        void *opaque)
{
    return qemu_set_fd_handler2(fd, NULL, fd_read, fd_write, opaque);
}

#ifdef _WIN32
/***********************************************************/
/* Polling handling */

typedef struct PollingEntry {
    PollingFunc *func;
    void *opaque;
    struct PollingEntry *next;
} PollingEntry;

static PollingEntry *first_polling_entry;

int qemu_add_polling_cb(PollingFunc *func, void *opaque)
{
    PollingEntry **ppe, *pe;
    pe = qemu_mallocz(sizeof(PollingEntry));
    pe->func = func;
    pe->opaque = opaque;
    for(ppe = &first_polling_entry; *ppe != NULL; ppe = &(*ppe)->next);
    *ppe = pe;
    return 0;
}

void qemu_del_polling_cb(PollingFunc *func, void *opaque)
{
    PollingEntry **ppe, *pe;
    for(ppe = &first_polling_entry; *ppe != NULL; ppe = &(*ppe)->next) {
        pe = *ppe;
        if (pe->func == func && pe->opaque == opaque) {
            *ppe = pe->next;
            qemu_free(pe);
            break;
        }
    }
}

/***********************************************************/
/* Wait objects support */
typedef struct WaitObjects {
    int num;
    HANDLE events[MAXIMUM_WAIT_OBJECTS + 1];
    WaitObjectFunc *func[MAXIMUM_WAIT_OBJECTS + 1];
    void *opaque[MAXIMUM_WAIT_OBJECTS + 1];
} WaitObjects;

static WaitObjects wait_objects = {0};

int qemu_add_wait_object(HANDLE handle, WaitObjectFunc *func, void *opaque)
{
    WaitObjects *w = &wait_objects;

    if (w->num >= MAXIMUM_WAIT_OBJECTS)
        return -1;
    w->events[w->num] = handle;
    w->func[w->num] = func;
    w->opaque[w->num] = opaque;
    w->num++;
    return 0;
}

void qemu_del_wait_object(HANDLE handle, WaitObjectFunc *func, void *opaque)
{
    int i, found;
    WaitObjects *w = &wait_objects;

    found = 0;
    for (i = 0; i < w->num; i++) {
        if (w->events[i] == handle)
            found = 1;
        if (found) {
            w->events[i] = w->events[i + 1];
            w->func[i] = w->func[i + 1];
            w->opaque[i] = w->opaque[i + 1];
        }
    }
    if (found)
        w->num--;
}
#endif

/***********************************************************/
/* machine registration */

static QEMUMachine *first_machine = NULL;
QEMUMachine *current_machine = NULL;

int qemu_register_machine(QEMUMachine *m)
{
    QEMUMachine **pm;
    pm = &first_machine;
    while (*pm != NULL)
        pm = &(*pm)->next;
    m->next = NULL;
    *pm = m;
    return 0;
}

static QEMUMachine *find_machine(const char *name)
{
    QEMUMachine *m;

    for(m = first_machine; m != NULL; m = m->next) {
        if (!strcmp(m->name, name))
            return m;
        if (m->alias && !strcmp(m->alias, name))
            return m;
    }
    return NULL;
}

static QEMUMachine *find_default_machine(void)
{
    QEMUMachine *m;

    for(m = first_machine; m != NULL; m = m->next) {
        if (m->is_default) {
            return m;
        }
    }
    return NULL;
}

/***********************************************************/
/* main execution loop */

static void gui_update(void *opaque)
{
    uint64_t interval = GUI_REFRESH_INTERVAL;
    DisplayState *ds = opaque;
    DisplayChangeListener *dcl = ds->listeners;

    qemu_flush_coalesced_mmio_buffer();
    dpy_refresh(ds);

    while (dcl != NULL) {
        if (dcl->gui_timer_interval &&
            dcl->gui_timer_interval < interval)
            interval = dcl->gui_timer_interval;
        dcl = dcl->next;
    }
    qemu_mod_timer(ds->gui_timer, interval + qemu_get_clock(rt_clock));
}

static void nographic_update(void *opaque)
{
    uint64_t interval = GUI_REFRESH_INTERVAL;

    qemu_flush_coalesced_mmio_buffer();
    qemu_mod_timer(nographic_timer, interval + qemu_get_clock(rt_clock));
}

struct vm_change_state_entry {
    VMChangeStateHandler *cb;
    void *opaque;
    QLIST_ENTRY (vm_change_state_entry) entries;
};

static QLIST_HEAD(vm_change_state_head, vm_change_state_entry) vm_change_state_head;

VMChangeStateEntry *qemu_add_vm_change_state_handler(VMChangeStateHandler *cb,
                                                     void *opaque)
{
    VMChangeStateEntry *e;

    e = qemu_mallocz(sizeof (*e));

    e->cb = cb;
    e->opaque = opaque;
    QLIST_INSERT_HEAD(&vm_change_state_head, e, entries);
    return e;
}

void qemu_del_vm_change_state_handler(VMChangeStateEntry *e)
{
    QLIST_REMOVE (e, entries);
    qemu_free (e);
}

void vm_state_notify(int running, int reason)
{
    VMChangeStateEntry *e;

    for (e = vm_change_state_head.lh_first; e; e = e->entries.le_next) {
        e->cb(e->opaque, running, reason);
    }
}

void vm_start(void)
{
    if (!vm_running) {
        cpu_enable_ticks();
        vm_running = 1;
        vm_state_notify(1, 0);
        resume_all_vcpus();
    }
}

/* reset/shutdown handler */

typedef struct QEMUResetEntry {
    QTAILQ_ENTRY(QEMUResetEntry) entry;
    QEMUResetHandler *func;
    void *opaque;
} QEMUResetEntry;

static QTAILQ_HEAD(reset_handlers, QEMUResetEntry) reset_handlers =
    QTAILQ_HEAD_INITIALIZER(reset_handlers);
static int reset_requested;
static int shutdown_requested;
static int powerdown_requested;
int debug_requested;
int vmstop_requested;
static int exit_requested;
<<<<<<< HEAD

int qemu_no_shutdown(void)
{
    int r = no_shutdown;
    no_shutdown = 0;
    return r;
}
=======
>>>>>>> 74db920c

int qemu_shutdown_requested(void)
{
    int r = shutdown_requested;
    shutdown_requested = 0;
    return r;
}

int qemu_reset_requested(void)
{
    int r = reset_requested;
    reset_requested = 0;
    return r;
}

int qemu_powerdown_requested(void)
{
    int r = powerdown_requested;
    powerdown_requested = 0;
    return r;
}

int qemu_exit_requested(void)
{
    /* just return it, we'll exit() anyway */
    return exit_requested;
}

static int qemu_debug_requested(void)
{
    int r = debug_requested;
    debug_requested = 0;
    return r;
}

static int qemu_vmstop_requested(void)
{
    int r = vmstop_requested;
    vmstop_requested = 0;
    return r;
}

void qemu_register_reset(QEMUResetHandler *func, void *opaque)
{
    QEMUResetEntry *re = qemu_mallocz(sizeof(QEMUResetEntry));

    re->func = func;
    re->opaque = opaque;
    QTAILQ_INSERT_TAIL(&reset_handlers, re, entry);
}

void qemu_unregister_reset(QEMUResetHandler *func, void *opaque)
{
    QEMUResetEntry *re;

    QTAILQ_FOREACH(re, &reset_handlers, entry) {
        if (re->func == func && re->opaque == opaque) {
            QTAILQ_REMOVE(&reset_handlers, re, entry);
            qemu_free(re);
            return;
        }
    }
}

void qemu_system_reset(void)
{
    QEMUResetEntry *re, *nre;

    /* reset all devices */
    QTAILQ_FOREACH_SAFE(re, &reset_handlers, entry, nre) {
        re->func(re->opaque);
    }
    monitor_protocol_event(QEVENT_RESET, NULL);
    cpu_synchronize_all_post_reset();
}

void qemu_system_reset_request(void)
{
    if (no_reboot) {
        shutdown_requested = 1;
    } else {
        reset_requested = 1;
    }
    if (cpu_single_env) {
        cpu_single_env->stopped = 1;
    }
    qemu_notify_event();
}

void qemu_system_shutdown_request(void)
{
    shutdown_requested = 1;
    qemu_notify_event();
}

void qemu_system_powerdown_request(void)
{
    powerdown_requested = 1;
    qemu_notify_event();
}

void qemu_system_exit_request(void)
{
    exit_requested = 1;
    qemu_notify_event();
}

#ifdef _WIN32
static void host_main_loop_wait(int *timeout)
{
    int ret, ret2, i;
    PollingEntry *pe;


    /* XXX: need to suppress polling by better using win32 events */
    ret = 0;
    for(pe = first_polling_entry; pe != NULL; pe = pe->next) {
        ret |= pe->func(pe->opaque);
    }
    if (ret == 0) {
        int err;
        WaitObjects *w = &wait_objects;

        ret = WaitForMultipleObjects(w->num, w->events, FALSE, *timeout);
        if (WAIT_OBJECT_0 + 0 <= ret && ret <= WAIT_OBJECT_0 + w->num - 1) {
            if (w->func[ret - WAIT_OBJECT_0])
                w->func[ret - WAIT_OBJECT_0](w->opaque[ret - WAIT_OBJECT_0]);

            /* Check for additional signaled events */
            for(i = (ret - WAIT_OBJECT_0 + 1); i < w->num; i++) {

                /* Check if event is signaled */
                ret2 = WaitForSingleObject(w->events[i], 0);
                if(ret2 == WAIT_OBJECT_0) {
                    if (w->func[i])
                        w->func[i](w->opaque[i]);
                } else if (ret2 == WAIT_TIMEOUT) {
                } else {
                    err = GetLastError();
                    fprintf(stderr, "WaitForSingleObject error %d %d\n", i, err);
                }
            }
        } else if (ret == WAIT_TIMEOUT) {
        } else {
            err = GetLastError();
            fprintf(stderr, "WaitForMultipleObjects error %d %d\n", ret, err);
        }
    }

    *timeout = 0;
}
#else
static void host_main_loop_wait(int *timeout)
{
}
#endif

void main_loop_wait(int nonblocking)
{
    IOHandlerRecord *ioh;
    fd_set rfds, wfds, xfds;
    int ret, nfds;
    struct timeval tv;
    int timeout;

    if (nonblocking)
        timeout = 0;
    else {
        timeout = qemu_calculate_timeout();
        qemu_bh_update_timeout(&timeout);
    }

    host_main_loop_wait(&timeout);

    /* poll any events */
    /* XXX: separate device handlers from system ones */
    nfds = -1;
    FD_ZERO(&rfds);
    FD_ZERO(&wfds);
    FD_ZERO(&xfds);
    QLIST_FOREACH(ioh, &io_handlers, next) {
        if (ioh->deleted)
            continue;
        if (ioh->fd_read &&
            (!ioh->fd_read_poll ||
             ioh->fd_read_poll(ioh->opaque) != 0)) {
            FD_SET(ioh->fd, &rfds);
            if (ioh->fd > nfds)
                nfds = ioh->fd;
        }
        if (ioh->fd_write) {
            FD_SET(ioh->fd, &wfds);
            if (ioh->fd > nfds)
                nfds = ioh->fd;
        }
    }

    tv.tv_sec = timeout / 1000;
    tv.tv_usec = (timeout % 1000) * 1000;

    slirp_select_fill(&nfds, &rfds, &wfds, &xfds);

    qemu_mutex_unlock_iothread();
    ret = select(nfds + 1, &rfds, &wfds, &xfds, &tv);
    qemu_mutex_lock_iothread();
    if (ret > 0) {
        IOHandlerRecord *pioh;

        QLIST_FOREACH_SAFE(ioh, &io_handlers, next, pioh) {
            if (ioh->deleted) {
                QLIST_REMOVE(ioh, next);
                qemu_free(ioh);
                continue;
            }
            if (ioh->fd_read && FD_ISSET(ioh->fd, &rfds)) {
                ioh->fd_read(ioh->opaque);
                if (!(ioh->fd_read_poll && ioh->fd_read_poll(ioh->opaque)))
                    FD_CLR(ioh->fd, &rfds);
            }
            if (ioh->fd_write && FD_ISSET(ioh->fd, &wfds)) {
                ioh->fd_write(ioh->opaque);
            }
        }
    }

    slirp_select_poll(&rfds, &wfds, &xfds, (ret < 0));

    qemu_run_all_timers();

    /* Check bottom-halves last in case any of the earlier events triggered
       them.  */
    qemu_bh_poll();

}

static int vm_can_run(void)
{
    if (powerdown_requested)
        return 0;
    if (reset_requested)
        return 0;
    if (shutdown_requested)
        return 0;
    if (debug_requested)
        return 0;
    if (exit_requested)
        return 0;
    return 1;
}

qemu_irq qemu_system_powerdown;

static void main_loop(void)
{
    int r;

    if (kvm_enabled()) {
        kvm_main_loop();
        cpu_disable_ticks();
        return;
    }

    qemu_main_loop_start();

    for (;;) {
        do {
            bool nonblocking = false;
#ifdef CONFIG_PROFILER
            int64_t ti;
#endif
#ifndef CONFIG_IOTHREAD
            nonblocking = tcg_cpu_exec();
#endif
#ifdef CONFIG_PROFILER
            ti = profile_getclock();
#endif
            main_loop_wait(nonblocking);
#ifdef CONFIG_PROFILER
            dev_time += profile_getclock() - ti;
#endif
        } while (vm_can_run());

        if ((r = qemu_debug_requested())) {
            vm_stop(r);
        }
        if (qemu_shutdown_requested()) {
            monitor_protocol_event(QEVENT_SHUTDOWN, NULL);
            if (no_shutdown) {
                vm_stop(0);
                no_shutdown = 0;
            } else
                break;
        }
        if (qemu_reset_requested()) {
            pause_all_vcpus();
            qemu_system_reset();
            resume_all_vcpus();
        }
        if (qemu_powerdown_requested()) {
            monitor_protocol_event(QEVENT_POWERDOWN, NULL);
            qemu_irq_raise(qemu_system_powerdown);
        }
        if ((r = qemu_vmstop_requested())) {
            vm_stop(r);
        }
        if (qemu_exit_requested()) {
            exit(0);
        }
    }
    pause_all_vcpus();
}

static void version(void)
{
    printf("QEMU emulator version " QEMU_VERSION QEMU_PKGVERSION ", Copyright (c) 2003-2008 Fabrice Bellard\n");
}

static void help(int exitcode)
{
    const char *options_help =
#define DEF(option, opt_arg, opt_enum, opt_help, arch_mask)     \
        opt_help
#define DEFHEADING(text) stringify(text) "\n"
#include "qemu-options.h"
#undef DEF
#undef DEFHEADING
#undef GEN_DOCS
        ;
    version();
    printf("usage: %s [options] [disk_image]\n"
           "\n"
           "'disk_image' is a raw hard disk image for IDE hard disk 0\n"
           "\n"
           "%s\n"
           "During emulation, the following keys are useful:\n"
           "ctrl-alt-f      toggle full screen\n"
           "ctrl-alt-n      switch to virtual console 'n'\n"
           "ctrl-alt        toggle mouse and keyboard grab\n"
           "\n"
           "When using -nographic, press 'ctrl-a h' to get some help.\n",
           "qemu",
           options_help);
    exit(exitcode);
}

#define HAS_ARG 0x0001

enum {
#define DEF(option, opt_arg, opt_enum, opt_help, arch_mask)     \
    opt_enum,
#define DEFHEADING(text)
#include "qemu-options.h"
#undef DEF
#undef DEFHEADING
#undef GEN_DOCS
};

typedef struct QEMUOption {
    const char *name;
    int flags;
    int index;
    uint32_t arch_mask;
} QEMUOption;

static const QEMUOption qemu_options[] = {
    { "h", 0, QEMU_OPTION_h, QEMU_ARCH_ALL },
#define DEF(option, opt_arg, opt_enum, opt_help, arch_mask)     \
    { option, opt_arg, opt_enum, arch_mask },
#define DEFHEADING(text)
#include "qemu-options.h"
#undef DEF
#undef DEFHEADING
#undef GEN_DOCS
    { NULL },
};
static void select_vgahw (const char *p)
{
    const char *opts;

    default_vga = 0;
    vga_interface_type = VGA_NONE;
    if (strstart(p, "std", &opts)) {
        vga_interface_type = VGA_STD;
    } else if (strstart(p, "cirrus", &opts)) {
        vga_interface_type = VGA_CIRRUS;
    } else if (strstart(p, "vmware", &opts)) {
        vga_interface_type = VGA_VMWARE;
    } else if (strstart(p, "xenfb", &opts)) {
        vga_interface_type = VGA_XENFB;
    } else if (!strstart(p, "none", &opts)) {
    invalid_vga:
        fprintf(stderr, "Unknown vga type: %s\n", p);
        exit(1);
    }
    while (*opts) {
        const char *nextopt;

        if (strstart(opts, ",retrace=", &nextopt)) {
            opts = nextopt;
            if (strstart(opts, "dumb", &nextopt))
                vga_retrace_method = VGA_RETRACE_DUMB;
            else if (strstart(opts, "precise", &nextopt))
                vga_retrace_method = VGA_RETRACE_PRECISE;
            else goto invalid_vga;
        } else goto invalid_vga;
        opts = nextopt;
    }
}

static int balloon_parse(const char *arg)
{
    QemuOpts *opts;

    if (strcmp(arg, "none") == 0) {
        return 0;
    }

    if (!strncmp(arg, "virtio", 6)) {
        if (arg[6] == ',') {
            /* have params -> parse them */
            opts = qemu_opts_parse(&qemu_device_opts, arg+7, 0);
            if (!opts)
                return  -1;
        } else {
            /* create empty opts */
            opts = qemu_opts_create(&qemu_device_opts, NULL, 0);
        }
        qemu_opt_set(opts, "driver", "virtio-balloon-pci");
        return 0;
    }

    return -1;
}

#ifdef _WIN32
static BOOL WINAPI qemu_ctrl_handler(DWORD type)
{
    exit(STATUS_CONTROL_C_EXIT);
    return TRUE;
}
#endif

#ifndef _WIN32

static void termsig_handler(int signal)
{
    qemu_system_shutdown_request();
}

static void sigchld_handler(int signal)
{
    waitpid(-1, NULL, WNOHANG);
}

static void sighandler_setup(void)
{
    struct sigaction act;

    memset(&act, 0, sizeof(act));
    act.sa_handler = termsig_handler;
    sigaction(SIGINT,  &act, NULL);
    sigaction(SIGHUP,  &act, NULL);
    sigaction(SIGTERM, &act, NULL);

    act.sa_handler = sigchld_handler;
    act.sa_flags = SA_NOCLDSTOP;
    sigaction(SIGCHLD, &act, NULL);
}

#endif

#ifdef _WIN32
/* Look for support files in the same directory as the executable.  */
static char *find_datadir(const char *argv0)
{
    char *p;
    char buf[MAX_PATH];
    DWORD len;

    len = GetModuleFileName(NULL, buf, sizeof(buf) - 1);
    if (len == 0) {
        return NULL;
    }

    buf[len] = 0;
    p = buf + len - 1;
    while (p != buf && *p != '\\')
        p--;
    *p = 0;
    if (access(buf, R_OK) == 0) {
        return qemu_strdup(buf);
    }
    return NULL;
}
#else /* !_WIN32 */

/* Find a likely location for support files using the location of the binary.
   For installed binaries this will be "$bindir/../share/qemu".  When
   running from the build tree this will be "$bindir/../pc-bios".  */
#define SHARE_SUFFIX "/share/qemu"
#define BUILD_SUFFIX "/pc-bios"
static char *find_datadir(const char *argv0)
{
    char *dir;
    char *p = NULL;
    char *res;
    char buf[PATH_MAX];
    size_t max_len;

#if defined(__linux__)
    {
        int len;
        len = readlink("/proc/self/exe", buf, sizeof(buf) - 1);
        if (len > 0) {
            buf[len] = 0;
            p = buf;
        }
    }
#elif defined(__FreeBSD__)
    {
        static int mib[4] = {CTL_KERN, KERN_PROC, KERN_PROC_PATHNAME, -1};
        size_t len = sizeof(buf) - 1;

        *buf = '\0';
        if (!sysctl(mib, sizeof(mib)/sizeof(*mib), buf, &len, NULL, 0) &&
            *buf) {
            buf[sizeof(buf) - 1] = '\0';
            p = buf;
        }
    }
#endif
    /* If we don't have any way of figuring out the actual executable
       location then try argv[0].  */
    if (!p) {
        p = realpath(argv0, buf);
        if (!p) {
            return NULL;
        }
    }
    dir = dirname(p);
    dir = dirname(dir);

    max_len = strlen(dir) +
        MAX(strlen(SHARE_SUFFIX), strlen(BUILD_SUFFIX)) + 1;
    res = qemu_mallocz(max_len);
    snprintf(res, max_len, "%s%s", dir, SHARE_SUFFIX);
    if (access(res, R_OK)) {
        snprintf(res, max_len, "%s%s", dir, BUILD_SUFFIX);
        if (access(res, R_OK)) {
            qemu_free(res);
            res = NULL;
        }
    }

    return res;
}
#undef SHARE_SUFFIX
#undef BUILD_SUFFIX
#endif

char *qemu_find_file(int type, const char *name)
{
    int len;
    const char *subdir;
    char *buf;

    /* If name contains path separators then try it as a straight path.  */
    if ((strchr(name, '/') || strchr(name, '\\'))
        && access(name, R_OK) == 0) {
        return qemu_strdup(name);
    }
    switch (type) {
    case QEMU_FILE_TYPE_BIOS:
        subdir = "";
        break;
    case QEMU_FILE_TYPE_KEYMAP:
        subdir = "keymaps/";
        break;
    default:
        abort();
    }
    len = strlen(data_dir) + strlen(name) + strlen(subdir) + 2;
    buf = qemu_mallocz(len);
    snprintf(buf, len, "%s/%s%s", data_dir, subdir, name);
    if (access(buf, R_OK)) {
        qemu_free(buf);
        return NULL;
    }
    return buf;
}

static int device_help_func(QemuOpts *opts, void *opaque)
{
    return qdev_device_help(opts);
}

static int device_init_func(QemuOpts *opts, void *opaque)
{
    DeviceState *dev;

    dev = qdev_device_add(opts);
    if (!dev)
        return -1;
    return 0;
}

static int chardev_init_func(QemuOpts *opts, void *opaque)
{
    CharDriverState *chr;

    chr = qemu_chr_open_opts(opts, NULL);
    if (!chr)
        return -1;
    return 0;
}

#ifdef CONFIG_LINUX
static int fsdev_init_func(QemuOpts *opts, void *opaque)
{
    int ret;
    ret = qemu_fsdev_add(opts);

    return ret;
}
#endif

static int mon_init_func(QemuOpts *opts, void *opaque)
{
    CharDriverState *chr;
    const char *chardev;
    const char *mode;
    int flags;

    mode = qemu_opt_get(opts, "mode");
    if (mode == NULL) {
        mode = "readline";
    }
    if (strcmp(mode, "readline") == 0) {
        flags = MONITOR_USE_READLINE;
    } else if (strcmp(mode, "control") == 0) {
        flags = MONITOR_USE_CONTROL;
    } else {
        fprintf(stderr, "unknown monitor mode \"%s\"\n", mode);
        exit(1);
    }

    if (qemu_opt_get_bool(opts, "default", 0))
        flags |= MONITOR_IS_DEFAULT;

    chardev = qemu_opt_get(opts, "chardev");
    chr = qemu_chr_find(chardev);
    if (chr == NULL) {
        fprintf(stderr, "chardev \"%s\" not found\n", chardev);
        exit(1);
    }

    monitor_init(chr, flags);
    return 0;
}

static void monitor_parse(const char *optarg, const char *mode)
{
    static int monitor_device_index = 0;
    QemuOpts *opts;
    const char *p;
    char label[32];
    int def = 0;

    if (strstart(optarg, "chardev:", &p)) {
        snprintf(label, sizeof(label), "%s", p);
    } else {
        snprintf(label, sizeof(label), "compat_monitor%d",
                 monitor_device_index);
        if (monitor_device_index == 0) {
            def = 1;
        }
        opts = qemu_chr_parse_compat(label, optarg);
        if (!opts) {
            fprintf(stderr, "parse error: %s\n", optarg);
            exit(1);
        }
    }

    opts = qemu_opts_create(&qemu_mon_opts, label, 1);
    if (!opts) {
        fprintf(stderr, "duplicate chardev: %s\n", label);
        exit(1);
    }
    qemu_opt_set(opts, "mode", mode);
    qemu_opt_set(opts, "chardev", label);
    if (def)
        qemu_opt_set(opts, "default", "on");
    monitor_device_index++;
}

struct device_config {
    enum {
        DEV_USB,       /* -usbdevice     */
        DEV_BT,        /* -bt            */
        DEV_SERIAL,    /* -serial        */
        DEV_PARALLEL,  /* -parallel      */
        DEV_VIRTCON,   /* -virtioconsole */
        DEV_DEBUGCON,  /* -debugcon */
    } type;
    const char *cmdline;
    QTAILQ_ENTRY(device_config) next;
};
QTAILQ_HEAD(, device_config) device_configs = QTAILQ_HEAD_INITIALIZER(device_configs);

static void add_device_config(int type, const char *cmdline)
{
    struct device_config *conf;

    conf = qemu_mallocz(sizeof(*conf));
    conf->type = type;
    conf->cmdline = cmdline;
    QTAILQ_INSERT_TAIL(&device_configs, conf, next);
}

static int foreach_device_config(int type, int (*func)(const char *cmdline))
{
    struct device_config *conf;
    int rc;

    QTAILQ_FOREACH(conf, &device_configs, next) {
        if (conf->type != type)
            continue;
        rc = func(conf->cmdline);
        if (0 != rc)
            return rc;
    }
    return 0;
}

static int serial_parse(const char *devname)
{
    static int index = 0;
    char label[32];

    if (strcmp(devname, "none") == 0)
        return 0;
    if (index == MAX_SERIAL_PORTS) {
        fprintf(stderr, "qemu: too many serial ports\n");
        exit(1);
    }
    snprintf(label, sizeof(label), "serial%d", index);
    serial_hds[index] = qemu_chr_open(label, devname, NULL);
    if (!serial_hds[index]) {
        fprintf(stderr, "qemu: could not open serial device '%s': %s\n",
                devname, strerror(errno));
        return -1;
    }
    index++;
    return 0;
}

static int parallel_parse(const char *devname)
{
    static int index = 0;
    char label[32];

    if (strcmp(devname, "none") == 0)
        return 0;
    if (index == MAX_PARALLEL_PORTS) {
        fprintf(stderr, "qemu: too many parallel ports\n");
        exit(1);
    }
    snprintf(label, sizeof(label), "parallel%d", index);
    parallel_hds[index] = qemu_chr_open(label, devname, NULL);
    if (!parallel_hds[index]) {
        fprintf(stderr, "qemu: could not open parallel device '%s': %s\n",
                devname, strerror(errno));
        return -1;
    }
    index++;
    return 0;
}

static int virtcon_parse(const char *devname)
{
    static int index = 0;
    char label[32];
    QemuOpts *bus_opts, *dev_opts;

    if (strcmp(devname, "none") == 0)
        return 0;
    if (index == MAX_VIRTIO_CONSOLES) {
        fprintf(stderr, "qemu: too many virtio consoles\n");
        exit(1);
    }

    bus_opts = qemu_opts_create(&qemu_device_opts, NULL, 0);
    qemu_opt_set(bus_opts, "driver", "virtio-serial");

    dev_opts = qemu_opts_create(&qemu_device_opts, NULL, 0);
    qemu_opt_set(dev_opts, "driver", "virtconsole");

    snprintf(label, sizeof(label), "virtcon%d", index);
    virtcon_hds[index] = qemu_chr_open(label, devname, NULL);
    if (!virtcon_hds[index]) {
        fprintf(stderr, "qemu: could not open virtio console '%s': %s\n",
                devname, strerror(errno));
        return -1;
    }
    qemu_opt_set(dev_opts, "chardev", label);

    index++;
    return 0;
}

static int debugcon_parse(const char *devname)
{   
    QemuOpts *opts;

    if (!qemu_chr_open("debugcon", devname, NULL)) {
        exit(1);
    }
    opts = qemu_opts_create(&qemu_device_opts, "debugcon", 1);
    if (!opts) {
        fprintf(stderr, "qemu: already have a debugcon device\n");
        exit(1);
    }
    qemu_opt_set(opts, "driver", "isa-debugcon");
    qemu_opt_set(opts, "chardev", "debugcon");
    return 0;
}

static const QEMUOption *lookup_opt(int argc, char **argv,
                                    const char **poptarg, int *poptind)
{
    const QEMUOption *popt;
    int optind = *poptind;
    char *r = argv[optind];
    const char *optarg;

    loc_set_cmdline(argv, optind, 1);
    optind++;
    /* Treat --foo the same as -foo.  */
    if (r[1] == '-')
        r++;
    popt = qemu_options;
    for(;;) {
        if (!popt->name) {
            error_report("invalid option");
            exit(1);
        }
        if (!strcmp(popt->name, r + 1))
            break;
        popt++;
    }
    if (popt->flags & HAS_ARG) {
        if (optind >= argc) {
            error_report("requires an argument");
            exit(1);
        }
        optarg = argv[optind++];
        loc_set_cmdline(argv, optind - 2, 2);
    } else {
        optarg = NULL;
    }

    *poptarg = optarg;
    *poptind = optind;

    return popt;
}

int main(int argc, char **argv, char **envp)
{
    const char *gdbstub_dev = NULL;
    int i;
    int snapshot, linux_boot;
    const char *icount_option = NULL;
    const char *initrd_filename;
    const char *kernel_filename, *kernel_cmdline;
    char boot_devices[33] = "cad"; /* default to HD->floppy->CD-ROM */
    DisplayState *ds;
    DisplayChangeListener *dcl;
    int cyls, heads, secs, translation;
    QemuOpts *hda_opts = NULL, *opts;
    int optind;
    const char *optarg;
    const char *loadvm = NULL;
    QEMUMachine *machine;
    const char *cpu_model;
#ifndef _WIN32
    int fds[2];
#endif
    int tb_size;
    const char *pid_file = NULL;
    const char *incoming = NULL;
#ifndef _WIN32
    int fd = 0;
    struct passwd *pwd = NULL;
    const char *chroot_dir = NULL;
    const char *run_as = NULL;
#endif
    int show_vnc_port = 0;
    int defconfig = 1;

    error_set_progname(argv[0]);

    init_clocks();

    qemu_cache_utils_init(envp);

    QLIST_INIT (&vm_change_state_head);
#ifndef _WIN32
    {
        struct sigaction act;
        sigfillset(&act.sa_mask);
        act.sa_flags = 0;
        act.sa_handler = SIG_IGN;
        sigaction(SIGPIPE, &act, NULL);
    }
#else
    SetConsoleCtrlHandler(qemu_ctrl_handler, TRUE);
    /* Note: cpu_interrupt() is currently not SMP safe, so we force
       QEMU to run on a single CPU */
    {
        HANDLE h;
        DWORD mask, smask;
        int i;
        h = GetCurrentProcess();
        if (GetProcessAffinityMask(h, &mask, &smask)) {
            for(i = 0; i < 32; i++) {
                if (mask & (1 << i))
                    break;
            }
            if (i != 32) {
                mask = 1 << i;
                SetProcessAffinityMask(h, mask);
            }
        }
    }
#endif

    module_call_init(MODULE_INIT_MACHINE);
    machine = find_default_machine();
    cpu_model = NULL;
    initrd_filename = NULL;
    ram_size = 0;
    snapshot = 0;
    kernel_filename = NULL;
    kernel_cmdline = "";
    cyls = heads = secs = 0;
    translation = BIOS_ATA_TRANSLATION_AUTO;

    for (i = 0; i < MAX_NODES; i++) {
        node_mem[i] = 0;
        node_cpumask[i] = 0;
    }

    assigned_devices_index = 0;

    nb_numa_nodes = 0;
    nb_nics = 0;

    tb_size = 0;
    autostart= 1;

    /* first pass of option parsing */
    optind = 1;
    while (optind < argc) {
        if (argv[optind][0] != '-') {
            /* disk image */
            optind++;
            continue;
        } else {
            const QEMUOption *popt;

            popt = lookup_opt(argc, argv, &optarg, &optind);
            switch (popt->index) {
            case QEMU_OPTION_nodefconfig:
                defconfig=0;
                break;
            }
        }
    }

    if (defconfig) {
        int ret;

        ret = qemu_read_config_file(CONFIG_QEMU_CONFDIR "/qemu.conf");
        if (ret == -EINVAL) {
            exit(1);
        }

        ret = qemu_read_config_file(arch_config_name);
        if (ret == -EINVAL) {
            exit(1);
        }
    }
    cpudef_init();

    /* second pass of option parsing */
    optind = 1;
    for(;;) {
        if (optind >= argc)
            break;
        if (argv[optind][0] != '-') {
	    hda_opts = drive_add(argv[optind++], HD_ALIAS, 0);
        } else {
            const QEMUOption *popt;

            popt = lookup_opt(argc, argv, &optarg, &optind);
            if (!(popt->arch_mask & arch_type)) {
                printf("Option %s not supported for this target\n", popt->name);
                exit(1);
            }
            switch(popt->index) {
            case QEMU_OPTION_M:
                machine = find_machine(optarg);
                if (!machine) {
                    QEMUMachine *m;
                    printf("Supported machines are:\n");
                    for(m = first_machine; m != NULL; m = m->next) {
                        if (m->alias)
                            printf("%-10s %s (alias of %s)\n",
                                   m->alias, m->desc, m->name);
                        printf("%-10s %s%s\n",
                               m->name, m->desc,
                               m->is_default ? " (default)" : "");
                    }
                    exit(*optarg != '?');
                }
                break;
            case QEMU_OPTION_cpu:
                /* hw initialization will check this */
                if (*optarg == '?') {
/* XXX: implement xxx_cpu_list for targets that still miss it */
#if defined(cpu_list_id)
                    cpu_list_id(stdout, &fprintf, optarg);
#elif defined(cpu_list)
                    cpu_list(stdout, &fprintf);	        /* deprecated */
#endif
                    exit(0);
                } else {
                    cpu_model = optarg;
                }
                break;
            case QEMU_OPTION_initrd:
                initrd_filename = optarg;
                break;
            case QEMU_OPTION_hda:
                if (cyls == 0)
                    hda_opts = drive_add(optarg, HD_ALIAS, 0);
                else
                    hda_opts = drive_add(optarg, HD_ALIAS
			     ",cyls=%d,heads=%d,secs=%d%s",
                             0, cyls, heads, secs,
                             translation == BIOS_ATA_TRANSLATION_LBA ?
                                 ",trans=lba" :
                             translation == BIOS_ATA_TRANSLATION_NONE ?
                                 ",trans=none" : "");
                 break;
            case QEMU_OPTION_hdb:
            case QEMU_OPTION_hdc:
            case QEMU_OPTION_hdd:
                drive_add(optarg, HD_ALIAS, popt->index - QEMU_OPTION_hda);
                break;
            case QEMU_OPTION_drive:
                drive_add(NULL, "%s", optarg);
	        break;
            case QEMU_OPTION_set:
                if (qemu_set_option(optarg) != 0)
                    exit(1);
	        break;
            case QEMU_OPTION_global:
                if (qemu_global_option(optarg) != 0)
                    exit(1);
	        break;
            case QEMU_OPTION_mtdblock:
                drive_add(optarg, MTD_ALIAS);
                break;
            case QEMU_OPTION_sd:
                drive_add(optarg, SD_ALIAS);
                break;
            case QEMU_OPTION_pflash:
                drive_add(optarg, PFLASH_ALIAS);
                break;
            case QEMU_OPTION_snapshot:
                snapshot = 1;
                break;
            case QEMU_OPTION_hdachs:
                {
                    const char *p;
                    p = optarg;
                    cyls = strtol(p, (char **)&p, 0);
                    if (cyls < 1 || cyls > 16383)
                        goto chs_fail;
                    if (*p != ',')
                        goto chs_fail;
                    p++;
                    heads = strtol(p, (char **)&p, 0);
                    if (heads < 1 || heads > 16)
                        goto chs_fail;
                    if (*p != ',')
                        goto chs_fail;
                    p++;
                    secs = strtol(p, (char **)&p, 0);
                    if (secs < 1 || secs > 63)
                        goto chs_fail;
                    if (*p == ',') {
                        p++;
                        if (!strcmp(p, "none"))
                            translation = BIOS_ATA_TRANSLATION_NONE;
                        else if (!strcmp(p, "lba"))
                            translation = BIOS_ATA_TRANSLATION_LBA;
                        else if (!strcmp(p, "auto"))
                            translation = BIOS_ATA_TRANSLATION_AUTO;
                        else
                            goto chs_fail;
                    } else if (*p != '\0') {
                    chs_fail:
                        fprintf(stderr, "qemu: invalid physical CHS format\n");
                        exit(1);
                    }
		    if (hda_opts != NULL) {
                        char num[16];
                        snprintf(num, sizeof(num), "%d", cyls);
                        qemu_opt_set(hda_opts, "cyls", num);
                        snprintf(num, sizeof(num), "%d", heads);
                        qemu_opt_set(hda_opts, "heads", num);
                        snprintf(num, sizeof(num), "%d", secs);
                        qemu_opt_set(hda_opts, "secs", num);
                        if (translation == BIOS_ATA_TRANSLATION_LBA)
                            qemu_opt_set(hda_opts, "trans", "lba");
                        if (translation == BIOS_ATA_TRANSLATION_NONE)
                            qemu_opt_set(hda_opts, "trans", "none");
                    }
                }
                break;
            case QEMU_OPTION_numa:
                if (nb_numa_nodes >= MAX_NODES) {
                    fprintf(stderr, "qemu: too many NUMA nodes\n");
                    exit(1);
                }
                numa_add(optarg);
                break;
            case QEMU_OPTION_nographic:
                display_type = DT_NOGRAPHIC;
                break;
#ifdef CONFIG_CURSES
            case QEMU_OPTION_curses:
                display_type = DT_CURSES;
                break;
#endif
            case QEMU_OPTION_portrait:
                graphic_rotate = 1;
                break;
            case QEMU_OPTION_kernel:
                kernel_filename = optarg;
                break;
            case QEMU_OPTION_append:
                kernel_cmdline = optarg;
                break;
            case QEMU_OPTION_cdrom:
                drive_add(optarg, CDROM_ALIAS);
                break;
            case QEMU_OPTION_boot:
                {
                    static const char * const params[] = {
                        "order", "once", "menu", NULL
                    };
                    char buf[sizeof(boot_devices)];
                    char *standard_boot_devices;
                    int legacy = 0;

                    if (!strchr(optarg, '=')) {
                        legacy = 1;
                        pstrcpy(buf, sizeof(buf), optarg);
                    } else if (check_params(buf, sizeof(buf), params, optarg) < 0) {
                        fprintf(stderr,
                                "qemu: unknown boot parameter '%s' in '%s'\n",
                                buf, optarg);
                        exit(1);
                    }

                    if (legacy ||
                        get_param_value(buf, sizeof(buf), "order", optarg)) {
                        validate_bootdevices(buf);
                        pstrcpy(boot_devices, sizeof(boot_devices), buf);
                    }
                    if (!legacy) {
                        if (get_param_value(buf, sizeof(buf),
                                            "once", optarg)) {
                            validate_bootdevices(buf);
                            standard_boot_devices = qemu_strdup(boot_devices);
                            pstrcpy(boot_devices, sizeof(boot_devices), buf);
                            qemu_register_reset(restore_boot_devices,
                                                standard_boot_devices);
                        }
                        if (get_param_value(buf, sizeof(buf),
                                            "menu", optarg)) {
                            if (!strcmp(buf, "on")) {
                                boot_menu = 1;
                            } else if (!strcmp(buf, "off")) {
                                boot_menu = 0;
                            } else {
                                fprintf(stderr,
                                        "qemu: invalid option value '%s'\n",
                                        buf);
                                exit(1);
                            }
                        }
                    }
                }
                break;
            case QEMU_OPTION_fda:
            case QEMU_OPTION_fdb:
                drive_add(optarg, FD_ALIAS, popt->index - QEMU_OPTION_fda);
                break;
            case QEMU_OPTION_no_fd_bootchk:
                fd_bootchk = 0;
                break;
            case QEMU_OPTION_netdev:
                if (net_client_parse(&qemu_netdev_opts, optarg) == -1) {
                    exit(1);
                }
                break;
            case QEMU_OPTION_net:
                if (net_client_parse(&qemu_net_opts, optarg) == -1) {
                    exit(1);
                }
                break;
#ifdef CONFIG_SLIRP
            case QEMU_OPTION_tftp:
                legacy_tftp_prefix = optarg;
                break;
            case QEMU_OPTION_bootp:
                legacy_bootp_filename = optarg;
                break;
#ifndef _WIN32
            case QEMU_OPTION_smb:
                if (net_slirp_smb(optarg) < 0)
                    exit(1);
                break;
#endif
            case QEMU_OPTION_redir:
                if (net_slirp_redir(optarg) < 0)
                    exit(1);
                break;
#endif
            case QEMU_OPTION_bt:
                add_device_config(DEV_BT, optarg);
                break;
            case QEMU_OPTION_audio_help:
                if (!(audio_available())) {
                    printf("Option %s not supported for this target\n", popt->name);
                    exit(1);
                }
                AUD_help ();
                exit (0);
                break;
            case QEMU_OPTION_soundhw:
                if (!(audio_available())) {
                    printf("Option %s not supported for this target\n", popt->name);
                    exit(1);
                }
                select_soundhw (optarg);
                break;
            case QEMU_OPTION_h:
                help(0);
                break;
            case QEMU_OPTION_version:
                version();
                exit(0);
                break;
            case QEMU_OPTION_m: {
                uint64_t value;
                char *ptr;

                value = strtoul(optarg, &ptr, 10);
                switch (*ptr) {
                case 0: case 'M': case 'm':
                    value <<= 20;
                    break;
                case 'G': case 'g':
                    value <<= 30;
                    break;
                default:
                    fprintf(stderr, "qemu: invalid ram size: %s\n", optarg);
                    exit(1);
                }

                /* On 32-bit hosts, QEMU is limited by virtual address space */
                if (value > (2047 << 20) && HOST_LONG_BITS == 32) {
                    fprintf(stderr, "qemu: at most 2047 MB RAM can be simulated\n");
                    exit(1);
                }
                if (value != (uint64_t)(ram_addr_t)value) {
                    fprintf(stderr, "qemu: ram size too large\n");
                    exit(1);
                }
                ram_size = value;
                break;
            }
            case QEMU_OPTION_mempath:
                mem_path = optarg;
                break;
#ifdef MAP_POPULATE
            case QEMU_OPTION_mem_prealloc:
                mem_prealloc = 1;
                break;
#endif
            case QEMU_OPTION_d:
                set_cpu_log(optarg);
                break;
            case QEMU_OPTION_s:
                gdbstub_dev = "tcp::" DEFAULT_GDBSTUB_PORT;
                break;
            case QEMU_OPTION_gdb:
                gdbstub_dev = optarg;
                break;
            case QEMU_OPTION_L:
                data_dir = optarg;
                break;
            case QEMU_OPTION_bios:
                bios_name = optarg;
                break;
            case QEMU_OPTION_singlestep:
                singlestep = 1;
                break;
            case QEMU_OPTION_S:
                autostart = 0;
                break;
	    case QEMU_OPTION_k:
		keyboard_layout = optarg;
		break;
            case QEMU_OPTION_localtime:
                rtc_utc = 0;
                break;
            case QEMU_OPTION_vga:
                select_vgahw (optarg);
                break;
            case QEMU_OPTION_g:
                {
                    const char *p;
                    int w, h, depth;
                    p = optarg;
                    w = strtol(p, (char **)&p, 10);
                    if (w <= 0) {
                    graphic_error:
                        fprintf(stderr, "qemu: invalid resolution or depth\n");
                        exit(1);
                    }
                    if (*p != 'x')
                        goto graphic_error;
                    p++;
                    h = strtol(p, (char **)&p, 10);
                    if (h <= 0)
                        goto graphic_error;
                    if (*p == 'x') {
                        p++;
                        depth = strtol(p, (char **)&p, 10);
                        if (depth != 8 && depth != 15 && depth != 16 &&
                            depth != 24 && depth != 32)
                            goto graphic_error;
                    } else if (*p == '\0') {
                        depth = graphic_depth;
                    } else {
                        goto graphic_error;
                    }

                    graphic_width = w;
                    graphic_height = h;
                    graphic_depth = depth;
                }
                break;
            case QEMU_OPTION_echr:
                {
                    char *r;
                    term_escape_char = strtol(optarg, &r, 0);
                    if (r == optarg)
                        printf("Bad argument to echr\n");
                    break;
                }
            case QEMU_OPTION_monitor:
                monitor_parse(optarg, "readline");
                default_monitor = 0;
                break;
            case QEMU_OPTION_qmp:
                monitor_parse(optarg, "control");
                default_monitor = 0;
                break;
            case QEMU_OPTION_mon:
                opts = qemu_opts_parse(&qemu_mon_opts, optarg, 1);
                if (!opts) {
                    exit(1);
                }
                default_monitor = 0;
                break;
            case QEMU_OPTION_chardev:
                opts = qemu_opts_parse(&qemu_chardev_opts, optarg, 1);
                if (!opts) {
                    exit(1);
                }
                break;
#ifdef CONFIG_LINUX
            case QEMU_OPTION_fsdev:
                opts = qemu_opts_parse(&qemu_fsdev_opts, optarg, 1);
                if (!opts) {
                    fprintf(stderr, "parse error: %s\n", optarg);
                    exit(1);
                }
                break;
#endif
            case QEMU_OPTION_serial:
                add_device_config(DEV_SERIAL, optarg);
                default_serial = 0;
                if (strncmp(optarg, "mon:", 4) == 0) {
                    default_monitor = 0;
                }
                break;
            case QEMU_OPTION_watchdog:
                if (watchdog) {
                    fprintf(stderr,
                            "qemu: only one watchdog option may be given\n");
                    return 1;
                }
                watchdog = optarg;
                break;
            case QEMU_OPTION_watchdog_action:
                if (select_watchdog_action(optarg) == -1) {
                    fprintf(stderr, "Unknown -watchdog-action parameter\n");
                    exit(1);
                }
                break;
            case QEMU_OPTION_virtiocon:
                add_device_config(DEV_VIRTCON, optarg);
                default_virtcon = 0;
                if (strncmp(optarg, "mon:", 4) == 0) {
                    default_monitor = 0;
                }
                break;
            case QEMU_OPTION_parallel:
                add_device_config(DEV_PARALLEL, optarg);
                default_parallel = 0;
                if (strncmp(optarg, "mon:", 4) == 0) {
                    default_monitor = 0;
                }
                break;
            case QEMU_OPTION_debugcon:
                add_device_config(DEV_DEBUGCON, optarg);
                break;
	    case QEMU_OPTION_loadvm:
		loadvm = optarg;
		break;
            case QEMU_OPTION_full_screen:
                full_screen = 1;
                break;
#ifdef CONFIG_SDL
            case QEMU_OPTION_no_frame:
                no_frame = 1;
                break;
            case QEMU_OPTION_alt_grab:
                alt_grab = 1;
                break;
            case QEMU_OPTION_ctrl_grab:
                ctrl_grab = 1;
                break;
            case QEMU_OPTION_no_quit:
                no_quit = 1;
                break;
            case QEMU_OPTION_sdl:
                display_type = DT_SDL;
                break;
#endif
            case QEMU_OPTION_pidfile:
                pid_file = optarg;
                break;
            case QEMU_OPTION_win2k_hack:
                win2k_install_hack = 1;
                break;
            case QEMU_OPTION_rtc_td_hack:
                rtc_td_hack = 1;
                break;
            case QEMU_OPTION_acpitable:
                do_acpitable_option(optarg);
                break;
            case QEMU_OPTION_smbios:
                do_smbios_option(optarg);
                break;
#ifdef KVM_UPSTREAM
            case QEMU_OPTION_enable_kvm:
                kvm_allowed = 1;
#endif
                break;
	    case QEMU_OPTION_no_kvm:
		kvm_allowed = 0;
		break;
	    case QEMU_OPTION_no_kvm_irqchip: {
		kvm_irqchip = 0;
		kvm_pit = 0;
		break;
	    }
	    case QEMU_OPTION_no_kvm_pit: {
		kvm_pit = 0;
		break;
	    }
            case QEMU_OPTION_no_kvm_pit_reinjection: {
                kvm_pit_reinject = 0;
                break;
            }
	    case QEMU_OPTION_enable_nesting: {
		kvm_nested = 1;
		break;
	    }
#if defined(TARGET_I386) || defined(TARGET_X86_64) || defined(TARGET_IA64) || defined(__linux__)
            case QEMU_OPTION_pcidevice:
		if (assigned_devices_index >= MAX_DEV_ASSIGN_CMDLINE) {
                    fprintf(stderr, "Too many assigned devices\n");
                    exit(1);
		}
		assigned_devices[assigned_devices_index] = optarg;
		assigned_devices_index++;
                break;
#endif
            case QEMU_OPTION_usb:
                usb_enabled = 1;
                break;
            case QEMU_OPTION_usbdevice:
                usb_enabled = 1;
                add_device_config(DEV_USB, optarg);
                break;
            case QEMU_OPTION_device:
                if (!qemu_opts_parse(&qemu_device_opts, optarg, 1)) {
                    exit(1);
                }
                break;
            case QEMU_OPTION_smp:
                smp_parse(optarg);
                if (smp_cpus < 1) {
                    fprintf(stderr, "Invalid number of CPUs\n");
                    exit(1);
                }
                if (max_cpus < smp_cpus) {
                    fprintf(stderr, "maxcpus must be equal to or greater than "
                            "smp\n");
                    exit(1);
                }
                if (max_cpus > 255) {
                    fprintf(stderr, "Unsupported number of maxcpus\n");
                    exit(1);
                }
                break;
	    case QEMU_OPTION_vnc:
                display_type = DT_VNC;
		vnc_display = optarg;
		break;
            case QEMU_OPTION_no_acpi:
                acpi_enabled = 0;
                break;
            case QEMU_OPTION_no_hpet:
                no_hpet = 1;
                break;
            case QEMU_OPTION_balloon:
                if (balloon_parse(optarg) < 0) {
                    fprintf(stderr, "Unknown -balloon argument %s\n", optarg);
                    exit(1);
                }
                break;
            case QEMU_OPTION_no_reboot:
                no_reboot = 1;
                break;
            case QEMU_OPTION_no_shutdown:
                no_shutdown = 1;
                break;
            case QEMU_OPTION_show_cursor:
                cursor_hide = 0;
                break;
            case QEMU_OPTION_uuid:
                if(qemu_uuid_parse(optarg, qemu_uuid) < 0) {
                    fprintf(stderr, "Fail to parse UUID string."
                            " Wrong format.\n");
                    exit(1);
                }
                break;
#ifndef _WIN32
	    case QEMU_OPTION_daemonize:
		daemonize = 1;
		break;
#endif
	    case QEMU_OPTION_option_rom:
		if (nb_option_roms >= MAX_OPTION_ROMS) {
		    fprintf(stderr, "Too many option ROMs\n");
		    exit(1);
		}
		option_rom[nb_option_roms] = optarg;
		nb_option_roms++;
		break;
            case QEMU_OPTION_semihosting:
                semihosting_enabled = 1;
                break;
            case QEMU_OPTION_tdf:
                time_drift_fix = 1;
		break;
            case QEMU_OPTION_kvm_shadow_memory:
                kvm_shadow_memory = (int64_t)atoi(optarg) * 1024 * 1024 / 4096;
                break;
            case QEMU_OPTION_name:
                qemu_name = qemu_strdup(optarg);
		 {
		     char *p = strchr(qemu_name, ',');
		     if (p != NULL) {
		        *p++ = 0;
			if (strncmp(p, "process=", 8)) {
			    fprintf(stderr, "Unknown subargument %s to -name", p);
			    exit(1);
			}
			p += 8;
			set_proc_name(p);
		     }	
		 }	
                break;
            case QEMU_OPTION_prom_env:
                if (nb_prom_envs >= MAX_PROM_ENVS) {
                    fprintf(stderr, "Too many prom variables\n");
                    exit(1);
                }
                prom_envs[nb_prom_envs] = optarg;
                nb_prom_envs++;
                break;
            case QEMU_OPTION_old_param:
                old_param = 1;
                break;
            case QEMU_OPTION_clock:
                configure_alarms(optarg);
                break;
            case QEMU_OPTION_startdate:
                configure_rtc_date_offset(optarg, 1);
                break;
            case QEMU_OPTION_rtc:
                opts = qemu_opts_parse(&qemu_rtc_opts, optarg, 0);
                if (!opts) {
                    exit(1);
                }
                configure_rtc(opts);
                break;
            case QEMU_OPTION_tb_size:
                tb_size = strtol(optarg, NULL, 0);
                if (tb_size < 0)
                    tb_size = 0;
                break;
            case QEMU_OPTION_icount:
                icount_option = optarg;
                break;
            case QEMU_OPTION_incoming:
                incoming = optarg;
                break;
            case QEMU_OPTION_nodefaults:
                default_serial = 0;
                default_parallel = 0;
                default_virtcon = 0;
                default_monitor = 0;
                default_vga = 0;
                default_net = 0;
                default_floppy = 0;
                default_cdrom = 0;
                default_sdcard = 0;
                break;
#ifndef _WIN32
            case QEMU_OPTION_chroot:
                chroot_dir = optarg;
                break;
            case QEMU_OPTION_runas:
                run_as = optarg;
                break;
            case QEMU_OPTION_nvram:
                nvram = optarg;
                break;
#endif
            case QEMU_OPTION_xen_domid:
                if (!(xen_available())) {
                    printf("Option %s not supported for this target\n", popt->name);
                    exit(1);
                }
                xen_domid = atoi(optarg);
                break;
            case QEMU_OPTION_xen_create:
                if (!(xen_available())) {
                    printf("Option %s not supported for this target\n", popt->name);
                    exit(1);
                }
                xen_mode = XEN_CREATE;
                break;
            case QEMU_OPTION_xen_attach:
                if (!(xen_available())) {
                    printf("Option %s not supported for this target\n", popt->name);
                    exit(1);
                }
                xen_mode = XEN_ATTACH;
                break;
            case QEMU_OPTION_readconfig:
                {
                    int ret = qemu_read_config_file(optarg);
                    if (ret < 0) {
                        fprintf(stderr, "read config %s: %s\n", optarg,
                            strerror(-ret));
                        exit(1);
                    }
                    break;
                }
            case QEMU_OPTION_writeconfig:
                {
                    FILE *fp;
                    if (strcmp(optarg, "-") == 0) {
                        fp = stdout;
                    } else {
                        fp = fopen(optarg, "w");
                        if (fp == NULL) {
                            fprintf(stderr, "open %s: %s\n", optarg, strerror(errno));
                            exit(1);
                        }
                    }
                    qemu_config_write(fp);
                    fclose(fp);
                    break;
                }
            }
        }
    }
    loc_set_none();

    /* If no data_dir is specified then try to find it relative to the
       executable path.  */
    if (!data_dir) {
        data_dir = find_datadir(argv[0]);
    }
    /* If all else fails use the install patch specified when building.  */
    if (!data_dir) {
        data_dir = CONFIG_QEMU_SHAREDIR;
    }

    /*
     * Default to max_cpus = smp_cpus, in case the user doesn't
     * specify a max_cpus value.
     */
    if (!max_cpus)
        max_cpus = smp_cpus;

    machine->max_cpus = machine->max_cpus ?: 1; /* Default to UP */
    if (smp_cpus > machine->max_cpus) {
        fprintf(stderr, "Number of SMP cpus requested (%d), exceeds max cpus "
                "supported by machine `%s' (%d)\n", smp_cpus,  machine->name,
                machine->max_cpus);
        exit(1);
    }

    qemu_opts_foreach(&qemu_device_opts, default_driver_check, NULL, 0);
    qemu_opts_foreach(&qemu_global_opts, default_driver_check, NULL, 0);

    if (machine->no_serial) {
        default_serial = 0;
    }
    if (machine->no_parallel) {
        default_parallel = 0;
    }
    if (!machine->use_virtcon) {
        default_virtcon = 0;
    }
    if (machine->no_vga) {
        default_vga = 0;
    }
    if (machine->no_floppy) {
        default_floppy = 0;
    }
    if (machine->no_cdrom) {
        default_cdrom = 0;
    }
    if (machine->no_sdcard) {
        default_sdcard = 0;
    }

    if (display_type == DT_NOGRAPHIC) {
        if (default_parallel)
            add_device_config(DEV_PARALLEL, "null");
        if (default_serial && default_monitor) {
            add_device_config(DEV_SERIAL, "mon:stdio");
        } else if (default_virtcon && default_monitor) {
            add_device_config(DEV_VIRTCON, "mon:stdio");
        } else {
            if (default_serial)
                add_device_config(DEV_SERIAL, "stdio");
            if (default_virtcon)
                add_device_config(DEV_VIRTCON, "stdio");
            if (default_monitor)
                monitor_parse("stdio", "readline");
        }
    } else {
        if (default_serial)
            add_device_config(DEV_SERIAL, "vc:80Cx24C");
        if (default_parallel)
            add_device_config(DEV_PARALLEL, "vc:80Cx24C");
        if (default_monitor)
            monitor_parse("vc:80Cx24C", "readline");
        if (default_virtcon)
            add_device_config(DEV_VIRTCON, "vc:80Cx24C");
    }
    if (default_vga)
        vga_interface_type = VGA_CIRRUS;

    if (qemu_opts_foreach(&qemu_chardev_opts, chardev_init_func, NULL, 1) != 0)
        exit(1);
#ifdef CONFIG_LINUX
    if (qemu_opts_foreach(&qemu_fsdev_opts, fsdev_init_func, NULL, 1) != 0) {
        exit(1);
    }
#endif

#ifndef _WIN32
    if (daemonize) {
	pid_t pid;

	if (pipe(fds) == -1)
	    exit(1);

	pid = fork();
	if (pid > 0) {
	    uint8_t status;
	    ssize_t len;

	    close(fds[1]);

	again:
            len = read(fds[0], &status, 1);
            if (len == -1 && (errno == EINTR))
                goto again;

            if (len != 1)
                exit(1);
            else if (status == 1) {
                fprintf(stderr, "Could not acquire pidfile: %s\n", strerror(errno));
                exit(1);
            } else
                exit(0);
	} else if (pid < 0)
            exit(1);

	close(fds[0]);
	qemu_set_cloexec(fds[1]);

	setsid();

	pid = fork();
	if (pid > 0)
	    exit(0);
	else if (pid < 0)
	    exit(1);

	umask(027);

        signal(SIGTSTP, SIG_IGN);
        signal(SIGTTOU, SIG_IGN);
        signal(SIGTTIN, SIG_IGN);
    }
#endif

    if (pid_file && qemu_create_pidfile(pid_file) != 0) {
#ifndef _WIN32
        if (daemonize) {
            uint8_t status = 1;
            if (write(fds[1], &status, 1) != 1) {
                perror("daemonize. Writing to pipe\n");
            }
        } else
#endif
            fprintf(stderr, "Could not acquire pid file: %s\n", strerror(errno));
        exit(1);
    }

    if (kvm_allowed) {
        int ret = kvm_init(smp_cpus);
        if (ret < 0) {
#if defined(KVM_UPSTREAM) || defined(CONFIG_NO_CPU_EMULATION)
            if (!kvm_available()) {
                printf("KVM not supported for this target\n");
            } else {
                fprintf(stderr, "failed to initialize KVM: %s\n", strerror(-ret));
            }
            exit(1);
#endif
#ifdef CONFIG_KVM
            fprintf(stderr, "Could not initialize KVM, will disable KVM support\n");
            kvm_allowed = 0;
#endif
        }
    }

    if (qemu_init_main_loop()) {
        fprintf(stderr, "qemu_init_main_loop failed\n");
        exit(1);
    }
    linux_boot = (kernel_filename != NULL);

    if (!linux_boot && *kernel_cmdline != '\0') {
        fprintf(stderr, "-append only allowed with -kernel option\n");
        exit(1);
    }

    if (!linux_boot && initrd_filename != NULL) {
        fprintf(stderr, "-initrd only allowed with -kernel option\n");
        exit(1);
    }

#ifndef _WIN32
    /* Win32 doesn't support line-buffering and requires size >= 2 */
    setvbuf(stdout, NULL, _IOLBF, 0);
#endif

    if (init_timer_alarm() < 0) {
        fprintf(stderr, "could not initialize alarm timer\n");
        exit(1);
    }
    configure_icount(icount_option);

    socket_init();

    if (net_init_clients() < 0) {
        exit(1);
    }

    /* init the bluetooth world */
    if (foreach_device_config(DEV_BT, bt_parse))
        exit(1);

    /* init the memory */
    if (ram_size == 0)
        ram_size = DEFAULT_RAM_SIZE * 1024 * 1024;

    /* init the dynamic translator */
    cpu_exec_init_all(tb_size * 1024 * 1024);

    bdrv_init_with_whitelist();

    blk_mig_init();

    if (default_cdrom) {
        /* we always create the cdrom drive, even if no disk is there */
        drive_add(NULL, CDROM_ALIAS);
    }

    if (default_floppy) {
        /* we always create at least one floppy */
        drive_add(NULL, FD_ALIAS, 0);
    }

    if (default_sdcard) {
        /* we always create one sd slot, even if no card is in it */
        drive_add(NULL, SD_ALIAS);
    }

    /* open the virtual block devices */
    if (snapshot)
        qemu_opts_foreach(&qemu_drive_opts, drive_enable_snapshot, NULL, 0);
    if (qemu_opts_foreach(&qemu_drive_opts, drive_init_func, machine, 1) != 0)
        exit(1);

    register_savevm_live("ram", 0, 3, NULL, ram_save_live, NULL, 
                         ram_load, NULL);

    if (nb_numa_nodes > 0) {
        int i;

        if (nb_numa_nodes > smp_cpus) {
            nb_numa_nodes = smp_cpus;
        }

        /* If no memory size if given for any node, assume the default case
         * and distribute the available memory equally across all nodes
         */
        for (i = 0; i < nb_numa_nodes; i++) {
            if (node_mem[i] != 0)
                break;
        }
        if (i == nb_numa_nodes) {
            uint64_t usedmem = 0;

            /* On Linux, the each node's border has to be 8MB aligned,
             * the final node gets the rest.
             */
            for (i = 0; i < nb_numa_nodes - 1; i++) {
                node_mem[i] = (ram_size / nb_numa_nodes) & ~((1 << 23UL) - 1);
                usedmem += node_mem[i];
            }
            node_mem[i] = ram_size - usedmem;
        }

        for (i = 0; i < nb_numa_nodes; i++) {
            if (node_cpumask[i] != 0)
                break;
        }
        /* assigning the VCPUs round-robin is easier to implement, guest OSes
         * must cope with this anyway, because there are BIOSes out there in
         * real machines which also use this scheme.
         */
        if (i == nb_numa_nodes) {
            for (i = 0; i < smp_cpus; i++) {
                node_cpumask[i % nb_numa_nodes] |= 1 << i;
            }
        }
    }

    if (qemu_opts_foreach(&qemu_mon_opts, mon_init_func, NULL, 1) != 0) {
        exit(1);
    }

    if (foreach_device_config(DEV_SERIAL, serial_parse) < 0)
        exit(1);
    if (foreach_device_config(DEV_PARALLEL, parallel_parse) < 0)
        exit(1);
    if (foreach_device_config(DEV_VIRTCON, virtcon_parse) < 0)
        exit(1);
    if (foreach_device_config(DEV_DEBUGCON, debugcon_parse) < 0)
        exit(1);

    module_call_init(MODULE_INIT_DEVICE);

    if (qemu_opts_foreach(&qemu_device_opts, device_help_func, NULL, 0) != 0)
        exit(0);

    if (watchdog) {
        i = select_watchdog(watchdog);
        if (i > 0)
            exit (i == 1 ? 1 : 0);
    }

    if (machine->compat_props) {
        qdev_prop_register_global_list(machine->compat_props);
    }
    qemu_add_globals();

    machine->init(ram_size, boot_devices,
                  kernel_filename, kernel_cmdline, initrd_filename, cpu_model);

    cpu_synchronize_all_post_init();

#ifndef _WIN32
    /* must be after terminal init, SDL library changes signal handlers */
    sighandler_setup();
#endif

    set_numa_modes();

    current_machine = machine;

    /* init USB devices */
    if (usb_enabled) {
        if (foreach_device_config(DEV_USB, usb_parse) < 0)
            exit(1);
    }

    /* init generic devices */
    if (qemu_opts_foreach(&qemu_device_opts, device_init_func, NULL, 1) != 0)
        exit(1);

    net_check_clients();

    /* just use the first displaystate for the moment */
    ds = get_displaystate();

    if (display_type == DT_DEFAULT) {
#if defined(CONFIG_SDL) || defined(CONFIG_COCOA)
        display_type = DT_SDL;
#else
        display_type = DT_VNC;
        vnc_display = "localhost:0,to=99";
        show_vnc_port = 1;
#endif
    }
        

    switch (display_type) {
    case DT_NOGRAPHIC:
        break;
#if defined(CONFIG_CURSES)
    case DT_CURSES:
        curses_display_init(ds, full_screen);
        break;
#endif
#if defined(CONFIG_SDL)
    case DT_SDL:
        sdl_display_init(ds, full_screen, no_frame);
        break;
#elif defined(CONFIG_COCOA)
    case DT_SDL:
        cocoa_display_init(ds, full_screen);
        break;
#endif
    case DT_VNC:
        vnc_display_init(ds);
        if (vnc_display_open(ds, vnc_display) < 0)
            exit(1);

        if (show_vnc_port) {
            printf("VNC server running on `%s'\n", vnc_display_local_addr(ds));
        }
        break;
    default:
        break;
    }
    dpy_resize(ds);

    dcl = ds->listeners;
    while (dcl != NULL) {
        if (dcl->dpy_refresh != NULL) {
            ds->gui_timer = qemu_new_timer(rt_clock, gui_update, ds);
            qemu_mod_timer(ds->gui_timer, qemu_get_clock(rt_clock));
        }
        dcl = dcl->next;
    }

    if (display_type == DT_NOGRAPHIC || display_type == DT_VNC) {
        nographic_timer = qemu_new_timer(rt_clock, nographic_update, NULL);
        qemu_mod_timer(nographic_timer, qemu_get_clock(rt_clock));
    }

    text_consoles_set_display(ds);

    if (gdbstub_dev && gdbserver_start(gdbstub_dev) < 0) {
        fprintf(stderr, "qemu: could not open gdbserver on device '%s'\n",
                gdbstub_dev);
        exit(1);
    }

    qdev_machine_creation_done();

    if (rom_load_all() != 0) {
        fprintf(stderr, "rom loading failed\n");
        exit(1);
    }

    qemu_system_reset();
    if (loadvm) {
        if (load_vmstate(loadvm) < 0) {
            autostart = 0;
        }
    }

    if (incoming) {
        qemu_start_incoming_migration(incoming);
    } else if (autostart) {
        vm_start();
    }

#ifndef _WIN32
    if (daemonize) {
	uint8_t status = 0;
	ssize_t len;

    again1:
	len = write(fds[1], &status, 1);
	if (len == -1 && (errno == EINTR))
	    goto again1;

	if (len != 1)
	    exit(1);

        if (chdir("/")) {
            perror("not able to chdir to /");
            exit(1);
        }
	TFR(fd = qemu_open("/dev/null", O_RDWR));
	if (fd == -1)
	    exit(1);
    }

    if (run_as) {
        pwd = getpwnam(run_as);
        if (!pwd) {
            fprintf(stderr, "User \"%s\" doesn't exist\n", run_as);
            exit(1);
        }
    }

    if (chroot_dir) {
        if (chroot(chroot_dir) < 0) {
            fprintf(stderr, "chroot failed\n");
            exit(1);
        }
        if (chdir("/")) {
            perror("not able to chdir to /");
            exit(1);
        }
    }

    if (run_as) {
        if (setgid(pwd->pw_gid) < 0) {
            fprintf(stderr, "Failed to setgid(%d)\n", pwd->pw_gid);
            exit(1);
        }
        if (setuid(pwd->pw_uid) < 0) {
            fprintf(stderr, "Failed to setuid(%d)\n", pwd->pw_uid);
            exit(1);
        }
        if (setuid(0) != -1) {
            fprintf(stderr, "Dropping privileges failed\n");
            exit(1);
        }
    }

    if (daemonize) {
        dup2(fd, 0);
        dup2(fd, 1);
        dup2(fd, 2);

        close(fd);
    }
#endif

    main_loop();
    quit_timers();
    net_cleanup();

    return 0;
}<|MERGE_RESOLUTION|>--- conflicted
+++ resolved
@@ -149,13 +149,10 @@
 #include "qemu-option.h"
 #include "qemu-config.h"
 #include "qemu-objects.h"
-<<<<<<< HEAD
 #include "hw/device-assignment.h"
-=======
 #ifdef CONFIG_LINUX
 #include "fsdev/qemu-fsdev.h"
 #endif
->>>>>>> 74db920c
 
 #include "disas.h"
 
@@ -1731,7 +1728,6 @@
 int debug_requested;
 int vmstop_requested;
 static int exit_requested;
-<<<<<<< HEAD
 
 int qemu_no_shutdown(void)
 {
@@ -1739,8 +1735,6 @@
     no_shutdown = 0;
     return r;
 }
-=======
->>>>>>> 74db920c
 
 int qemu_shutdown_requested(void)
 {
