/*
 * QEMU System Emulator
 *
 * Copyright (c) 2003-2008 Fabrice Bellard
 *
 * Permission is hereby granted, free of charge, to any person obtaining a copy
 * of this software and associated documentation files (the "Software"), to deal
 * in the Software without restriction, including without limitation the rights
 * to use, copy, modify, merge, publish, distribute, sublicense, and/or sell
 * copies of the Software, and to permit persons to whom the Software is
 * furnished to do so, subject to the following conditions:
 *
 * The above copyright notice and this permission notice shall be included in
 * all copies or substantial portions of the Software.
 *
 * THE SOFTWARE IS PROVIDED "AS IS", WITHOUT WARRANTY OF ANY KIND, EXPRESS OR
 * IMPLIED, INCLUDING BUT NOT LIMITED TO THE WARRANTIES OF MERCHANTABILITY,
 * FITNESS FOR A PARTICULAR PURPOSE AND NONINFRINGEMENT. IN NO EVENT SHALL
 * THE AUTHORS OR COPYRIGHT HOLDERS BE LIABLE FOR ANY CLAIM, DAMAGES OR OTHER
 * LIABILITY, WHETHER IN AN ACTION OF CONTRACT, TORT OR OTHERWISE, ARISING FROM,
 * OUT OF OR IN CONNECTION WITH THE SOFTWARE OR THE USE OR OTHER DEALINGS IN
 * THE SOFTWARE.
 */
#include <unistd.h>
#include <fcntl.h>
#include <signal.h>
#include <time.h>
#include <errno.h>
#include <sys/time.h>
#include <zlib.h>

/* Needed early for CONFIG_BSD etc. */
#include "config-host.h"
/* Needed early to override system queue definitions on BSD */
#include "sys-queue.h"

#ifndef _WIN32
#include <libgen.h>
#include <pwd.h>
#include <sys/times.h>
#include <sys/wait.h>
#include <termios.h>
#include <sys/mman.h>
#include <sys/ioctl.h>
#include <sys/resource.h>
#include <sys/socket.h>
#include <netinet/in.h>
#include <net/if.h>
#if defined(__NetBSD__)
#include <net/if_tap.h>
#endif
#ifdef __linux__
#include <linux/if_tun.h>
#endif
#include <arpa/inet.h>
#include <dirent.h>
#include <netdb.h>
#include <sys/select.h>
#ifdef CONFIG_BSD
#include <sys/stat.h>
#if defined(__FreeBSD__) || defined(__DragonFly__)
#include <libutil.h>
#else
#include <util.h>
#endif
#elif defined (__GLIBC__) && defined (__FreeBSD_kernel__)
#include <freebsd/stdlib.h>
#else
#ifdef __linux__
#include <pty.h>
#include <malloc.h>
#include <linux/rtc.h>
#include <sys/prctl.h>

/* For the benefit of older linux systems which don't supply it,
   we use a local copy of hpet.h. */
/* #include <linux/hpet.h> */
#include "hpet.h"

#include <linux/ppdev.h>
#include <linux/parport.h>
#endif
#ifdef __sun__
#include <sys/stat.h>
#include <sys/ethernet.h>
#include <sys/sockio.h>
#include <netinet/arp.h>
#include <netinet/in.h>
#include <netinet/in_systm.h>
#include <netinet/ip.h>
#include <netinet/ip_icmp.h> // must come after ip.h
#include <netinet/udp.h>
#include <netinet/tcp.h>
#include <net/if.h>
#include <syslog.h>
#include <stropts.h>
#endif
#endif
#endif

#if defined(__OpenBSD__)
#include <util.h>
#endif

#if defined(CONFIG_VDE)
#include <libvdeplug.h>
#endif

#ifdef _WIN32
#include <windows.h>
#include <mmsystem.h>
#endif

#ifdef CONFIG_SDL
#if defined(__APPLE__) || defined(main)
#include <SDL.h>
int qemu_main(int argc, char **argv, char **envp);
int main(int argc, char **argv)
{
    return qemu_main(argc, argv, NULL);
}
#undef main
#define main qemu_main
#endif
#endif /* CONFIG_SDL */

#ifdef CONFIG_COCOA
#undef main
#define main qemu_main
#endif /* CONFIG_COCOA */

#include "hw/hw.h"
#include "hw/boards.h"
#include "hw/usb.h"
#include "hw/pcmcia.h"
#include "hw/pc.h"
#include "hw/audiodev.h"
#include "hw/isa.h"
#include "hw/baum.h"
#include "hw/bt.h"
#include "hw/watchdog.h"
#include "hw/smbios.h"
#include "hw/xen.h"
#include "hw/qdev.h"
#include "bt-host.h"
#include "net.h"
#include "monitor.h"
#include "console.h"
#include "sysemu.h"
#include "gdbstub.h"
#include "qemu-timer.h"
#include "qemu-char.h"
#include "cache-utils.h"
#include "block.h"
#include "dma.h"
#include "audio/audio.h"
#include "migration.h"
#include "kvm.h"
#include "balloon.h"
#include "qemu-option.h"
#include "qemu-config.h"
#include "qemu-kvm.h"
#include "hw/device-assignment.h"

#include "disas.h"

#include "exec-all.h"

#include "qemu_socket.h"

#include "slirp/libslirp.h"

//#define DEBUG_NET
//#define DEBUG_SLIRP

#define DEFAULT_RAM_SIZE 128

/* Maximum number of monitor devices */
#define MAX_MONITOR_DEVICES 10

static const char *data_dir;
const char *bios_name = NULL;
/* Note: drives_table[MAX_DRIVES] is a dummy block driver if none available
   to store the VM snapshots */
struct drivelist drives = TAILQ_HEAD_INITIALIZER(drives);
struct driveoptlist driveopts = TAILQ_HEAD_INITIALIZER(driveopts);
DriveInfo *extboot_drive = NULL;
enum vga_retrace_method vga_retrace_method = VGA_RETRACE_DUMB;
static DisplayState *display_state;
DisplayType display_type = DT_DEFAULT;
const char* keyboard_layout = NULL;
int64_t ticks_per_sec;
ram_addr_t ram_size;
int nb_nics;
NICInfo nd_table[MAX_NICS];
int vm_running;
int autostart;
static int rtc_utc = 1;
static int rtc_date_offset = -1; /* -1 means no change */
int vga_interface_type = VGA_CIRRUS;
#ifdef TARGET_SPARC
int graphic_width = 1024;
int graphic_height = 768;
int graphic_depth = 8;
#else
int graphic_width = 800;
int graphic_height = 600;
int graphic_depth = 15;
#endif
static int full_screen = 0;
#ifdef CONFIG_SDL
static int no_frame = 0;
#endif
int no_quit = 0;
CharDriverState *serial_hds[MAX_SERIAL_PORTS];
CharDriverState *parallel_hds[MAX_PARALLEL_PORTS];
CharDriverState *virtcon_hds[MAX_VIRTIO_CONSOLES];
#ifdef TARGET_I386
int win2k_install_hack = 0;
int rtc_td_hack = 0;
#endif
int usb_enabled = 0;
int singlestep = 0;
const char *assigned_devices[MAX_DEV_ASSIGN_CMDLINE];
int assigned_devices_index;
int smp_cpus = 1;
int max_cpus = 0;
int smp_cores = 1;
int smp_threads = 1;
const char *vnc_display;
int acpi_enabled = 1;
#ifdef TARGET_I386
int no_hpet = 0;
#endif
int fd_bootchk = 1;
int no_reboot = 0;
int no_shutdown = 0;
int cursor_hide = 1;
int graphic_rotate = 0;
uint8_t irq0override = 1;
#ifndef _WIN32
int daemonize = 0;
#endif
const char *watchdog;
const char *option_rom[MAX_OPTION_ROMS];
int nb_option_roms;
int semihosting_enabled = 0;
int time_drift_fix = 0;
unsigned int kvm_shadow_memory = 0;
const char *mem_path = NULL;
#ifdef MAP_POPULATE
int mem_prealloc = 1;	/* force preallocation of physical target memory */
#endif
#ifdef TARGET_ARM
int old_param = 0;
#endif
const char *qemu_name;
int alt_grab = 0;
#if defined(TARGET_SPARC) || defined(TARGET_PPC)
unsigned int nb_prom_envs = 0;
const char *prom_envs[MAX_PROM_ENVS];
#endif
const char *nvram = NULL;
int boot_menu;

int nb_numa_nodes;
uint64_t node_mem[MAX_NODES];
uint64_t node_cpumask[MAX_NODES];

static CPUState *cur_cpu;
static CPUState *next_cpu;
static int timer_alarm_pending = 1;
/* Conversion factor from emulated instructions to virtual clock ticks.  */
static int icount_time_shift;
/* Arbitrarily pick 1MIPS as the minimum allowable speed.  */
#define MAX_ICOUNT_SHIFT 10
/* Compensate for varying guest execution speed.  */
static int64_t qemu_icount_bias;
static QEMUTimer *icount_rt_timer;
static QEMUTimer *icount_vm_timer;
static QEMUTimer *nographic_timer;

uint8_t qemu_uuid[16];

static QEMUBootSetHandler *boot_set_handler;
static void *boot_set_opaque;

/***********************************************************/
/* x86 ISA bus support */

target_phys_addr_t isa_mem_base = 0;
PicState2 *isa_pic;

/***********************************************************/
void hw_error(const char *fmt, ...)
{
    va_list ap;
    CPUState *env;

    va_start(ap, fmt);
    fprintf(stderr, "qemu: hardware error: ");
    vfprintf(stderr, fmt, ap);
    fprintf(stderr, "\n");
    for(env = first_cpu; env != NULL; env = env->next_cpu) {
        fprintf(stderr, "CPU #%d:\n", env->cpu_index);
#ifdef TARGET_I386
        cpu_dump_state(env, stderr, fprintf, X86_DUMP_FPU);
#else
        cpu_dump_state(env, stderr, fprintf, 0);
#endif
    }
    va_end(ap);
    abort();
}

static void set_proc_name(const char *s)
{
#if defined(__linux__) && defined(PR_SET_NAME)
    char name[16];
    if (!s)
        return;
    name[sizeof(name) - 1] = 0;
    strncpy(name, s, sizeof(name));
    /* Could rewrite argv[0] too, but that's a bit more complicated.
       This simple way is enough for `top'. */
    prctl(PR_SET_NAME, name);
#endif    	
}
 
/***************/
/* ballooning */

static QEMUBalloonEvent *qemu_balloon_event;
void *qemu_balloon_event_opaque;

void qemu_add_balloon_handler(QEMUBalloonEvent *func, void *opaque)
{
    qemu_balloon_event = func;
    qemu_balloon_event_opaque = opaque;
}

void qemu_balloon(ram_addr_t target)
{
    if (qemu_balloon_event)
        qemu_balloon_event(qemu_balloon_event_opaque, target);
}

ram_addr_t qemu_balloon_status(void)
{
    if (qemu_balloon_event)
        return qemu_balloon_event(qemu_balloon_event_opaque, 0);
    return 0;
}

/***********************************************************/
/* keyboard/mouse */

static QEMUPutKBDEvent *qemu_put_kbd_event;
static void *qemu_put_kbd_event_opaque;
static QEMUPutMouseEntry *qemu_put_mouse_event_head;
static QEMUPutMouseEntry *qemu_put_mouse_event_current;

void qemu_add_kbd_event_handler(QEMUPutKBDEvent *func, void *opaque)
{
    qemu_put_kbd_event_opaque = opaque;
    qemu_put_kbd_event = func;
}

QEMUPutMouseEntry *qemu_add_mouse_event_handler(QEMUPutMouseEvent *func,
                                                void *opaque, int absolute,
                                                const char *name)
{
    QEMUPutMouseEntry *s, *cursor;

    s = qemu_mallocz(sizeof(QEMUPutMouseEntry));

    s->qemu_put_mouse_event = func;
    s->qemu_put_mouse_event_opaque = opaque;
    s->qemu_put_mouse_event_absolute = absolute;
    s->qemu_put_mouse_event_name = qemu_strdup(name);
    s->next = NULL;

    if (!qemu_put_mouse_event_head) {
        qemu_put_mouse_event_head = qemu_put_mouse_event_current = s;
        return s;
    }

    cursor = qemu_put_mouse_event_head;
    while (cursor->next != NULL)
        cursor = cursor->next;

    cursor->next = s;
    qemu_put_mouse_event_current = s;

    return s;
}

void qemu_remove_mouse_event_handler(QEMUPutMouseEntry *entry)
{
    QEMUPutMouseEntry *prev = NULL, *cursor;

    if (!qemu_put_mouse_event_head || entry == NULL)
        return;

    cursor = qemu_put_mouse_event_head;
    while (cursor != NULL && cursor != entry) {
        prev = cursor;
        cursor = cursor->next;
    }

    if (cursor == NULL) // does not exist or list empty
        return;
    else if (prev == NULL) { // entry is head
        qemu_put_mouse_event_head = cursor->next;
        if (qemu_put_mouse_event_current == entry)
            qemu_put_mouse_event_current = cursor->next;
        qemu_free(entry->qemu_put_mouse_event_name);
        qemu_free(entry);
        return;
    }

    prev->next = entry->next;

    if (qemu_put_mouse_event_current == entry)
        qemu_put_mouse_event_current = prev;

    qemu_free(entry->qemu_put_mouse_event_name);
    qemu_free(entry);
}

void kbd_put_keycode(int keycode)
{
    if (qemu_put_kbd_event) {
        qemu_put_kbd_event(qemu_put_kbd_event_opaque, keycode);
    }
}

void kbd_mouse_event(int dx, int dy, int dz, int buttons_state)
{
    QEMUPutMouseEvent *mouse_event;
    void *mouse_event_opaque;
    int width;

    if (!qemu_put_mouse_event_current) {
        return;
    }

    mouse_event =
        qemu_put_mouse_event_current->qemu_put_mouse_event;
    mouse_event_opaque =
        qemu_put_mouse_event_current->qemu_put_mouse_event_opaque;

    if (mouse_event) {
        if (graphic_rotate) {
            if (qemu_put_mouse_event_current->qemu_put_mouse_event_absolute)
                width = 0x7fff;
            else
                width = graphic_width - 1;
            mouse_event(mouse_event_opaque,
                                 width - dy, dx, dz, buttons_state);
        } else
            mouse_event(mouse_event_opaque,
                                 dx, dy, dz, buttons_state);
    }
}

int kbd_mouse_is_absolute(void)
{
    if (!qemu_put_mouse_event_current)
        return 0;

    return qemu_put_mouse_event_current->qemu_put_mouse_event_absolute;
}

void do_info_mice(Monitor *mon)
{
    QEMUPutMouseEntry *cursor;
    int index = 0;

    if (!qemu_put_mouse_event_head) {
        monitor_printf(mon, "No mouse devices connected\n");
        return;
    }

    monitor_printf(mon, "Mouse devices available:\n");
    cursor = qemu_put_mouse_event_head;
    while (cursor != NULL) {
        monitor_printf(mon, "%c Mouse #%d: %s\n",
                       (cursor == qemu_put_mouse_event_current ? '*' : ' '),
                       index, cursor->qemu_put_mouse_event_name);
        index++;
        cursor = cursor->next;
    }
}

void do_mouse_set(Monitor *mon, const QDict *qdict)
{
    QEMUPutMouseEntry *cursor;
    int i = 0;
    int index = qdict_get_int(qdict, "index");

    if (!qemu_put_mouse_event_head) {
        monitor_printf(mon, "No mouse devices connected\n");
        return;
    }

    cursor = qemu_put_mouse_event_head;
    while (cursor != NULL && index != i) {
        i++;
        cursor = cursor->next;
    }

    if (cursor != NULL)
        qemu_put_mouse_event_current = cursor;
    else
        monitor_printf(mon, "Mouse at given index not found\n");
}

/* compute with 96 bit intermediate result: (a*b)/c */
uint64_t muldiv64(uint64_t a, uint32_t b, uint32_t c)
{
    union {
        uint64_t ll;
        struct {
#ifdef HOST_WORDS_BIGENDIAN
            uint32_t high, low;
#else
            uint32_t low, high;
#endif
        } l;
    } u, res;
    uint64_t rl, rh;

    u.ll = a;
    rl = (uint64_t)u.l.low * (uint64_t)b;
    rh = (uint64_t)u.l.high * (uint64_t)b;
    rh += (rl >> 32);
    res.l.high = rh / c;
    res.l.low = (((rh % c) << 32) + (rl & 0xffffffff)) / c;
    return res.ll;
}

/***********************************************************/
/* real time host monotonic timer */

#define QEMU_TIMER_BASE 1000000000LL

#ifdef WIN32

static int64_t clock_freq;

static void init_get_clock(void)
{
    LARGE_INTEGER freq;
    int ret;
    ret = QueryPerformanceFrequency(&freq);
    if (ret == 0) {
        fprintf(stderr, "Could not calibrate ticks\n");
        exit(1);
    }
    clock_freq = freq.QuadPart;
}

static int64_t get_clock(void)
{
    LARGE_INTEGER ti;
    QueryPerformanceCounter(&ti);
    return muldiv64(ti.QuadPart, QEMU_TIMER_BASE, clock_freq);
}

#else

static int use_rt_clock;

static void init_get_clock(void)
{
    use_rt_clock = 0;
#if defined(__linux__) || (defined(__FreeBSD__) && __FreeBSD_version >= 500000) \
    || defined(__DragonFly__)
    {
        struct timespec ts;
        if (clock_gettime(CLOCK_MONOTONIC, &ts) == 0) {
            use_rt_clock = 1;
        }
    }
#endif
}

static int64_t get_clock(void)
{
#if defined(__linux__) || (defined(__FreeBSD__) && __FreeBSD_version >= 500000) \
	|| defined(__DragonFly__)
    if (use_rt_clock) {
        struct timespec ts;
        clock_gettime(CLOCK_MONOTONIC, &ts);
        return ts.tv_sec * 1000000000LL + ts.tv_nsec;
    } else
#endif
    {
        /* XXX: using gettimeofday leads to problems if the date
           changes, so it should be avoided. */
        struct timeval tv;
        gettimeofday(&tv, NULL);
        return tv.tv_sec * 1000000000LL + (tv.tv_usec * 1000);
    }
}
#endif

/* Return the virtual CPU time, based on the instruction counter.  */
static int64_t cpu_get_icount(void)
{
    int64_t icount;
    CPUState *env = cpu_single_env;;
    icount = qemu_icount;
    if (env) {
        if (!can_do_io(env))
            fprintf(stderr, "Bad clock read\n");
        icount -= (env->icount_decr.u16.low + env->icount_extra);
    }
    return qemu_icount_bias + (icount << icount_time_shift);
}

/***********************************************************/
/* guest cycle counter */

static int64_t cpu_ticks_prev;
static int64_t cpu_ticks_offset;
static int64_t cpu_clock_offset;
static int cpu_ticks_enabled;

/* return the host CPU cycle counter and handle stop/restart */
int64_t cpu_get_ticks(void)
{
    if (use_icount) {
        return cpu_get_icount();
    }
    if (!cpu_ticks_enabled) {
        return cpu_ticks_offset;
    } else {
        int64_t ticks;
        ticks = cpu_get_real_ticks();
        if (cpu_ticks_prev > ticks) {
            /* Note: non increasing ticks may happen if the host uses
               software suspend */
            cpu_ticks_offset += cpu_ticks_prev - ticks;
        }
        cpu_ticks_prev = ticks;
        return ticks + cpu_ticks_offset;
    }
}

/* return the host CPU monotonic timer and handle stop/restart */
static int64_t cpu_get_clock(void)
{
    int64_t ti;
    if (!cpu_ticks_enabled) {
        return cpu_clock_offset;
    } else {
        ti = get_clock();
        return ti + cpu_clock_offset;
    }
}

/* enable cpu_get_ticks() */
void cpu_enable_ticks(void)
{
    if (!cpu_ticks_enabled) {
        cpu_ticks_offset -= cpu_get_real_ticks();
        cpu_clock_offset -= get_clock();
        cpu_ticks_enabled = 1;
    }
}

/* disable cpu_get_ticks() : the clock is stopped. You must not call
   cpu_get_ticks() after that.  */
void cpu_disable_ticks(void)
{
    if (cpu_ticks_enabled) {
        cpu_ticks_offset = cpu_get_ticks();
        cpu_clock_offset = cpu_get_clock();
        cpu_ticks_enabled = 0;
    }
}

/***********************************************************/
/* timers */

#define QEMU_TIMER_REALTIME 0
#define QEMU_TIMER_VIRTUAL  1

struct QEMUClock {
    int type;
    /* XXX: add frequency */
};

struct QEMUTimer {
    QEMUClock *clock;
    int64_t expire_time;
    QEMUTimerCB *cb;
    void *opaque;
    struct QEMUTimer *next;
};

struct qemu_alarm_timer {
    char const *name;
    unsigned int flags;

    int (*start)(struct qemu_alarm_timer *t);
    void (*stop)(struct qemu_alarm_timer *t);
    void (*rearm)(struct qemu_alarm_timer *t);
    void *priv;
};

#define ALARM_FLAG_DYNTICKS  0x1
#define ALARM_FLAG_EXPIRED   0x2

static inline int alarm_has_dynticks(struct qemu_alarm_timer *t)
{
    return t && (t->flags & ALARM_FLAG_DYNTICKS);
}

static void qemu_rearm_alarm_timer(struct qemu_alarm_timer *t)
{
    if (!alarm_has_dynticks(t))
        return;

    t->rearm(t);
}

/* TODO: MIN_TIMER_REARM_US should be optimized */
#define MIN_TIMER_REARM_US 250

static struct qemu_alarm_timer *alarm_timer;

#ifdef _WIN32

struct qemu_alarm_win32 {
    MMRESULT timerId;
    unsigned int period;
} alarm_win32_data = {0, -1};

static int win32_start_timer(struct qemu_alarm_timer *t);
static void win32_stop_timer(struct qemu_alarm_timer *t);
static void win32_rearm_timer(struct qemu_alarm_timer *t);

#else

static int unix_start_timer(struct qemu_alarm_timer *t);
static void unix_stop_timer(struct qemu_alarm_timer *t);

#ifdef __linux__

static int dynticks_start_timer(struct qemu_alarm_timer *t);
static void dynticks_stop_timer(struct qemu_alarm_timer *t);
static void dynticks_rearm_timer(struct qemu_alarm_timer *t);

static int hpet_start_timer(struct qemu_alarm_timer *t);
static void hpet_stop_timer(struct qemu_alarm_timer *t);

static int rtc_start_timer(struct qemu_alarm_timer *t);
static void rtc_stop_timer(struct qemu_alarm_timer *t);

#endif /* __linux__ */

#endif /* _WIN32 */

/* Correlation between real and virtual time is always going to be
   fairly approximate, so ignore small variation.
   When the guest is idle real and virtual time will be aligned in
   the IO wait loop.  */
#define ICOUNT_WOBBLE (QEMU_TIMER_BASE / 10)

static void icount_adjust(void)
{
    int64_t cur_time;
    int64_t cur_icount;
    int64_t delta;
    static int64_t last_delta;
    /* If the VM is not running, then do nothing.  */
    if (!vm_running)
        return;

    cur_time = cpu_get_clock();
    cur_icount = qemu_get_clock(vm_clock);
    delta = cur_icount - cur_time;
    /* FIXME: This is a very crude algorithm, somewhat prone to oscillation.  */
    if (delta > 0
        && last_delta + ICOUNT_WOBBLE < delta * 2
        && icount_time_shift > 0) {
        /* The guest is getting too far ahead.  Slow time down.  */
        icount_time_shift--;
    }
    if (delta < 0
        && last_delta - ICOUNT_WOBBLE > delta * 2
        && icount_time_shift < MAX_ICOUNT_SHIFT) {
        /* The guest is getting too far behind.  Speed time up.  */
        icount_time_shift++;
    }
    last_delta = delta;
    qemu_icount_bias = cur_icount - (qemu_icount << icount_time_shift);
}

static void icount_adjust_rt(void * opaque)
{
    qemu_mod_timer(icount_rt_timer,
                   qemu_get_clock(rt_clock) + 1000);
    icount_adjust();
}

static void icount_adjust_vm(void * opaque)
{
    qemu_mod_timer(icount_vm_timer,
                   qemu_get_clock(vm_clock) + QEMU_TIMER_BASE / 10);
    icount_adjust();
}

static void init_icount_adjust(void)
{
    /* Have both realtime and virtual time triggers for speed adjustment.
       The realtime trigger catches emulated time passing too slowly,
       the virtual time trigger catches emulated time passing too fast.
       Realtime triggers occur even when idle, so use them less frequently
       than VM triggers.  */
    icount_rt_timer = qemu_new_timer(rt_clock, icount_adjust_rt, NULL);
    qemu_mod_timer(icount_rt_timer,
                   qemu_get_clock(rt_clock) + 1000);
    icount_vm_timer = qemu_new_timer(vm_clock, icount_adjust_vm, NULL);
    qemu_mod_timer(icount_vm_timer,
                   qemu_get_clock(vm_clock) + QEMU_TIMER_BASE / 10);
}

static struct qemu_alarm_timer alarm_timers[] = {
#ifndef _WIN32
#ifdef __linux__
    {"dynticks", ALARM_FLAG_DYNTICKS, dynticks_start_timer,
     dynticks_stop_timer, dynticks_rearm_timer, NULL},
    /* HPET - if available - is preferred */
    {"hpet", 0, hpet_start_timer, hpet_stop_timer, NULL, NULL},
    /* ...otherwise try RTC */
    {"rtc", 0, rtc_start_timer, rtc_stop_timer, NULL, NULL},
#endif
    {"unix", 0, unix_start_timer, unix_stop_timer, NULL, NULL},
#else
    {"dynticks", ALARM_FLAG_DYNTICKS, win32_start_timer,
     win32_stop_timer, win32_rearm_timer, &alarm_win32_data},
    {"win32", 0, win32_start_timer,
     win32_stop_timer, NULL, &alarm_win32_data},
#endif
    {NULL, }
};

static void show_available_alarms(void)
{
    int i;

    printf("Available alarm timers, in order of precedence:\n");
    for (i = 0; alarm_timers[i].name; i++)
        printf("%s\n", alarm_timers[i].name);
}

static void configure_alarms(char const *opt)
{
    int i;
    int cur = 0;
    int count = ARRAY_SIZE(alarm_timers) - 1;
    char *arg;
    char *name;
    struct qemu_alarm_timer tmp;

    if (!strcmp(opt, "?")) {
        show_available_alarms();
        exit(0);
    }

    arg = qemu_strdup(opt);

    /* Reorder the array */
    name = strtok(arg, ",");
    while (name) {
        for (i = 0; i < count && alarm_timers[i].name; i++) {
            if (!strcmp(alarm_timers[i].name, name))
                break;
        }

        if (i == count) {
            fprintf(stderr, "Unknown clock %s\n", name);
            goto next;
        }

        if (i < cur)
            /* Ignore */
            goto next;

	/* Swap */
        tmp = alarm_timers[i];
        alarm_timers[i] = alarm_timers[cur];
        alarm_timers[cur] = tmp;

        cur++;
next:
        name = strtok(NULL, ",");
    }

    qemu_free(arg);

    if (cur) {
        /* Disable remaining timers */
        for (i = cur; i < count; i++)
            alarm_timers[i].name = NULL;
    } else {
        show_available_alarms();
        exit(1);
    }
}

QEMUClock *rt_clock;
QEMUClock *vm_clock;

static QEMUTimer *active_timers[2];

static QEMUClock *qemu_new_clock(int type)
{
    QEMUClock *clock;
    clock = qemu_mallocz(sizeof(QEMUClock));
    clock->type = type;
    return clock;
}

QEMUTimer *qemu_new_timer(QEMUClock *clock, QEMUTimerCB *cb, void *opaque)
{
    QEMUTimer *ts;

    ts = qemu_mallocz(sizeof(QEMUTimer));
    ts->clock = clock;
    ts->cb = cb;
    ts->opaque = opaque;
    return ts;
}

void qemu_free_timer(QEMUTimer *ts)
{
    qemu_free(ts);
}

/* stop a timer, but do not dealloc it */
void qemu_del_timer(QEMUTimer *ts)
{
    QEMUTimer **pt, *t;

    /* NOTE: this code must be signal safe because
       qemu_timer_expired() can be called from a signal. */
    pt = &active_timers[ts->clock->type];
    for(;;) {
        t = *pt;
        if (!t)
            break;
        if (t == ts) {
            *pt = t->next;
            break;
        }
        pt = &t->next;
    }
}

/* modify the current timer so that it will be fired when current_time
   >= expire_time. The corresponding callback will be called. */
void qemu_mod_timer(QEMUTimer *ts, int64_t expire_time)
{
    QEMUTimer **pt, *t;

    qemu_del_timer(ts);

    /* add the timer in the sorted list */
    /* NOTE: this code must be signal safe because
       qemu_timer_expired() can be called from a signal. */
    pt = &active_timers[ts->clock->type];
    for(;;) {
        t = *pt;
        if (!t)
            break;
        if (t->expire_time > expire_time)
            break;
        pt = &t->next;
    }
    ts->expire_time = expire_time;
    ts->next = *pt;
    *pt = ts;

    /* Rearm if necessary  */
    if (pt == &active_timers[ts->clock->type]) {
        if ((alarm_timer->flags & ALARM_FLAG_EXPIRED) == 0) {
            qemu_rearm_alarm_timer(alarm_timer);
        }
        /* Interrupt execution to force deadline recalculation.  */
        if (use_icount)
            qemu_notify_event();
    }
}

int qemu_timer_pending(QEMUTimer *ts)
{
    QEMUTimer *t;
    for(t = active_timers[ts->clock->type]; t != NULL; t = t->next) {
        if (t == ts)
            return 1;
    }
    return 0;
}

int qemu_timer_expired(QEMUTimer *timer_head, int64_t current_time)
{
    if (!timer_head)
        return 0;
    return (timer_head->expire_time <= current_time);
}

static void qemu_run_timers(QEMUTimer **ptimer_head, int64_t current_time)
{
    QEMUTimer *ts;

    for(;;) {
        ts = *ptimer_head;
        if (!ts || ts->expire_time > current_time)
            break;
        /* remove timer from the list before calling the callback */
        *ptimer_head = ts->next;
        ts->next = NULL;

        /* run the callback (the timer list can be modified) */
        ts->cb(ts->opaque);
    }
}

int64_t qemu_get_clock(QEMUClock *clock)
{
    switch(clock->type) {
    case QEMU_TIMER_REALTIME:
        return get_clock() / 1000000;
    default:
    case QEMU_TIMER_VIRTUAL:
        if (use_icount) {
            return cpu_get_icount();
        } else {
            return cpu_get_clock();
        }
    }
}

static void init_timers(void)
{
    init_get_clock();
    ticks_per_sec = QEMU_TIMER_BASE;
    rt_clock = qemu_new_clock(QEMU_TIMER_REALTIME);
    vm_clock = qemu_new_clock(QEMU_TIMER_VIRTUAL);
}

/* save a timer */
void qemu_put_timer(QEMUFile *f, QEMUTimer *ts)
{
    uint64_t expire_time;

    if (qemu_timer_pending(ts)) {
        expire_time = ts->expire_time;
    } else {
        expire_time = -1;
    }
    qemu_put_be64(f, expire_time);
}

void qemu_get_timer(QEMUFile *f, QEMUTimer *ts)
{
    uint64_t expire_time;

    expire_time = qemu_get_be64(f);
    if (expire_time != -1) {
        qemu_mod_timer(ts, expire_time);
    } else {
        qemu_del_timer(ts);
    }
}

static void timer_save(QEMUFile *f, void *opaque)
{
    if (cpu_ticks_enabled) {
        hw_error("cannot save state if virtual timers are running");
    }
    qemu_put_be64(f, cpu_ticks_offset);
    qemu_put_be64(f, ticks_per_sec);
    qemu_put_be64(f, cpu_clock_offset);
}

static int timer_load(QEMUFile *f, void *opaque, int version_id)
{
    if (version_id != 1 && version_id != 2)
        return -EINVAL;
    if (cpu_ticks_enabled) {
        return -EINVAL;
    }
    cpu_ticks_offset=qemu_get_be64(f);
    ticks_per_sec=qemu_get_be64(f);
    if (version_id == 2) {
        cpu_clock_offset=qemu_get_be64(f);
    }
    return 0;
}

static void qemu_event_increment(void);

#ifdef _WIN32
static void CALLBACK host_alarm_handler(UINT uTimerID, UINT uMsg,
                                        DWORD_PTR dwUser, DWORD_PTR dw1,
                                        DWORD_PTR dw2)
#else
static void host_alarm_handler(int host_signum)
#endif
{
#if 0
#define DISP_FREQ 1000
    {
        static int64_t delta_min = INT64_MAX;
        static int64_t delta_max, delta_cum, last_clock, delta, ti;
        static int count;
        ti = qemu_get_clock(vm_clock);
        if (last_clock != 0) {
            delta = ti - last_clock;
            if (delta < delta_min)
                delta_min = delta;
            if (delta > delta_max)
                delta_max = delta;
            delta_cum += delta;
            if (++count == DISP_FREQ) {
                printf("timer: min=%" PRId64 " us max=%" PRId64 " us avg=%" PRId64 " us avg_freq=%0.3f Hz\n",
                       muldiv64(delta_min, 1000000, ticks_per_sec),
                       muldiv64(delta_max, 1000000, ticks_per_sec),
                       muldiv64(delta_cum, 1000000 / DISP_FREQ, ticks_per_sec),
                       (double)ticks_per_sec / ((double)delta_cum / DISP_FREQ));
                count = 0;
                delta_min = INT64_MAX;
                delta_max = 0;
                delta_cum = 0;
            }
        }
        last_clock = ti;
    }
#endif
    if (alarm_has_dynticks(alarm_timer) ||
        (!use_icount &&
            qemu_timer_expired(active_timers[QEMU_TIMER_VIRTUAL],
                               qemu_get_clock(vm_clock))) ||
        qemu_timer_expired(active_timers[QEMU_TIMER_REALTIME],
                           qemu_get_clock(rt_clock))) {
        qemu_event_increment();
        if (alarm_timer) alarm_timer->flags |= ALARM_FLAG_EXPIRED;

#ifndef CONFIG_IOTHREAD
        if (next_cpu) {
            /* stop the currently executing cpu because a timer occured */
            cpu_exit(next_cpu);
        }
#endif
        timer_alarm_pending = 1;
        qemu_notify_event();
    }
}

static int64_t qemu_next_deadline(void)
{
    int64_t delta;

    if (active_timers[QEMU_TIMER_VIRTUAL]) {
        delta = active_timers[QEMU_TIMER_VIRTUAL]->expire_time -
                     qemu_get_clock(vm_clock);
    } else {
        /* To avoid problems with overflow limit this to 2^32.  */
        delta = INT32_MAX;
    }

    if (delta < 0)
        delta = 0;

    return delta;
}

#if defined(__linux__) || defined(_WIN32)
static uint64_t qemu_next_deadline_dyntick(void)
{
    int64_t delta;
    int64_t rtdelta;

    if (use_icount)
        delta = INT32_MAX;
    else
        delta = (qemu_next_deadline() + 999) / 1000;

    if (active_timers[QEMU_TIMER_REALTIME]) {
        rtdelta = (active_timers[QEMU_TIMER_REALTIME]->expire_time -
                 qemu_get_clock(rt_clock))*1000;
        if (rtdelta < delta)
            delta = rtdelta;
    }

    if (delta < MIN_TIMER_REARM_US)
        delta = MIN_TIMER_REARM_US;

    return delta;
}
#endif

#ifndef _WIN32

/* Sets a specific flag */
static int fcntl_setfl(int fd, int flag)
{
    int flags;

    flags = fcntl(fd, F_GETFL);
    if (flags == -1)
        return -errno;

    if (fcntl(fd, F_SETFL, flags | flag) == -1)
        return -errno;

    return 0;
}

#if defined(__linux__)

#define RTC_FREQ 1024

static void enable_sigio_timer(int fd)
{
    struct sigaction act;

    /* timer signal */
    sigfillset(&act.sa_mask);
    act.sa_flags = 0;
    act.sa_handler = host_alarm_handler;

    sigaction(SIGIO, &act, NULL);
    fcntl_setfl(fd, O_ASYNC);
    fcntl(fd, F_SETOWN, getpid());
}

static int hpet_start_timer(struct qemu_alarm_timer *t)
{
    struct hpet_info info;
    int r, fd;

    fd = open("/dev/hpet", O_RDONLY);
    if (fd < 0)
        return -1;

    /* Set frequency */
    r = ioctl(fd, HPET_IRQFREQ, RTC_FREQ);
    if (r < 0) {
        fprintf(stderr, "Could not configure '/dev/hpet' to have a 1024Hz timer. This is not a fatal\n"
                "error, but for better emulation accuracy type:\n"
                "'echo 1024 > /proc/sys/dev/hpet/max-user-freq' as root.\n");
        goto fail;
    }

    /* Check capabilities */
    r = ioctl(fd, HPET_INFO, &info);
    if (r < 0)
        goto fail;

    /* Enable periodic mode */
    r = ioctl(fd, HPET_EPI, 0);
    if (info.hi_flags && (r < 0))
        goto fail;

    /* Enable interrupt */
    r = ioctl(fd, HPET_IE_ON, 0);
    if (r < 0)
        goto fail;

    enable_sigio_timer(fd);
    t->priv = (void *)(long)fd;

    return 0;
fail:
    close(fd);
    return -1;
}

static void hpet_stop_timer(struct qemu_alarm_timer *t)
{
    int fd = (long)t->priv;

    close(fd);
}

static int rtc_start_timer(struct qemu_alarm_timer *t)
{
    int rtc_fd;
    unsigned long current_rtc_freq = 0;

    TFR(rtc_fd = open("/dev/rtc", O_RDONLY));
    if (rtc_fd < 0)
        return -1;
    ioctl(rtc_fd, RTC_IRQP_READ, &current_rtc_freq);
    if (current_rtc_freq != RTC_FREQ &&
        ioctl(rtc_fd, RTC_IRQP_SET, RTC_FREQ) < 0) {
        fprintf(stderr, "Could not configure '/dev/rtc' to have a 1024 Hz timer. This is not a fatal\n"
                "error, but for better emulation accuracy either use a 2.6 host Linux kernel or\n"
                "type 'echo 1024 > /proc/sys/dev/rtc/max-user-freq' as root.\n");
        goto fail;
    }
    if (ioctl(rtc_fd, RTC_PIE_ON, 0) < 0) {
    fail:
        close(rtc_fd);
        return -1;
    }

    enable_sigio_timer(rtc_fd);

    t->priv = (void *)(long)rtc_fd;

    return 0;
}

static void rtc_stop_timer(struct qemu_alarm_timer *t)
{
    int rtc_fd = (long)t->priv;

    close(rtc_fd);
}

static int dynticks_start_timer(struct qemu_alarm_timer *t)
{
    struct sigevent ev;
    timer_t host_timer;
    struct sigaction act;

    sigfillset(&act.sa_mask);
    act.sa_flags = 0;
    act.sa_handler = host_alarm_handler;

    sigaction(SIGALRM, &act, NULL);

    /* 
     * Initialize ev struct to 0 to avoid valgrind complaining
     * about uninitialized data in timer_create call
     */
    memset(&ev, 0, sizeof(ev));
    ev.sigev_value.sival_int = 0;
    ev.sigev_notify = SIGEV_SIGNAL;
    ev.sigev_signo = SIGALRM;

    if (timer_create(CLOCK_REALTIME, &ev, &host_timer)) {
        perror("timer_create");

        /* disable dynticks */
        fprintf(stderr, "Dynamic Ticks disabled\n");

        return -1;
    }

    t->priv = (void *)(long)host_timer;

    return 0;
}

static void dynticks_stop_timer(struct qemu_alarm_timer *t)
{
    timer_t host_timer = (timer_t)(long)t->priv;

    timer_delete(host_timer);
}

static void dynticks_rearm_timer(struct qemu_alarm_timer *t)
{
    timer_t host_timer = (timer_t)(long)t->priv;
    struct itimerspec timeout;
    int64_t nearest_delta_us = INT64_MAX;
    int64_t current_us;

    if (!active_timers[QEMU_TIMER_REALTIME] &&
                !active_timers[QEMU_TIMER_VIRTUAL])
        return;

    nearest_delta_us = qemu_next_deadline_dyntick();

    /* check whether a timer is already running */
    if (timer_gettime(host_timer, &timeout)) {
        perror("gettime");
        fprintf(stderr, "Internal timer error: aborting\n");
        exit(1);
    }
    current_us = timeout.it_value.tv_sec * 1000000 + timeout.it_value.tv_nsec/1000;
    if (current_us && current_us <= nearest_delta_us)
        return;

    timeout.it_interval.tv_sec = 0;
    timeout.it_interval.tv_nsec = 0; /* 0 for one-shot timer */
    timeout.it_value.tv_sec =  nearest_delta_us / 1000000;
    timeout.it_value.tv_nsec = (nearest_delta_us % 1000000) * 1000;
    if (timer_settime(host_timer, 0 /* RELATIVE */, &timeout, NULL)) {
        perror("settime");
        fprintf(stderr, "Internal timer error: aborting\n");
        exit(1);
    }
}

#endif /* defined(__linux__) */

static int unix_start_timer(struct qemu_alarm_timer *t)
{
    struct sigaction act;
    struct itimerval itv;
    int err;

    /* timer signal */
    sigfillset(&act.sa_mask);
    act.sa_flags = 0;
    act.sa_handler = host_alarm_handler;

    sigaction(SIGALRM, &act, NULL);

    itv.it_interval.tv_sec = 0;
    /* for i386 kernel 2.6 to get 1 ms */
    itv.it_interval.tv_usec = 999;
    itv.it_value.tv_sec = 0;
    itv.it_value.tv_usec = 10 * 1000;

    err = setitimer(ITIMER_REAL, &itv, NULL);
    if (err)
        return -1;

    return 0;
}

static void unix_stop_timer(struct qemu_alarm_timer *t)
{
    struct itimerval itv;

    memset(&itv, 0, sizeof(itv));
    setitimer(ITIMER_REAL, &itv, NULL);
}

#endif /* !defined(_WIN32) */


#ifdef _WIN32

static int win32_start_timer(struct qemu_alarm_timer *t)
{
    TIMECAPS tc;
    struct qemu_alarm_win32 *data = t->priv;
    UINT flags;

    memset(&tc, 0, sizeof(tc));
    timeGetDevCaps(&tc, sizeof(tc));

    if (data->period < tc.wPeriodMin)
        data->period = tc.wPeriodMin;

    timeBeginPeriod(data->period);

    flags = TIME_CALLBACK_FUNCTION;
    if (alarm_has_dynticks(t))
        flags |= TIME_ONESHOT;
    else
        flags |= TIME_PERIODIC;

    data->timerId = timeSetEvent(1,         // interval (ms)
                        data->period,       // resolution
                        host_alarm_handler, // function
                        (DWORD)t,           // parameter
                        flags);

    if (!data->timerId) {
        perror("Failed to initialize win32 alarm timer");
        timeEndPeriod(data->period);
        return -1;
    }

    return 0;
}

static void win32_stop_timer(struct qemu_alarm_timer *t)
{
    struct qemu_alarm_win32 *data = t->priv;

    timeKillEvent(data->timerId);
    timeEndPeriod(data->period);
}

static void win32_rearm_timer(struct qemu_alarm_timer *t)
{
    struct qemu_alarm_win32 *data = t->priv;
    uint64_t nearest_delta_us;

    if (!active_timers[QEMU_TIMER_REALTIME] &&
                !active_timers[QEMU_TIMER_VIRTUAL])
        return;

    nearest_delta_us = qemu_next_deadline_dyntick();
    nearest_delta_us /= 1000;

    timeKillEvent(data->timerId);

    data->timerId = timeSetEvent(1,
                        data->period,
                        host_alarm_handler,
                        (DWORD)t,
                        TIME_ONESHOT | TIME_PERIODIC);

    if (!data->timerId) {
        perror("Failed to re-arm win32 alarm timer");

        timeEndPeriod(data->period);
        exit(1);
    }
}

#endif /* _WIN32 */

static int init_timer_alarm(void)
{
    struct qemu_alarm_timer *t = NULL;
    int i, err = -1;

    for (i = 0; alarm_timers[i].name; i++) {
        t = &alarm_timers[i];

        err = t->start(t);
        if (!err)
            break;
    }

    if (err) {
        err = -ENOENT;
        goto fail;
    }

    alarm_timer = t;

    return 0;

fail:
    return err;
}

static void quit_timers(void)
{
    alarm_timer->stop(alarm_timer);
    alarm_timer = NULL;
}

/***********************************************************/
/* host time/date access */
void qemu_get_timedate(struct tm *tm, int offset)
{
    time_t ti;
    struct tm *ret;

    time(&ti);
    ti += offset;
    if (rtc_date_offset == -1) {
        if (rtc_utc)
            ret = gmtime(&ti);
        else
            ret = localtime(&ti);
    } else {
        ti -= rtc_date_offset;
        ret = gmtime(&ti);
    }

    memcpy(tm, ret, sizeof(struct tm));
}

int qemu_timedate_diff(struct tm *tm)
{
    time_t seconds;

    if (rtc_date_offset == -1)
        if (rtc_utc)
            seconds = mktimegm(tm);
        else
            seconds = mktime(tm);
    else
        seconds = mktimegm(tm) + rtc_date_offset;

    return seconds - time(NULL);
}

#ifdef _WIN32
static void socket_cleanup(void)
{
    WSACleanup();
}

static int socket_init(void)
{
    WSADATA Data;
    int ret, err;

    ret = WSAStartup(MAKEWORD(2,2), &Data);
    if (ret != 0) {
        err = WSAGetLastError();
        fprintf(stderr, "WSAStartup: %d\n", err);
        return -1;
    }
    atexit(socket_cleanup);
    return 0;
}
#endif

/***********************************************************/
/* Bluetooth support */
static int nb_hcis;
static int cur_hci;
static struct HCIInfo *hci_table[MAX_NICS];

static struct bt_vlan_s {
    struct bt_scatternet_s net;
    int id;
    struct bt_vlan_s *next;
} *first_bt_vlan;

/* find or alloc a new bluetooth "VLAN" */
static struct bt_scatternet_s *qemu_find_bt_vlan(int id)
{
    struct bt_vlan_s **pvlan, *vlan;
    for (vlan = first_bt_vlan; vlan != NULL; vlan = vlan->next) {
        if (vlan->id == id)
            return &vlan->net;
    }
    vlan = qemu_mallocz(sizeof(struct bt_vlan_s));
    vlan->id = id;
    pvlan = &first_bt_vlan;
    while (*pvlan != NULL)
        pvlan = &(*pvlan)->next;
    *pvlan = vlan;
    return &vlan->net;
}

static void null_hci_send(struct HCIInfo *hci, const uint8_t *data, int len)
{
}

static int null_hci_addr_set(struct HCIInfo *hci, const uint8_t *bd_addr)
{
    return -ENOTSUP;
}

static struct HCIInfo null_hci = {
    .cmd_send = null_hci_send,
    .sco_send = null_hci_send,
    .acl_send = null_hci_send,
    .bdaddr_set = null_hci_addr_set,
};

struct HCIInfo *qemu_next_hci(void)
{
    if (cur_hci == nb_hcis)
        return &null_hci;

    return hci_table[cur_hci++];
}

static struct HCIInfo *hci_init(const char *str)
{
    char *endp;
    struct bt_scatternet_s *vlan = 0;

    if (!strcmp(str, "null"))
        /* null */
        return &null_hci;
    else if (!strncmp(str, "host", 4) && (str[4] == '\0' || str[4] == ':'))
        /* host[:hciN] */
        return bt_host_hci(str[4] ? str + 5 : "hci0");
    else if (!strncmp(str, "hci", 3)) {
        /* hci[,vlan=n] */
        if (str[3]) {
            if (!strncmp(str + 3, ",vlan=", 6)) {
                vlan = qemu_find_bt_vlan(strtol(str + 9, &endp, 0));
                if (*endp)
                    vlan = 0;
            }
        } else
            vlan = qemu_find_bt_vlan(0);
        if (vlan)
           return bt_new_hci(vlan);
    }

    fprintf(stderr, "qemu: Unknown bluetooth HCI `%s'.\n", str);

    return 0;
}

static int bt_hci_parse(const char *str)
{
    struct HCIInfo *hci;
    bdaddr_t bdaddr;

    if (nb_hcis >= MAX_NICS) {
        fprintf(stderr, "qemu: Too many bluetooth HCIs (max %i).\n", MAX_NICS);
        return -1;
    }

    hci = hci_init(str);
    if (!hci)
        return -1;

    bdaddr.b[0] = 0x52;
    bdaddr.b[1] = 0x54;
    bdaddr.b[2] = 0x00;
    bdaddr.b[3] = 0x12;
    bdaddr.b[4] = 0x34;
    bdaddr.b[5] = 0x56 + nb_hcis;
    hci->bdaddr_set(hci, bdaddr.b);

    hci_table[nb_hcis++] = hci;

    return 0;
}

static void bt_vhci_add(int vlan_id)
{
    struct bt_scatternet_s *vlan = qemu_find_bt_vlan(vlan_id);

    if (!vlan->slave)
        fprintf(stderr, "qemu: warning: adding a VHCI to "
                        "an empty scatternet %i\n", vlan_id);

    bt_vhci_init(bt_new_hci(vlan));
}

static struct bt_device_s *bt_device_add(const char *opt)
{
    struct bt_scatternet_s *vlan;
    int vlan_id = 0;
    char *endp = strstr(opt, ",vlan=");
    int len = (endp ? endp - opt : strlen(opt)) + 1;
    char devname[10];

    pstrcpy(devname, MIN(sizeof(devname), len), opt);

    if (endp) {
        vlan_id = strtol(endp + 6, &endp, 0);
        if (*endp) {
            fprintf(stderr, "qemu: unrecognised bluetooth vlan Id\n");
            return 0;
        }
    }

    vlan = qemu_find_bt_vlan(vlan_id);

    if (!vlan->slave)
        fprintf(stderr, "qemu: warning: adding a slave device to "
                        "an empty scatternet %i\n", vlan_id);

    if (!strcmp(devname, "keyboard"))
        return bt_keyboard_init(vlan);

    fprintf(stderr, "qemu: unsupported bluetooth device `%s'\n", devname);
    return 0;
}

static int bt_parse(const char *opt)
{
    const char *endp, *p;
    int vlan;

    if (strstart(opt, "hci", &endp)) {
        if (!*endp || *endp == ',') {
            if (*endp)
                if (!strstart(endp, ",vlan=", 0))
                    opt = endp + 1;

            return bt_hci_parse(opt);
       }
    } else if (strstart(opt, "vhci", &endp)) {
        if (!*endp || *endp == ',') {
            if (*endp) {
                if (strstart(endp, ",vlan=", &p)) {
                    vlan = strtol(p, (char **) &endp, 0);
                    if (*endp) {
                        fprintf(stderr, "qemu: bad scatternet '%s'\n", p);
                        return 1;
                    }
                } else {
                    fprintf(stderr, "qemu: bad parameter '%s'\n", endp + 1);
                    return 1;
                }
            } else
                vlan = 0;

            bt_vhci_add(vlan);
            return 0;
        }
    } else if (strstart(opt, "device:", &endp))
        return !bt_device_add(endp);

    fprintf(stderr, "qemu: bad bluetooth parameter '%s'\n", opt);
    return 1;
}

/***********************************************************/
/* QEMU Block devices */

#define HD_ALIAS "index=%d,media=disk"
#define CDROM_ALIAS "index=2,media=cdrom"
#define FD_ALIAS "index=%d,if=floppy"
#define PFLASH_ALIAS "if=pflash"
#define MTD_ALIAS "if=mtd"
#define SD_ALIAS "index=0,if=sd"

QemuOpts *drive_add(const char *file, const char *fmt, ...)
{
    va_list ap;
    char optstr[1024];
    QemuOpts *opts;

    va_start(ap, fmt);
    vsnprintf(optstr, sizeof(optstr), fmt, ap);
    va_end(ap);

    opts = qemu_opts_parse(&qemu_drive_opts, optstr, NULL);
    if (!opts) {
        fprintf(stderr, "%s: huh? duplicate? (%s)\n",
                __FUNCTION__, optstr);
        return NULL;
    }
    if (file)
        qemu_opt_set(opts, "file", file);
    return opts;
}

DriveInfo *drive_get(BlockInterfaceType type, int bus, int unit)
{
    DriveInfo *dinfo;

    /* seek interface, bus and unit */

    TAILQ_FOREACH(dinfo, &drives, next) {
        if (dinfo->type == type &&
	    dinfo->bus == bus &&
	    dinfo->unit == unit)
            return dinfo;
    }

    return NULL;
}

DriveInfo *drive_get_by_id(const char *id)
{
    DriveInfo *dinfo;

    TAILQ_FOREACH(dinfo, &drives, next) {
        if (strcmp(id, dinfo->id))
            continue;
        return dinfo;
    }
    return NULL;
}

int drive_get_max_bus(BlockInterfaceType type)
{
    int max_bus;
    DriveInfo *dinfo;

    max_bus = -1;
    TAILQ_FOREACH(dinfo, &drives, next) {
        if(dinfo->type == type &&
           dinfo->bus > max_bus)
            max_bus = dinfo->bus;
    }
    return max_bus;
}

const char *drive_get_serial(BlockDriverState *bdrv)
{
    DriveInfo *dinfo;

    TAILQ_FOREACH(dinfo, &drives, next) {
        if (dinfo->bdrv == bdrv)
            return dinfo->serial;
    }

    return "\0";
}

BlockInterfaceErrorAction drive_get_onerror(BlockDriverState *bdrv)
{
    DriveInfo *dinfo;

    TAILQ_FOREACH(dinfo, &drives, next) {
        if (dinfo->bdrv == bdrv)
            return dinfo->onerror;
    }

    return BLOCK_ERR_STOP_ENOSPC;
}

static void bdrv_format_print(void *opaque, const char *name)
{
    fprintf(stderr, " %s", name);
}

void drive_uninit(BlockDriverState *bdrv)
{
    DriveInfo *dinfo;

    TAILQ_FOREACH(dinfo, &drives, next) {
        if (dinfo->bdrv != bdrv)
            continue;
        qemu_opts_del(dinfo->opts);
        TAILQ_REMOVE(&drives, dinfo, next);
        qemu_free(dinfo);
        break;
    }
}

DriveInfo *drive_init(QemuOpts *opts, void *opaque,
                      int *fatal_error)
{
    const char *buf;
    const char *file = NULL;
    char devname[128];
    const char *serial;
    const char *mediastr = "";
    BlockInterfaceType type;
    enum { MEDIA_DISK, MEDIA_CDROM } media;
    int bus_id, unit_id;
    int cyls, heads, secs, translation;
    BlockDriver *drv = NULL;
    QEMUMachine *machine = opaque;
    int max_devs;
    int index;
    int cache;
    int aio = 0;
    int bdrv_flags, onerror;
    const char *devaddr;
    DriveInfo *dinfo;
    int is_extboot = 0;
    int snapshot = 0;

    *fatal_error = 1;

    translation = BIOS_ATA_TRANSLATION_AUTO;
    cache = 1;

    if (machine && machine->use_scsi) {
        type = IF_SCSI;
        max_devs = MAX_SCSI_DEVS;
        pstrcpy(devname, sizeof(devname), "scsi");
    } else {
        type = IF_IDE;
        max_devs = MAX_IDE_DEVS;
        pstrcpy(devname, sizeof(devname), "ide");
    }
    media = MEDIA_DISK;

    /* extract parameters */
    bus_id  = qemu_opt_get_number(opts, "bus", 0);
    unit_id = qemu_opt_get_number(opts, "unit", -1);
    index   = qemu_opt_get_number(opts, "index", -1);

    cyls  = qemu_opt_get_number(opts, "cyls", 0);
    heads = qemu_opt_get_number(opts, "heads", 0);
    secs  = qemu_opt_get_number(opts, "secs", 0);

    snapshot = qemu_opt_get_bool(opts, "snapshot", 0);

    file = qemu_opt_get(opts, "file");
    serial = qemu_opt_get(opts, "serial");

    if ((buf = qemu_opt_get(opts, "if")) != NULL) {
        pstrcpy(devname, sizeof(devname), buf);
        if (!strcmp(buf, "ide")) {
	    type = IF_IDE;
            max_devs = MAX_IDE_DEVS;
        } else if (!strcmp(buf, "scsi")) {
	    type = IF_SCSI;
            max_devs = MAX_SCSI_DEVS;
        } else if (!strcmp(buf, "floppy")) {
	    type = IF_FLOPPY;
            max_devs = 0;
        } else if (!strcmp(buf, "pflash")) {
	    type = IF_PFLASH;
            max_devs = 0;
	} else if (!strcmp(buf, "mtd")) {
	    type = IF_MTD;
            max_devs = 0;
	} else if (!strcmp(buf, "sd")) {
	    type = IF_SD;
            max_devs = 0;
        } else if (!strcmp(buf, "virtio")) {
            type = IF_VIRTIO;
            max_devs = 0;
	} else if (!strcmp(buf, "xen")) {
	    type = IF_XEN;
            max_devs = 0;
	} else if (!strcmp(buf, "none")) {
	    type = IF_NONE;
            max_devs = 0;
	} else {
            fprintf(stderr, "qemu: unsupported bus type '%s'\n", buf);
            return NULL;
	}
    }

    if (cyls || heads || secs) {
        if (cyls < 1 || cyls > 16383) {
            fprintf(stderr, "qemu: '%s' invalid physical cyls number\n", buf);
	    return NULL;
	}
        if (heads < 1 || heads > 16) {
            fprintf(stderr, "qemu: '%s' invalid physical heads number\n", buf);
	    return NULL;
	}
        if (secs < 1 || secs > 63) {
            fprintf(stderr, "qemu: '%s' invalid physical secs number\n", buf);
	    return NULL;
	}
    }

    if ((buf = qemu_opt_get(opts, "trans")) != NULL) {
        if (!cyls) {
            fprintf(stderr,
                    "qemu: '%s' trans must be used with cyls,heads and secs\n",
                    buf);
            return NULL;
        }
        if (!strcmp(buf, "none"))
            translation = BIOS_ATA_TRANSLATION_NONE;
        else if (!strcmp(buf, "lba"))
            translation = BIOS_ATA_TRANSLATION_LBA;
        else if (!strcmp(buf, "auto"))
            translation = BIOS_ATA_TRANSLATION_AUTO;
	else {
            fprintf(stderr, "qemu: '%s' invalid translation type\n", buf);
	    return NULL;
	}
    }

    if ((buf = qemu_opt_get(opts, "media")) != NULL) {
        if (!strcmp(buf, "disk")) {
	    media = MEDIA_DISK;
	} else if (!strcmp(buf, "cdrom")) {
            if (cyls || secs || heads) {
                fprintf(stderr,
                        "qemu: '%s' invalid physical CHS format\n", buf);
	        return NULL;
            }
	    media = MEDIA_CDROM;
	} else {
	    fprintf(stderr, "qemu: '%s' invalid media\n", buf);
	    return NULL;
	}
    }

    if ((buf = qemu_opt_get(opts, "cache")) != NULL) {
        if (!strcmp(buf, "off") || !strcmp(buf, "none"))
            cache = 0;
        else if (!strcmp(buf, "writethrough"))
            cache = 1;
        else if (!strcmp(buf, "writeback"))
            cache = 2;
        else {
           fprintf(stderr, "qemu: invalid cache option\n");
           return NULL;
        }
    }

#ifdef CONFIG_LINUX_AIO
    if ((buf = qemu_opt_get(opts, "aio")) != NULL) {
        if (!strcmp(buf, "threads"))
            aio = 0;
        else if (!strcmp(buf, "native"))
            aio = 1;
        else {
           fprintf(stderr, "qemu: invalid aio option\n");
           return NULL;
        }
    }
#endif

    if ((buf = qemu_opt_get(opts, "format")) != NULL) {
       if (strcmp(buf, "?") == 0) {
            fprintf(stderr, "qemu: Supported formats:");
            bdrv_iterate_format(bdrv_format_print, NULL);
            fprintf(stderr, "\n");
	    return NULL;
        }
        drv = bdrv_find_format(buf);
        if (!drv) {
            fprintf(stderr, "qemu: '%s' invalid format\n", buf);
            return NULL;
        }
    }

    is_extboot = qemu_opt_get_bool(opts, "boot", 0);
    if (is_extboot && extboot_drive) {
        fprintf(stderr, "qemu: two bootable drives specified\n");
        return NULL;
    }

    onerror = BLOCK_ERR_STOP_ENOSPC;
    if ((buf = qemu_opt_get(opts, "werror")) != NULL) {
        if (type != IF_IDE && type != IF_SCSI && type != IF_VIRTIO) {
            fprintf(stderr, "werror is no supported by this format\n");
            return NULL;
        }
        if (!strcmp(buf, "ignore"))
            onerror = BLOCK_ERR_IGNORE;
        else if (!strcmp(buf, "enospc"))
            onerror = BLOCK_ERR_STOP_ENOSPC;
        else if (!strcmp(buf, "stop"))
            onerror = BLOCK_ERR_STOP_ANY;
        else if (!strcmp(buf, "report"))
            onerror = BLOCK_ERR_REPORT;
        else {
            fprintf(stderr, "qemu: '%s' invalid write error action\n", buf);
            return NULL;
        }
    }

    if ((devaddr = qemu_opt_get(opts, "addr")) != NULL) {
        if (type != IF_VIRTIO) {
            fprintf(stderr, "addr is not supported\n");
            return NULL;
        }
    }

    /* compute bus and unit according index */

    if (index != -1) {
        if (bus_id != 0 || unit_id != -1) {
            fprintf(stderr,
                    "qemu: index cannot be used with bus and unit\n");
            return NULL;
        }
        if (max_devs == 0)
        {
            unit_id = index;
            bus_id = 0;
        } else {
            unit_id = index % max_devs;
            bus_id = index / max_devs;
        }
    }

    /* if user doesn't specify a unit_id,
     * try to find the first free
     */

    if (unit_id == -1) {
       unit_id = 0;
       while (drive_get(type, bus_id, unit_id) != NULL) {
           unit_id++;
           if (max_devs && unit_id >= max_devs) {
               unit_id -= max_devs;
               bus_id++;
           }
       }
    }

    /* check unit id */

    if (max_devs && unit_id >= max_devs) {
        fprintf(stderr, "qemu: unit %d too big (max is %d)\n",
                unit_id, max_devs - 1);
        return NULL;
    }

    /*
     * ignore multiple definitions
     */

    if (drive_get(type, bus_id, unit_id) != NULL) {
        *fatal_error = 0;
        return NULL;
    }

    /* init */

    dinfo = qemu_mallocz(sizeof(*dinfo));
    if ((buf = qemu_opts_id(opts)) != NULL) {
        dinfo->id = qemu_strdup(buf);
    } else {
        /* no id supplied -> create one */
        dinfo->id = qemu_mallocz(32);
        if (type == IF_IDE || type == IF_SCSI)
            mediastr = (media == MEDIA_CDROM) ? "-cd" : "-hd";
        if (max_devs)
            snprintf(dinfo->id, 32, "%s%i%s%i",
                     devname, bus_id, mediastr, unit_id);
        else
            snprintf(dinfo->id, 32, "%s%s%i",
                     devname, mediastr, unit_id);
    }
    dinfo->bdrv = bdrv_new(dinfo->id);
    dinfo->devaddr = devaddr;
    dinfo->type = type;
    dinfo->bus = bus_id;
    dinfo->unit = unit_id;
    dinfo->onerror = onerror;
    dinfo->opts = opts;
    if (serial)
        strncpy(dinfo->serial, serial, sizeof(serial));
    TAILQ_INSERT_TAIL(&drives, dinfo, next);
    if (is_extboot) {
        extboot_drive = dinfo;
    }

    switch(type) {
    case IF_IDE:
    case IF_SCSI:
    case IF_XEN:
        switch(media) {
	case MEDIA_DISK:
            if (cyls != 0) {
                bdrv_set_geometry_hint(dinfo->bdrv, cyls, heads, secs);
                bdrv_set_translation_hint(dinfo->bdrv, translation);
            }
	    break;
	case MEDIA_CDROM:
            bdrv_set_type_hint(dinfo->bdrv, BDRV_TYPE_CDROM);
	    break;
	}
        break;
    case IF_SD:
        /* FIXME: This isn't really a floppy, but it's a reasonable
           approximation.  */
    case IF_FLOPPY:
        bdrv_set_type_hint(dinfo->bdrv, BDRV_TYPE_FLOPPY);
        break;
    case IF_PFLASH:
    case IF_MTD:
    case IF_NONE:
        break;
    case IF_VIRTIO:
        /* add virtio block device */
        opts = qemu_opts_create(&qemu_device_opts, NULL, 0);
        qemu_opt_set(opts, "driver", "virtio-blk-pci");
        qemu_opt_set(opts, "drive", dinfo->id);
        if (devaddr)
            qemu_opt_set(opts, "addr", devaddr);
        break;
    case IF_COUNT:
        abort();
    }
    if (!file) {
        *fatal_error = 0;
        return NULL;
    }
    bdrv_flags = 0;
    if (snapshot) {
        bdrv_flags |= BDRV_O_SNAPSHOT;
        cache = 2; /* always use write-back with snapshot */
    }
    if (cache == 0) /* no caching */
        bdrv_flags |= BDRV_O_NOCACHE;
    else if (cache == 2) /* write-back */
        bdrv_flags |= BDRV_O_CACHE_WB;

    if (aio == 1) {
        bdrv_flags |= BDRV_O_NATIVE_AIO;
    } else {
        bdrv_flags &= ~BDRV_O_NATIVE_AIO;
    }

    if (bdrv_open2(dinfo->bdrv, file, bdrv_flags, drv) < 0) {
        fprintf(stderr, "qemu: could not open disk image %s\n",
                        file);
        return NULL;
    }

    if (bdrv_key_required(dinfo->bdrv))
        autostart = 0;
    *fatal_error = 0;
    return dinfo;
}

static int drive_init_func(QemuOpts *opts, void *opaque)
{
    QEMUMachine *machine = opaque;
    int fatal_error = 0;

    if (drive_init(opts, machine, &fatal_error) == NULL) {
        if (fatal_error)
            return 1;
    }
    return 0;
}

static int drive_enable_snapshot(QemuOpts *opts, void *opaque)
{
    if (NULL == qemu_opt_get(opts, "snapshot")) {
        qemu_opt_set(opts, "snapshot", "on");
    }
    return 0;
}

void qemu_register_boot_set(QEMUBootSetHandler *func, void *opaque)
{
    boot_set_handler = func;
    boot_set_opaque = opaque;
}

int qemu_boot_set(const char *boot_devices)
{
    if (!boot_set_handler) {
        return -EINVAL;
    }
    return boot_set_handler(boot_set_opaque, boot_devices);
}

static int parse_bootdevices(char *devices)
{
    /* We just do some generic consistency checks */
    const char *p;
    int bitmap = 0;

    for (p = devices; *p != '\0'; p++) {
        /* Allowed boot devices are:
         * a-b: floppy disk drives
         * c-f: IDE disk drives
         * g-m: machine implementation dependant drives
         * n-p: network devices
         * It's up to each machine implementation to check if the given boot
         * devices match the actual hardware implementation and firmware
         * features.
         */
        if (*p < 'a' || *p > 'p') {
            fprintf(stderr, "Invalid boot device '%c'\n", *p);
            exit(1);
        }
        if (bitmap & (1 << (*p - 'a'))) {
            fprintf(stderr, "Boot device '%c' was given twice\n", *p);
            exit(1);
        }
        bitmap |= 1 << (*p - 'a');
    }
    return bitmap;
}

static void restore_boot_devices(void *opaque)
{
    char *standard_boot_devices = opaque;

    qemu_boot_set(standard_boot_devices);

    qemu_unregister_reset(restore_boot_devices, standard_boot_devices);
    qemu_free(standard_boot_devices);
}

static void numa_add(const char *optarg)
{
    char option[128];
    char *endptr;
    unsigned long long value, endvalue;
    int nodenr;

    optarg = get_opt_name(option, 128, optarg, ',') + 1;
    if (!strcmp(option, "node")) {
        if (get_param_value(option, 128, "nodeid", optarg) == 0) {
            nodenr = nb_numa_nodes;
        } else {
            nodenr = strtoull(option, NULL, 10);
        }

        if (get_param_value(option, 128, "mem", optarg) == 0) {
            node_mem[nodenr] = 0;
        } else {
            value = strtoull(option, &endptr, 0);
            switch (*endptr) {
            case 0: case 'M': case 'm':
                value <<= 20;
                break;
            case 'G': case 'g':
                value <<= 30;
                break;
            }
            node_mem[nodenr] = value;
        }
        if (get_param_value(option, 128, "cpus", optarg) == 0) {
            node_cpumask[nodenr] = 0;
        } else {
            value = strtoull(option, &endptr, 10);
            if (value >= 64) {
                value = 63;
                fprintf(stderr, "only 64 CPUs in NUMA mode supported.\n");
            } else {
                if (*endptr == '-') {
                    endvalue = strtoull(endptr+1, &endptr, 10);
                    if (endvalue >= 63) {
                        endvalue = 62;
                        fprintf(stderr,
                            "only 63 CPUs in NUMA mode supported.\n");
                    }
                    value = (1 << (endvalue + 1)) - (1 << value);
                } else {
                    value = 1 << value;
                }
            }
            node_cpumask[nodenr] = value;
        }
        nb_numa_nodes++;
    }
    return;
}

static void smp_parse(const char *optarg)
{
    int smp, sockets = 0, threads = 0, cores = 0;
    char *endptr;
    char option[128];

    smp = strtoul(optarg, &endptr, 10);
    if (endptr != optarg) {
        if (*endptr == ',') {
            endptr++;
        }
    }
    if (get_param_value(option, 128, "sockets", endptr) != 0)
        sockets = strtoull(option, NULL, 10);
    if (get_param_value(option, 128, "cores", endptr) != 0)
        cores = strtoull(option, NULL, 10);
    if (get_param_value(option, 128, "threads", endptr) != 0)
        threads = strtoull(option, NULL, 10);
    if (get_param_value(option, 128, "maxcpus", endptr) != 0)
        max_cpus = strtoull(option, NULL, 10);

    /* compute missing values, prefer sockets over cores over threads */
    if (smp == 0 || sockets == 0) {
        sockets = sockets > 0 ? sockets : 1;
        cores = cores > 0 ? cores : 1;
        threads = threads > 0 ? threads : 1;
        if (smp == 0) {
            smp = cores * threads * sockets;
        } else {
            sockets = smp / (cores * threads);
        }
    } else {
        if (cores == 0) {
            threads = threads > 0 ? threads : 1;
            cores = smp / (sockets * threads);
        } else {
            if (sockets == 0) {
                sockets = smp / (cores * threads);
            } else {
                threads = smp / (cores * sockets);
            }
        }
    }
    smp_cpus = smp;
    smp_cores = cores > 0 ? cores : 1;
    smp_threads = threads > 0 ? threads : 1;
    if (max_cpus == 0)
        max_cpus = smp_cpus;
}

/***********************************************************/
/* USB devices */

static void usb_msd_password_cb(void *opaque, int err)
{
    USBDevice *dev = opaque;

    if (!err)
        usb_device_attach(dev);
    else
        dev->info->handle_destroy(dev);
}

static struct {
    const char *name;
    const char *qdev;
} usbdevs[] = {
    {
        .name = "mouse",
        .qdev = "QEMU USB Mouse",
    },{
        .name = "tablet",
        .qdev = "QEMU USB Tablet",
    },{
        .name = "keyboard",
        .qdev = "QEMU USB Keyboard",
    },{
        .name = "wacom-tablet",
        .qdev = "QEMU PenPartner Tablet",
    }
};

static int usb_device_add(const char *devname, int is_hotplug)
{
    const char *p;
    USBBus *bus = usb_bus_find(-1 /* any */);
    USBDevice *dev = NULL;
    int i;

    if (!usb_enabled)
        return -1;

    /* simple devices which don't need extra care */
    for (i = 0; i < ARRAY_SIZE(usbdevs); i++) {
        if (strcmp(devname, usbdevs[i].name) != 0)
            continue;
        dev = usb_create_simple(bus, usbdevs[i].qdev);
        goto done;
    }

    /* the other ones */
    if (strstart(devname, "host:", &p)) {
        dev = usb_host_device_open(p);
    } else if (strstart(devname, "disk:", &p)) {
        BlockDriverState *bs;

        dev = usb_msd_init(p);
        if (!dev)
            return -1;
        bs = usb_msd_get_bdrv(dev);
        if (bdrv_key_required(bs)) {
            autostart = 0;
            if (is_hotplug) {
                monitor_read_bdrv_key_start(cur_mon, bs, usb_msd_password_cb,
                                            dev);
                return 0;
            }
        }
    } else if (strstart(devname, "serial:", &p)) {
        dev = usb_serial_init(p);
#ifdef CONFIG_BRLAPI
    } else if (!strcmp(devname, "braille")) {
        dev = usb_baum_init();
#endif
    } else if (strstart(devname, "net:", &p)) {
        int nic = nb_nics;

        if (net_client_init(NULL, "nic", p) < 0)
            return -1;
        nd_table[nic].model = "usb";
        dev = usb_net_init(&nd_table[nic]);
    } else if (!strcmp(devname, "bt") || strstart(devname, "bt:", &p)) {
        dev = usb_bt_init(devname[2] ? hci_init(p) :
                        bt_new_hci(qemu_find_bt_vlan(0)));
    } else {
        return -1;
    }
    if (!dev)
        return -1;

done:
    return 0;
}

static int usb_device_del(const char *devname)
{
    int bus_num, addr;
    const char *p;

    if (strstart(devname, "host:", &p))
        return usb_host_device_close(p);

    if (!usb_enabled)
        return -1;

    p = strchr(devname, '.');
    if (!p)
        return -1;
    bus_num = strtoul(devname, NULL, 0);
    addr = strtoul(p + 1, NULL, 0);

    return usb_device_delete_addr(bus_num, addr);
}

static int usb_parse(const char *cmdline)
{
    return usb_device_add(cmdline, 0);
}

void do_usb_add(Monitor *mon, const QDict *qdict)
{
    usb_device_add(qdict_get_str(qdict, "devname"), 1);
}

void do_usb_del(Monitor *mon, const QDict *qdict)
{
    usb_device_del(qdict_get_str(qdict, "devname"));
}

/***********************************************************/
/* PCMCIA/Cardbus */

static struct pcmcia_socket_entry_s {
    PCMCIASocket *socket;
    struct pcmcia_socket_entry_s *next;
} *pcmcia_sockets = 0;

void pcmcia_socket_register(PCMCIASocket *socket)
{
    struct pcmcia_socket_entry_s *entry;

    entry = qemu_malloc(sizeof(struct pcmcia_socket_entry_s));
    entry->socket = socket;
    entry->next = pcmcia_sockets;
    pcmcia_sockets = entry;
}

void pcmcia_socket_unregister(PCMCIASocket *socket)
{
    struct pcmcia_socket_entry_s *entry, **ptr;

    ptr = &pcmcia_sockets;
    for (entry = *ptr; entry; ptr = &entry->next, entry = *ptr)
        if (entry->socket == socket) {
            *ptr = entry->next;
            qemu_free(entry);
        }
}

void pcmcia_info(Monitor *mon)
{
    struct pcmcia_socket_entry_s *iter;

    if (!pcmcia_sockets)
        monitor_printf(mon, "No PCMCIA sockets\n");

    for (iter = pcmcia_sockets; iter; iter = iter->next)
        monitor_printf(mon, "%s: %s\n", iter->socket->slot_string,
                       iter->socket->attached ? iter->socket->card_string :
                       "Empty");
}

/***********************************************************/
/* register display */

struct DisplayAllocator default_allocator = {
    defaultallocator_create_displaysurface,
    defaultallocator_resize_displaysurface,
    defaultallocator_free_displaysurface
};

void register_displaystate(DisplayState *ds)
{
    DisplayState **s;
    s = &display_state;
    while (*s != NULL)
        s = &(*s)->next;
    ds->next = NULL;
    *s = ds;
}

DisplayState *get_displaystate(void)
{
    return display_state;
}

DisplayAllocator *register_displayallocator(DisplayState *ds, DisplayAllocator *da)
{
    if(ds->allocator ==  &default_allocator) ds->allocator = da;
    return ds->allocator;
}

/* dumb display */

static void dumb_display_init(void)
{
    DisplayState *ds = qemu_mallocz(sizeof(DisplayState));
    ds->allocator = &default_allocator;
    ds->surface = qemu_create_displaysurface(ds, 640, 480);
    register_displaystate(ds);
}

/***********************************************************/
/* I/O handling */

typedef struct IOHandlerRecord {
    int fd;
    IOCanRWHandler *fd_read_poll;
    IOHandler *fd_read;
    IOHandler *fd_write;
    int deleted;
    void *opaque;
    /* temporary data */
    struct pollfd *ufd;
    struct IOHandlerRecord *next;
} IOHandlerRecord;

static IOHandlerRecord *first_io_handler;

/* XXX: fd_read_poll should be suppressed, but an API change is
   necessary in the character devices to suppress fd_can_read(). */
int qemu_set_fd_handler2(int fd,
                         IOCanRWHandler *fd_read_poll,
                         IOHandler *fd_read,
                         IOHandler *fd_write,
                         void *opaque)
{
    IOHandlerRecord **pioh, *ioh;

    if (!fd_read && !fd_write) {
        pioh = &first_io_handler;
        for(;;) {
            ioh = *pioh;
            if (ioh == NULL)
                break;
            if (ioh->fd == fd) {
                ioh->deleted = 1;
                break;
            }
            pioh = &ioh->next;
        }
    } else {
        for(ioh = first_io_handler; ioh != NULL; ioh = ioh->next) {
            if (ioh->fd == fd)
                goto found;
        }
        ioh = qemu_mallocz(sizeof(IOHandlerRecord));
        ioh->next = first_io_handler;
        first_io_handler = ioh;
    found:
        ioh->fd = fd;
        ioh->fd_read_poll = fd_read_poll;
        ioh->fd_read = fd_read;
        ioh->fd_write = fd_write;
        ioh->opaque = opaque;
        ioh->deleted = 0;
    }
    qemu_notify_event();
    return 0;
}

int qemu_set_fd_handler(int fd,
                        IOHandler *fd_read,
                        IOHandler *fd_write,
                        void *opaque)
{
    return qemu_set_fd_handler2(fd, NULL, fd_read, fd_write, opaque);
}

#ifdef _WIN32
/***********************************************************/
/* Polling handling */

typedef struct PollingEntry {
    PollingFunc *func;
    void *opaque;
    struct PollingEntry *next;
} PollingEntry;

static PollingEntry *first_polling_entry;

int qemu_add_polling_cb(PollingFunc *func, void *opaque)
{
    PollingEntry **ppe, *pe;
    pe = qemu_mallocz(sizeof(PollingEntry));
    pe->func = func;
    pe->opaque = opaque;
    for(ppe = &first_polling_entry; *ppe != NULL; ppe = &(*ppe)->next);
    *ppe = pe;
    return 0;
}

void qemu_del_polling_cb(PollingFunc *func, void *opaque)
{
    PollingEntry **ppe, *pe;
    for(ppe = &first_polling_entry; *ppe != NULL; ppe = &(*ppe)->next) {
        pe = *ppe;
        if (pe->func == func && pe->opaque == opaque) {
            *ppe = pe->next;
            qemu_free(pe);
            break;
        }
    }
}

/***********************************************************/
/* Wait objects support */
typedef struct WaitObjects {
    int num;
    HANDLE events[MAXIMUM_WAIT_OBJECTS + 1];
    WaitObjectFunc *func[MAXIMUM_WAIT_OBJECTS + 1];
    void *opaque[MAXIMUM_WAIT_OBJECTS + 1];
} WaitObjects;

static WaitObjects wait_objects = {0};

int qemu_add_wait_object(HANDLE handle, WaitObjectFunc *func, void *opaque)
{
    WaitObjects *w = &wait_objects;

    if (w->num >= MAXIMUM_WAIT_OBJECTS)
        return -1;
    w->events[w->num] = handle;
    w->func[w->num] = func;
    w->opaque[w->num] = opaque;
    w->num++;
    return 0;
}

void qemu_del_wait_object(HANDLE handle, WaitObjectFunc *func, void *opaque)
{
    int i, found;
    WaitObjects *w = &wait_objects;

    found = 0;
    for (i = 0; i < w->num; i++) {
        if (w->events[i] == handle)
            found = 1;
        if (found) {
            w->events[i] = w->events[i + 1];
            w->func[i] = w->func[i + 1];
            w->opaque[i] = w->opaque[i + 1];
        }
    }
    if (found)
        w->num--;
}
#endif

/***********************************************************/
/* ram save/restore */

static int ram_get_page(QEMUFile *f, uint8_t *buf, int len)
{
    int v;

    v = qemu_get_byte(f);
    switch(v) {
    case 0:
        if (qemu_get_buffer(f, buf, len) != len)
            return -EIO;
        break;
    case 1:
        v = qemu_get_byte(f);
        memset(buf, v, len);
        break;
    default:
        return -EINVAL;
    }

    if (qemu_file_has_error(f))
        return -EIO;

    return 0;
}

static int ram_load_v1(QEMUFile *f, void *opaque)
{
    int ret;
    ram_addr_t i;

    if (qemu_get_be32(f) != last_ram_offset)
        return -EINVAL;
    for(i = 0; i < last_ram_offset; i+= TARGET_PAGE_SIZE) {
        if (kvm_enabled() && (i>=0xa0000) && (i<0xc0000)) /* do not access video-addresses */
            continue;
        ret = ram_get_page(f, qemu_get_ram_ptr(i), TARGET_PAGE_SIZE);
        if (ret)
            return ret;
    }
    return 0;
}

#define BDRV_HASH_BLOCK_SIZE 1024
#define IOBUF_SIZE 4096
#define RAM_CBLOCK_MAGIC 0xfabe

typedef struct RamDecompressState {
    z_stream zstream;
    QEMUFile *f;
    uint8_t buf[IOBUF_SIZE];
} RamDecompressState;

static int ram_decompress_open(RamDecompressState *s, QEMUFile *f)
{
    int ret;
    memset(s, 0, sizeof(*s));
    s->f = f;
    ret = inflateInit(&s->zstream);
    if (ret != Z_OK)
        return -1;
    return 0;
}

static int ram_decompress_buf(RamDecompressState *s, uint8_t *buf, int len)
{
    int ret, clen;

    s->zstream.avail_out = len;
    s->zstream.next_out = buf;
    while (s->zstream.avail_out > 0) {
        if (s->zstream.avail_in == 0) {
            if (qemu_get_be16(s->f) != RAM_CBLOCK_MAGIC)
                return -1;
            clen = qemu_get_be16(s->f);
            if (clen > IOBUF_SIZE)
                return -1;
            qemu_get_buffer(s->f, s->buf, clen);
            s->zstream.avail_in = clen;
            s->zstream.next_in = s->buf;
        }
        ret = inflate(&s->zstream, Z_PARTIAL_FLUSH);
        if (ret != Z_OK && ret != Z_STREAM_END) {
            return -1;
        }
    }
    return 0;
}

static void ram_decompress_close(RamDecompressState *s)
{
    inflateEnd(&s->zstream);
}

#define RAM_SAVE_FLAG_FULL	0x01
#define RAM_SAVE_FLAG_COMPRESS	0x02
#define RAM_SAVE_FLAG_MEM_SIZE	0x04
#define RAM_SAVE_FLAG_PAGE	0x08
#define RAM_SAVE_FLAG_EOS	0x10

static int is_dup_page(uint8_t *page, uint8_t ch)
{
    uint32_t val = ch << 24 | ch << 16 | ch << 8 | ch;
    uint32_t *array = (uint32_t *)page;
    int i;

    for (i = 0; i < (TARGET_PAGE_SIZE / 4); i++) {
        if (array[i] != val)
            return 0;
    }

    return 1;
}

static int ram_save_block(QEMUFile *f)
{
    static ram_addr_t current_addr = 0;
    ram_addr_t saved_addr = current_addr;
    ram_addr_t addr = 0;
    int found = 0;

    while (addr < last_ram_offset) {
        if (kvm_enabled() && current_addr == 0) {
            int r;
            r = kvm_update_dirty_pages_log();
            if (r) {
                fprintf(stderr, "%s: update dirty pages log failed %d\n", __FUNCTION__, r);
                qemu_file_set_error(f);
                return 0;
            }
        }
        if (cpu_physical_memory_get_dirty(current_addr, MIGRATION_DIRTY_FLAG)) {
            uint8_t *p;

            cpu_physical_memory_reset_dirty(current_addr,
                                            current_addr + TARGET_PAGE_SIZE,
                                            MIGRATION_DIRTY_FLAG);

            p = qemu_get_ram_ptr(current_addr);

            if (is_dup_page(p, *p)) {
                qemu_put_be64(f, current_addr | RAM_SAVE_FLAG_COMPRESS);
                qemu_put_byte(f, *p);
            } else {
                qemu_put_be64(f, current_addr | RAM_SAVE_FLAG_PAGE);
                qemu_put_buffer(f, p, TARGET_PAGE_SIZE);
            }

            found = 1;
            break;
        }
        addr += TARGET_PAGE_SIZE;
        current_addr = (saved_addr + addr) % last_ram_offset;
    }

    return found;
}

static uint64_t bytes_transferred = 0;

static ram_addr_t ram_save_remaining(void)
{
    ram_addr_t addr;
    ram_addr_t count = 0;

    for (addr = 0; addr < last_ram_offset; addr += TARGET_PAGE_SIZE) {
        if (cpu_physical_memory_get_dirty(addr, MIGRATION_DIRTY_FLAG))
            count++;
    }

    return count;
}

uint64_t ram_bytes_remaining(void)
{
    return ram_save_remaining() * TARGET_PAGE_SIZE;
}

uint64_t ram_bytes_transferred(void)
{
    return bytes_transferred;
}

uint64_t ram_bytes_total(void)
{
    return last_ram_offset;
}

static int ram_save_live(QEMUFile *f, int stage, void *opaque)
{
    ram_addr_t addr;
    uint64_t bytes_transferred_last;
    double bwidth = 0;
    uint64_t expected_time = 0;

    if (cpu_physical_sync_dirty_bitmap(0, TARGET_PHYS_ADDR_MAX) != 0) {
        qemu_file_set_error(f);
        return 0;
    }

    if (stage == 1) {
        /* Make sure all dirty bits are set */
        for (addr = 0; addr < last_ram_offset; addr += TARGET_PAGE_SIZE) {
            if (!cpu_physical_memory_get_dirty(addr, MIGRATION_DIRTY_FLAG))
                cpu_physical_memory_set_dirty(addr);
        }

        /* Enable dirty memory tracking */
        cpu_physical_memory_set_dirty_tracking(1);

        qemu_put_be64(f, last_ram_offset | RAM_SAVE_FLAG_MEM_SIZE);
    }

    bytes_transferred_last = bytes_transferred;
    bwidth = get_clock();

    while (!qemu_file_rate_limit(f)) {
        int ret;

        ret = ram_save_block(f);
        bytes_transferred += ret * TARGET_PAGE_SIZE;
        if (ret == 0) /* no more blocks */
            break;
    }

    bwidth = get_clock() - bwidth;
    bwidth = (bytes_transferred - bytes_transferred_last) / bwidth;

    /* if we haven't transferred anything this round, force expected_time to a
     * a very high value, but without crashing */
    if (bwidth == 0)
        bwidth = 0.000001;

    /* try transferring iterative blocks of memory */

    if (stage == 3) {

        /* flush all remaining blocks regardless of rate limiting */
        while (ram_save_block(f) != 0) {
            bytes_transferred += TARGET_PAGE_SIZE;
        }
        cpu_physical_memory_set_dirty_tracking(0);
    }

    qemu_put_be64(f, RAM_SAVE_FLAG_EOS);

    expected_time = ram_save_remaining() * TARGET_PAGE_SIZE / bwidth;

    return (stage == 2) && (expected_time <= migrate_max_downtime());
}

static int ram_load_dead(QEMUFile *f, void *opaque)
{
    RamDecompressState s1, *s = &s1;
    uint8_t buf[10];
    ram_addr_t i;

    if (ram_decompress_open(s, f) < 0)
        return -EINVAL;
    for(i = 0; i < last_ram_offset; i+= BDRV_HASH_BLOCK_SIZE) {
        if (kvm_enabled() && (i>=0xa0000) && (i<0xc0000)) /* do not access video-addresses */
            continue;
        if (ram_decompress_buf(s, buf, 1) < 0) {
            fprintf(stderr, "Error while reading ram block header\n");
            goto error;
        }
        if (buf[0] == 0) {
            if (ram_decompress_buf(s, qemu_get_ram_ptr(i),
                                   BDRV_HASH_BLOCK_SIZE) < 0) {
                fprintf(stderr, "Error while reading ram block address=0x%08" PRIx64, (uint64_t)i);
                goto error;
            }
        } else {
        error:
            printf("Error block header\n");
            return -EINVAL;
        }
    }
    ram_decompress_close(s);

    return 0;
}

static int ram_load(QEMUFile *f, void *opaque, int version_id)
{
    ram_addr_t addr;
    int flags;

    if (version_id == 1)
        return ram_load_v1(f, opaque);

    if (version_id == 2) {
        if (qemu_get_be32(f) != last_ram_offset)
            return -EINVAL;
        return ram_load_dead(f, opaque);
    }

    if (version_id != 3)
        return -EINVAL;

    do {
        addr = qemu_get_be64(f);

        flags = addr & ~TARGET_PAGE_MASK;
        addr &= TARGET_PAGE_MASK;

        if (flags & RAM_SAVE_FLAG_MEM_SIZE) {
            if (addr != last_ram_offset)
                return -EINVAL;
        }

        if (flags & RAM_SAVE_FLAG_FULL) {
            if (ram_load_dead(f, opaque) < 0)
                return -EINVAL;
        }
        
        if (flags & RAM_SAVE_FLAG_COMPRESS) {
            uint8_t ch = qemu_get_byte(f);
            memset(qemu_get_ram_ptr(addr), ch, TARGET_PAGE_SIZE);
#ifndef _WIN32
            if (ch == 0 &&
                (!kvm_enabled() || kvm_has_sync_mmu())) {
                madvise(qemu_get_ram_ptr(addr), TARGET_PAGE_SIZE, MADV_DONTNEED);
            }
#endif
        } else if (flags & RAM_SAVE_FLAG_PAGE)
            qemu_get_buffer(f, qemu_get_ram_ptr(addr), TARGET_PAGE_SIZE);
    } while (!(flags & RAM_SAVE_FLAG_EOS));

    return 0;
}

void qemu_service_io(void)
{
    qemu_notify_event();
}

/***********************************************************/
/* bottom halves (can be seen as timers which expire ASAP) */

struct QEMUBH {
    QEMUBHFunc *cb;
    void *opaque;
    int scheduled;
    int idle;
    int deleted;
    QEMUBH *next;
};

static QEMUBH *first_bh = NULL;

QEMUBH *qemu_bh_new(QEMUBHFunc *cb, void *opaque)
{
    QEMUBH *bh;
    bh = qemu_mallocz(sizeof(QEMUBH));
    bh->cb = cb;
    bh->opaque = opaque;
    bh->next = first_bh;
    first_bh = bh;
    return bh;
}

int qemu_bh_poll(void)
{
    QEMUBH *bh, **bhp;
    int ret;

    ret = 0;
    for (bh = first_bh; bh; bh = bh->next) {
        if (!bh->deleted && bh->scheduled) {
            bh->scheduled = 0;
            if (!bh->idle)
                ret = 1;
            bh->idle = 0;
            bh->cb(bh->opaque);
        }
    }

    /* remove deleted bhs */
    bhp = &first_bh;
    while (*bhp) {
        bh = *bhp;
        if (bh->deleted) {
            *bhp = bh->next;
            qemu_free(bh);
        } else
            bhp = &bh->next;
    }

    return ret;
}

void qemu_bh_schedule_idle(QEMUBH *bh)
{
    if (bh->scheduled)
        return;
    bh->scheduled = 1;
    bh->idle = 1;
}

void qemu_bh_schedule(QEMUBH *bh)
{
    if (bh->scheduled)
        return;
    bh->scheduled = 1;
    bh->idle = 0;
    /* stop the currently executing CPU to execute the BH ASAP */
    qemu_notify_event();
}

void qemu_bh_cancel(QEMUBH *bh)
{
    bh->scheduled = 0;
}

void qemu_bh_delete(QEMUBH *bh)
{
    bh->scheduled = 0;
    bh->deleted = 1;
}

static void qemu_bh_update_timeout(int *timeout)
{
    QEMUBH *bh;

    for (bh = first_bh; bh; bh = bh->next) {
        if (!bh->deleted && bh->scheduled) {
            if (bh->idle) {
                /* idle bottom halves will be polled at least
                 * every 10ms */
                *timeout = MIN(10, *timeout);
            } else {
                /* non-idle bottom halves will be executed
                 * immediately */
                *timeout = 0;
                break;
            }
        }
    }
}

/***********************************************************/
/* machine registration */

static QEMUMachine *first_machine = NULL;
QEMUMachine *current_machine = NULL;

int qemu_register_machine(QEMUMachine *m)
{
    QEMUMachine **pm;
    pm = &first_machine;
    while (*pm != NULL)
        pm = &(*pm)->next;
    m->next = NULL;
    *pm = m;
    return 0;
}

static QEMUMachine *find_machine(const char *name)
{
    QEMUMachine *m;

    for(m = first_machine; m != NULL; m = m->next) {
        if (!strcmp(m->name, name))
            return m;
        if (m->alias && !strcmp(m->alias, name))
            return m;
    }
    return NULL;
}

static QEMUMachine *find_default_machine(void)
{
    QEMUMachine *m;

    for(m = first_machine; m != NULL; m = m->next) {
        if (m->is_default) {
            return m;
        }
    }
    return NULL;
}

/***********************************************************/
/* main execution loop */

static void gui_update(void *opaque)
{
    uint64_t interval = GUI_REFRESH_INTERVAL;
    DisplayState *ds = opaque;
    DisplayChangeListener *dcl = ds->listeners;

    dpy_refresh(ds);

    while (dcl != NULL) {
        if (dcl->gui_timer_interval &&
            dcl->gui_timer_interval < interval)
            interval = dcl->gui_timer_interval;
        dcl = dcl->next;
    }
    qemu_mod_timer(ds->gui_timer, interval + qemu_get_clock(rt_clock));
}

static void nographic_update(void *opaque)
{
    uint64_t interval = GUI_REFRESH_INTERVAL;

    qemu_mod_timer(nographic_timer, interval + qemu_get_clock(rt_clock));
}

struct vm_change_state_entry {
    VMChangeStateHandler *cb;
    void *opaque;
    LIST_ENTRY (vm_change_state_entry) entries;
};

static LIST_HEAD(vm_change_state_head, vm_change_state_entry) vm_change_state_head;

VMChangeStateEntry *qemu_add_vm_change_state_handler(VMChangeStateHandler *cb,
                                                     void *opaque)
{
    VMChangeStateEntry *e;

    e = qemu_mallocz(sizeof (*e));

    e->cb = cb;
    e->opaque = opaque;
    LIST_INSERT_HEAD(&vm_change_state_head, e, entries);
    return e;
}

void qemu_del_vm_change_state_handler(VMChangeStateEntry *e)
{
    LIST_REMOVE (e, entries);
    qemu_free (e);
}

static void vm_state_notify(int running, int reason)
{
    VMChangeStateEntry *e;

    for (e = vm_change_state_head.lh_first; e; e = e->entries.le_next) {
        e->cb(e->opaque, running, reason);
    }
}

static void resume_all_vcpus(void);
static void pause_all_vcpus(void);

void vm_start(void)
{
    if (!vm_running) {
        cpu_enable_ticks();
        vm_running = 1;
        vm_state_notify(1, 0);
        qemu_rearm_alarm_timer(alarm_timer);
        resume_all_vcpus();
    }
}

/* reset/shutdown handler */

typedef struct QEMUResetEntry {
    TAILQ_ENTRY(QEMUResetEntry) entry;
    QEMUResetHandler *func;
    void *opaque;
} QEMUResetEntry;

static TAILQ_HEAD(reset_handlers, QEMUResetEntry) reset_handlers =
    TAILQ_HEAD_INITIALIZER(reset_handlers);
static int reset_requested;
static int shutdown_requested;
static int powerdown_requested;
static int debug_requested;
static int vmstop_requested;

int qemu_no_shutdown(void)
{
    int r = no_shutdown;
    no_shutdown = 0;
    return r;
}

int qemu_shutdown_requested(void)
{
    int r = shutdown_requested;
    shutdown_requested = 0;
    return r;
}

int qemu_reset_requested(void)
{
    int r = reset_requested;
    reset_requested = 0;
    return r;
}

int qemu_powerdown_requested(void)
{
    int r = powerdown_requested;
    powerdown_requested = 0;
    return r;
}

static int qemu_debug_requested(void)
{
    int r = debug_requested;
    debug_requested = 0;
    return r;
}

static int qemu_vmstop_requested(void)
{
    int r = vmstop_requested;
    vmstop_requested = 0;
    return r;
}

static void do_vm_stop(int reason)
{
    if (vm_running) {
        cpu_disable_ticks();
        vm_running = 0;
        pause_all_vcpus();
        vm_state_notify(0, reason);
    }
}

void qemu_register_reset(QEMUResetHandler *func, void *opaque)
{
    QEMUResetEntry *re = qemu_mallocz(sizeof(QEMUResetEntry));

    re->func = func;
    re->opaque = opaque;
    TAILQ_INSERT_TAIL(&reset_handlers, re, entry);
}

void qemu_unregister_reset(QEMUResetHandler *func, void *opaque)
{
    QEMUResetEntry *re;

    TAILQ_FOREACH(re, &reset_handlers, entry) {
        if (re->func == func && re->opaque == opaque) {
            TAILQ_REMOVE(&reset_handlers, re, entry);
            qemu_free(re);
            return;
        }
    }
}

void qemu_system_reset(void)
{
    QEMUResetEntry *re, *nre;

    /* reset all devices */
    TAILQ_FOREACH_SAFE(re, &reset_handlers, entry, nre) {
        re->func(re->opaque);
    }
}

void qemu_system_reset_request(void)
{
    if (no_reboot) {
        shutdown_requested = 1;
    } else {
        reset_requested = 1;
    }
    if (cpu_single_env) {
        cpu_single_env->stopped = 1;
    }
    qemu_notify_event();
}

void qemu_system_shutdown_request(void)
{
    shutdown_requested = 1;
    qemu_notify_event();
}

void qemu_system_powerdown_request(void)
{
    powerdown_requested = 1;
    qemu_notify_event();
}

#ifdef CONFIG_IOTHREAD
static void qemu_system_vmstop_request(int reason)
{
    vmstop_requested = reason;
    qemu_notify_event();
}
#endif

#ifndef _WIN32
static int io_thread_fd = -1;

static void qemu_event_increment(void)
{
    static const char byte = 0;

    if (io_thread_fd == -1)
        return;

    write(io_thread_fd, &byte, sizeof(byte));
}

static void qemu_event_read(void *opaque)
{
    int fd = (unsigned long)opaque;
    ssize_t len;

    /* Drain the notify pipe */
    do {
        char buffer[512];
        len = read(fd, buffer, sizeof(buffer));
    } while ((len == -1 && errno == EINTR) || len > 0);
}

static int qemu_event_init(void)
{
    int err;
    int fds[2];

    err = pipe(fds);
    if (err == -1)
        return -errno;

    err = fcntl_setfl(fds[0], O_NONBLOCK);
    if (err < 0)
        goto fail;

    err = fcntl_setfl(fds[1], O_NONBLOCK);
    if (err < 0)
        goto fail;

    qemu_set_fd_handler2(fds[0], NULL, qemu_event_read, NULL,
                         (void *)(unsigned long)fds[0]);

    io_thread_fd = fds[1];
    return 0;

fail:
    close(fds[0]);
    close(fds[1]);
    return err;
}
#else
HANDLE qemu_event_handle;

static void dummy_event_handler(void *opaque)
{
}

static int qemu_event_init(void)
{
    qemu_event_handle = CreateEvent(NULL, FALSE, FALSE, NULL);
    if (!qemu_event_handle) {
        perror("Failed CreateEvent");
        return -1;
    }
    qemu_add_wait_object(qemu_event_handle, dummy_event_handler, NULL);
    return 0;
}

static void qemu_event_increment(void)
{
    SetEvent(qemu_event_handle);
}
#endif

static int cpu_can_run(CPUState *env)
{
    if (env->stop)
        return 0;
    if (env->stopped)
        return 0;
    return 1;
}

#ifndef CONFIG_IOTHREAD
static int qemu_init_main_loop(void)
{
    return qemu_event_init();
}

void qemu_init_vcpu(void *_env)
{
    CPUState *env = _env;

    if (kvm_enabled())
        kvm_init_vcpu(env);
    env->nr_cores = smp_cores;
    env->nr_threads = smp_threads;
    return;
}

int qemu_cpu_self(void *env)
{
    return 1;
}

static void resume_all_vcpus(void)
{
}

static void pause_all_vcpus(void)
{
}

void qemu_cpu_kick(void *env)
{
    return;
}

void qemu_notify_event(void)
{
    CPUState *env = cpu_single_env;

    if (kvm_enabled()) {
        qemu_kvm_notify_work();
        return;
    }
    if (env) {
        cpu_exit(env);
    }
}

#ifdef KVM_UPSTREAM
#define qemu_mutex_lock_iothread() do { } while (0)
#define qemu_mutex_unlock_iothread() do { } while (0)
#endif

void vm_stop(int reason)
{
    do_vm_stop(reason);
}

#else /* CONFIG_IOTHREAD */

#include "qemu-thread.h"

QemuMutex qemu_global_mutex;
static QemuMutex qemu_fair_mutex;

static QemuThread io_thread;

static QemuThread *tcg_cpu_thread;
static QemuCond *tcg_halt_cond;

static int qemu_system_ready;
/* cpu creation */
static QemuCond qemu_cpu_cond;
/* system init */
static QemuCond qemu_system_cond;
static QemuCond qemu_pause_cond;

static void block_io_signals(void);
static void unblock_io_signals(void);
static int tcg_has_work(void);

static int qemu_init_main_loop(void)
{
    int ret;

    ret = qemu_event_init();
    if (ret)
        return ret;

    qemu_cond_init(&qemu_pause_cond);
    qemu_mutex_init(&qemu_fair_mutex);
    qemu_mutex_init(&qemu_global_mutex);
    qemu_mutex_lock(&qemu_global_mutex);

    unblock_io_signals();
    qemu_thread_self(&io_thread);

    return 0;
}

static void qemu_wait_io_event(CPUState *env)
{
    while (!tcg_has_work())
        qemu_cond_timedwait(env->halt_cond, &qemu_global_mutex, 1000);

    qemu_mutex_unlock(&qemu_global_mutex);

    /*
     * Users of qemu_global_mutex can be starved, having no chance
     * to acquire it since this path will get to it first.
     * So use another lock to provide fairness.
     */
    qemu_mutex_lock(&qemu_fair_mutex);
    qemu_mutex_unlock(&qemu_fair_mutex);

    qemu_mutex_lock(&qemu_global_mutex);
    if (env->stop) {
        env->stop = 0;
        env->stopped = 1;
        qemu_cond_signal(&qemu_pause_cond);
    }
}

static int qemu_cpu_exec(CPUState *env);

static void *kvm_cpu_thread_fn(void *arg)
{
    CPUState *env = arg;

    block_io_signals();
    qemu_thread_self(env->thread);
    if (kvm_enabled())
        kvm_init_vcpu(env);

    /* signal CPU creation */
    qemu_mutex_lock(&qemu_global_mutex);
    env->created = 1;
    qemu_cond_signal(&qemu_cpu_cond);

    /* and wait for machine initialization */
    while (!qemu_system_ready)
        qemu_cond_timedwait(&qemu_system_cond, &qemu_global_mutex, 100);

    while (1) {
        if (cpu_can_run(env))
            qemu_cpu_exec(env);
        qemu_wait_io_event(env);
    }

    return NULL;
}

static void tcg_cpu_exec(void);

static void *tcg_cpu_thread_fn(void *arg)
{
    CPUState *env = arg;

    block_io_signals();
    qemu_thread_self(env->thread);

    /* signal CPU creation */
    qemu_mutex_lock(&qemu_global_mutex);
    for (env = first_cpu; env != NULL; env = env->next_cpu)
        env->created = 1;
    qemu_cond_signal(&qemu_cpu_cond);

    /* and wait for machine initialization */
    while (!qemu_system_ready)
        qemu_cond_timedwait(&qemu_system_cond, &qemu_global_mutex, 100);

    while (1) {
        tcg_cpu_exec();
        qemu_wait_io_event(cur_cpu);
    }

    return NULL;
}

void qemu_cpu_kick(void *_env)
{
    CPUState *env = _env;
    qemu_cond_broadcast(env->halt_cond);
    if (kvm_enabled())
        qemu_thread_signal(env->thread, SIGUSR1);
}

int qemu_cpu_self(void *env)
{
    return (cpu_single_env != NULL);
}

static void cpu_signal(int sig)
{
    if (cpu_single_env)
        cpu_exit(cpu_single_env);
}

static void block_io_signals(void)
{
    sigset_t set;
    struct sigaction sigact;

    sigemptyset(&set);
    sigaddset(&set, SIGUSR2);
    sigaddset(&set, SIGIO);
    sigaddset(&set, SIGALRM);
    pthread_sigmask(SIG_BLOCK, &set, NULL);

    sigemptyset(&set);
    sigaddset(&set, SIGUSR1);
    pthread_sigmask(SIG_UNBLOCK, &set, NULL);

    memset(&sigact, 0, sizeof(sigact));
    sigact.sa_handler = cpu_signal;
    sigaction(SIGUSR1, &sigact, NULL);
}

static void unblock_io_signals(void)
{
    sigset_t set;

    sigemptyset(&set);
    sigaddset(&set, SIGUSR2);
    sigaddset(&set, SIGIO);
    sigaddset(&set, SIGALRM);
    pthread_sigmask(SIG_UNBLOCK, &set, NULL);

    sigemptyset(&set);
    sigaddset(&set, SIGUSR1);
    pthread_sigmask(SIG_BLOCK, &set, NULL);
}

static void qemu_signal_lock(unsigned int msecs)
{
    qemu_mutex_lock(&qemu_fair_mutex);

    while (qemu_mutex_trylock(&qemu_global_mutex)) {
        qemu_thread_signal(tcg_cpu_thread, SIGUSR1);
        if (!qemu_mutex_timedlock(&qemu_global_mutex, msecs))
            break;
    }
    qemu_mutex_unlock(&qemu_fair_mutex);
}

static void qemu_mutex_lock_iothread(void)
{
    if (kvm_enabled()) {
        qemu_mutex_lock(&qemu_fair_mutex);
        qemu_mutex_lock(&qemu_global_mutex);
        qemu_mutex_unlock(&qemu_fair_mutex);
    } else
        qemu_signal_lock(100);
}

static void qemu_mutex_unlock_iothread(void)
{
    qemu_mutex_unlock(&qemu_global_mutex);
}

static int all_vcpus_paused(void)
{
    CPUState *penv = first_cpu;

    while (penv) {
        if (!penv->stopped)
            return 0;
        penv = (CPUState *)penv->next_cpu;
    }

    return 1;
}

static void pause_all_vcpus(void)
{
    CPUState *penv = first_cpu;

    while (penv) {
        penv->stop = 1;
        qemu_thread_signal(penv->thread, SIGUSR1);
        qemu_cpu_kick(penv);
        penv = (CPUState *)penv->next_cpu;
    }

    while (!all_vcpus_paused()) {
        qemu_cond_timedwait(&qemu_pause_cond, &qemu_global_mutex, 100);
        penv = first_cpu;
        while (penv) {
            qemu_thread_signal(penv->thread, SIGUSR1);
            penv = (CPUState *)penv->next_cpu;
        }
    }
}

static void resume_all_vcpus(void)
{
    CPUState *penv = first_cpu;

    while (penv) {
        penv->stop = 0;
        penv->stopped = 0;
        qemu_thread_signal(penv->thread, SIGUSR1);
        qemu_cpu_kick(penv);
        penv = (CPUState *)penv->next_cpu;
    }
}

static void tcg_init_vcpu(void *_env)
{
    CPUState *env = _env;
    /* share a single thread for all cpus with TCG */
    if (!tcg_cpu_thread) {
        env->thread = qemu_mallocz(sizeof(QemuThread));
        env->halt_cond = qemu_mallocz(sizeof(QemuCond));
        qemu_cond_init(env->halt_cond);
        qemu_thread_create(env->thread, tcg_cpu_thread_fn, env);
        while (env->created == 0)
            qemu_cond_timedwait(&qemu_cpu_cond, &qemu_global_mutex, 100);
        tcg_cpu_thread = env->thread;
        tcg_halt_cond = env->halt_cond;
    } else {
        env->thread = tcg_cpu_thread;
        env->halt_cond = tcg_halt_cond;
    }
}

static void kvm_start_vcpu(CPUState *env)
{
    env->thread = qemu_mallocz(sizeof(QemuThread));
    env->halt_cond = qemu_mallocz(sizeof(QemuCond));
    qemu_cond_init(env->halt_cond);
    qemu_thread_create(env->thread, kvm_cpu_thread_fn, env);
    while (env->created == 0)
        qemu_cond_timedwait(&qemu_cpu_cond, &qemu_global_mutex, 100);
}

void qemu_init_vcpu(void *_env)
{
    CPUState *env = _env;

    if (kvm_enabled())
        kvm_start_vcpu(env);
    else
        tcg_init_vcpu(env);
    env->nr_cores = smp_cores;
    env->nr_threads = smp_threads;
}

void qemu_notify_event(void)
{
    qemu_event_increment();
}

void vm_stop(int reason)
{
    QemuThread me;
    qemu_thread_self(&me);

    if (!qemu_thread_equal(&me, &io_thread)) {
        qemu_system_vmstop_request(reason);
        /*
         * FIXME: should not return to device code in case
         * vm_stop() has been requested.
         */
        if (cpu_single_env) {
            cpu_exit(cpu_single_env);
            cpu_single_env->stop = 1;
        }
        return;
    }
    do_vm_stop(reason);
}

#endif


#ifdef _WIN32
static void host_main_loop_wait(int *timeout)
{
    int ret, ret2, i;
    PollingEntry *pe;


    /* XXX: need to suppress polling by better using win32 events */
    ret = 0;
    for(pe = first_polling_entry; pe != NULL; pe = pe->next) {
        ret |= pe->func(pe->opaque);
    }
    if (ret == 0) {
        int err;
        WaitObjects *w = &wait_objects;

        ret = WaitForMultipleObjects(w->num, w->events, FALSE, *timeout);
        if (WAIT_OBJECT_0 + 0 <= ret && ret <= WAIT_OBJECT_0 + w->num - 1) {
            if (w->func[ret - WAIT_OBJECT_0])
                w->func[ret - WAIT_OBJECT_0](w->opaque[ret - WAIT_OBJECT_0]);

            /* Check for additional signaled events */
            for(i = (ret - WAIT_OBJECT_0 + 1); i < w->num; i++) {

                /* Check if event is signaled */
                ret2 = WaitForSingleObject(w->events[i], 0);
                if(ret2 == WAIT_OBJECT_0) {
                    if (w->func[i])
                        w->func[i](w->opaque[i]);
                } else if (ret2 == WAIT_TIMEOUT) {
                } else {
                    err = GetLastError();
                    fprintf(stderr, "WaitForSingleObject error %d %d\n", i, err);
                }
            }
        } else if (ret == WAIT_TIMEOUT) {
        } else {
            err = GetLastError();
            fprintf(stderr, "WaitForMultipleObjects error %d %d\n", ret, err);
        }
    }

    *timeout = 0;
}
#else
static void host_main_loop_wait(int *timeout)
{
}
#endif

void main_loop_wait(int timeout)
{
    IOHandlerRecord *ioh;
    fd_set rfds, wfds, xfds;
    int ret, nfds;
    struct timeval tv;

    qemu_bh_update_timeout(&timeout);

    host_main_loop_wait(&timeout);

    /* poll any events */
    /* XXX: separate device handlers from system ones */
    nfds = -1;
    FD_ZERO(&rfds);
    FD_ZERO(&wfds);
    FD_ZERO(&xfds);
    for(ioh = first_io_handler; ioh != NULL; ioh = ioh->next) {
        if (ioh->deleted)
            continue;
        if (ioh->fd_read &&
            (!ioh->fd_read_poll ||
             ioh->fd_read_poll(ioh->opaque) != 0)) {
            FD_SET(ioh->fd, &rfds);
            if (ioh->fd > nfds)
                nfds = ioh->fd;
        }
        if (ioh->fd_write) {
            FD_SET(ioh->fd, &wfds);
            if (ioh->fd > nfds)
                nfds = ioh->fd;
        }
    }

    tv.tv_sec = timeout / 1000;
    tv.tv_usec = (timeout % 1000) * 1000;

    slirp_select_fill(&nfds, &rfds, &wfds, &xfds);

    qemu_mutex_unlock_iothread();
    ret = select(nfds + 1, &rfds, &wfds, &xfds, &tv);
    qemu_mutex_lock_iothread();
    if (ret > 0) {
        IOHandlerRecord **pioh;

        for(ioh = first_io_handler; ioh != NULL; ioh = ioh->next) {
            if (!ioh->deleted && ioh->fd_read && FD_ISSET(ioh->fd, &rfds)) {
                ioh->fd_read(ioh->opaque);
                if (!(ioh->fd_read_poll && ioh->fd_read_poll(ioh->opaque)))
                    FD_CLR(ioh->fd, &rfds);
            }
            if (!ioh->deleted && ioh->fd_write && FD_ISSET(ioh->fd, &wfds)) {
                ioh->fd_write(ioh->opaque);
            }
        }

	/* remove deleted IO handlers */
	pioh = &first_io_handler;
	while (*pioh) {
            ioh = *pioh;
            if (ioh->deleted) {
                *pioh = ioh->next;
                qemu_free(ioh);
            } else
                pioh = &ioh->next;
        }
    }

    slirp_select_poll(&rfds, &wfds, &xfds, (ret < 0));

    /* rearm timer, if not periodic */
    if (alarm_timer->flags & ALARM_FLAG_EXPIRED) {
        alarm_timer->flags &= ~ALARM_FLAG_EXPIRED;
        qemu_rearm_alarm_timer(alarm_timer);
    }

    /* vm time timers */
    if (vm_running) {
        if (!cur_cpu || likely(!(cur_cpu->singlestep_enabled & SSTEP_NOTIMER)))
            qemu_run_timers(&active_timers[QEMU_TIMER_VIRTUAL],
                qemu_get_clock(vm_clock));
    }

    /* real time timers */
    qemu_run_timers(&active_timers[QEMU_TIMER_REALTIME],
                    qemu_get_clock(rt_clock));

    /* Check bottom-halves last in case any of the earlier events triggered
       them.  */
    qemu_bh_poll();

}

static int qemu_cpu_exec(CPUState *env)
{
    int ret;
#ifdef CONFIG_PROFILER
    int64_t ti;
#endif

#ifdef CONFIG_PROFILER
    ti = profile_getclock();
#endif
    if (use_icount) {
        int64_t count;
        int decr;
        qemu_icount -= (env->icount_decr.u16.low + env->icount_extra);
        env->icount_decr.u16.low = 0;
        env->icount_extra = 0;
        count = qemu_next_deadline();
        count = (count + (1 << icount_time_shift) - 1)
                >> icount_time_shift;
        qemu_icount += count;
        decr = (count > 0xffff) ? 0xffff : count;
        count -= decr;
        env->icount_decr.u16.low = decr;
        env->icount_extra = count;
    }
    ret = cpu_exec(env);
#ifdef CONFIG_PROFILER
    qemu_time += profile_getclock() - ti;
#endif
    if (use_icount) {
        /* Fold pending instructions back into the
           instruction counter, and clear the interrupt flag.  */
        qemu_icount -= (env->icount_decr.u16.low
                        + env->icount_extra);
        env->icount_decr.u32 = 0;
        env->icount_extra = 0;
    }
    return ret;
}

static void tcg_cpu_exec(void)
{
    int ret = 0;

    if (next_cpu == NULL)
        next_cpu = first_cpu;
    for (; next_cpu != NULL; next_cpu = next_cpu->next_cpu) {
        CPUState *env = cur_cpu = next_cpu;

        if (!vm_running)
            break;
        if (timer_alarm_pending) {
            timer_alarm_pending = 0;
            break;
        }
        if (cpu_can_run(env))
            ret = qemu_cpu_exec(env);
        if (ret == EXCP_DEBUG) {
            gdb_set_stop_cpu(env);
            debug_requested = 1;
            break;
        }
    }
}

static int cpu_has_work(CPUState *env)
{
    if (env->stop)
        return 1;
    if (env->stopped)
        return 0;
    if (!env->halted)
        return 1;
    if (qemu_cpu_has_work(env))
        return 1;
    return 0;
}

static int tcg_has_work(void)
{
    CPUState *env;

    for (env = first_cpu; env != NULL; env = env->next_cpu)
        if (cpu_has_work(env))
            return 1;
    return 0;
}

static int qemu_calculate_timeout(void)
{
#ifndef CONFIG_IOTHREAD
    int timeout;

    if (!vm_running)
        timeout = 5000;
    else if (tcg_has_work())
        timeout = 0;
    else if (!use_icount)
        timeout = 5000;
    else {
     /* XXX: use timeout computed from timers */
        int64_t add;
        int64_t delta;
        /* Advance virtual time to the next event.  */
        if (use_icount == 1) {
            /* When not using an adaptive execution frequency
               we tend to get badly out of sync with real time,
               so just delay for a reasonable amount of time.  */
            delta = 0;
        } else {
            delta = cpu_get_icount() - cpu_get_clock();
        }
        if (delta > 0) {
            /* If virtual time is ahead of real time then just
               wait for IO.  */
            timeout = (delta / 1000000) + 1;
        } else {
            /* Wait for either IO to occur or the next
               timer event.  */
            add = qemu_next_deadline();
            /* We advance the timer before checking for IO.
               Limit the amount we advance so that early IO
               activity won't get the guest too far ahead.  */
            if (add > 10000000)
                add = 10000000;
            delta += add;
            add = (add + (1 << icount_time_shift) - 1)
                  >> icount_time_shift;
            qemu_icount += add;
            timeout = delta / 1000000;
            if (timeout < 0)
                timeout = 0;
        }
    }

    return timeout;
#else /* CONFIG_IOTHREAD */
    return 1000;
#endif
}

static int vm_can_run(void)
{
    if (powerdown_requested)
        return 0;
    if (reset_requested)
        return 0;
    if (shutdown_requested)
        return 0;
    if (debug_requested)
        return 0;
    return 1;
}

qemu_irq qemu_system_powerdown;

static void main_loop(void)
{
    int r;

    if (kvm_enabled()) {
        kvm_main_loop();
        cpu_disable_ticks();
        return;
    }

#ifdef CONFIG_IOTHREAD
    qemu_system_ready = 1;
    qemu_cond_broadcast(&qemu_system_cond);
#endif

    for (;;) {
        do {
#ifdef CONFIG_PROFILER
            int64_t ti;
#endif
#ifndef CONFIG_IOTHREAD
            tcg_cpu_exec();
#endif
#ifdef CONFIG_PROFILER
            ti = profile_getclock();
#endif
            main_loop_wait(qemu_calculate_timeout());
#ifdef CONFIG_PROFILER
            dev_time += profile_getclock() - ti;
#endif
        } while (vm_can_run());

        if (qemu_debug_requested())
            vm_stop(EXCP_DEBUG);
        if (qemu_shutdown_requested()) {
            if (no_shutdown) {
                vm_stop(0);
                no_shutdown = 0;
            } else
                break;
        }
        if (qemu_reset_requested()) {
            pause_all_vcpus();
            qemu_system_reset();
            resume_all_vcpus();
        }
        if (qemu_powerdown_requested()) {
            qemu_irq_raise(qemu_system_powerdown);
        }
        if ((r = qemu_vmstop_requested()))
            vm_stop(r);
    }
    pause_all_vcpus();
}

static void version(void)
{
    printf("QEMU PC emulator version " QEMU_VERSION QEMU_PKGVERSION ", Copyright (c) 2003-2008 Fabrice Bellard\n");
}

static void help(int exitcode)
{
    version();
    printf("usage: %s [options] [disk_image]\n"
           "\n"
           "'disk_image' is a raw hard image image for IDE hard disk 0\n"
           "\n"
#define DEF(option, opt_arg, opt_enum, opt_help)        \
           opt_help
#define DEFHEADING(text) stringify(text) "\n"
#include "qemu-options.h"
#undef DEF
#undef DEFHEADING
#undef GEN_DOCS
           "\n"
           "During emulation, the following keys are useful:\n"
           "ctrl-alt-f      toggle full screen\n"
           "ctrl-alt-n      switch to virtual console 'n'\n"
           "ctrl-alt        toggle mouse and keyboard grab\n"
           "\n"
           "When using -nographic, press 'ctrl-a h' to get some help.\n"
           ,
           "qemu",
           DEFAULT_RAM_SIZE,
#ifndef _WIN32
           DEFAULT_NETWORK_SCRIPT,
           DEFAULT_NETWORK_DOWN_SCRIPT,
#endif
           DEFAULT_GDBSTUB_PORT,
           "/tmp/qemu.log");
    exit(exitcode);
}

#define HAS_ARG 0x0001

enum {
#define DEF(option, opt_arg, opt_enum, opt_help)        \
    opt_enum,
#define DEFHEADING(text)
#include "qemu-options.h"
#undef DEF
#undef DEFHEADING
#undef GEN_DOCS
};

typedef struct QEMUOption {
    const char *name;
    int flags;
    int index;
} QEMUOption;

static const QEMUOption qemu_options[] = {
    { "h", 0, QEMU_OPTION_h },
#define DEF(option, opt_arg, opt_enum, opt_help)        \
    { option, opt_arg, opt_enum },
#define DEFHEADING(text)
#include "qemu-options.h"
#undef DEF
#undef DEFHEADING
#undef GEN_DOCS
    { NULL },
};

#ifdef HAS_AUDIO
struct soundhw soundhw[] = {
#ifdef HAS_AUDIO_CHOICE
#if defined(TARGET_I386) || defined(TARGET_MIPS)
    {
        "pcspk",
        "PC speaker",
        0,
        1,
        { .init_isa = pcspk_audio_init }
    },
#endif

#ifdef CONFIG_SB16
    {
        "sb16",
        "Creative Sound Blaster 16",
        0,
        1,
        { .init_isa = SB16_init }
    },
#endif

#ifdef CONFIG_CS4231A
    {
        "cs4231a",
        "CS4231A",
        0,
        1,
        { .init_isa = cs4231a_init }
    },
#endif

#ifdef CONFIG_ADLIB
    {
        "adlib",
#ifdef HAS_YMF262
        "Yamaha YMF262 (OPL3)",
#else
        "Yamaha YM3812 (OPL2)",
#endif
        0,
        1,
        { .init_isa = Adlib_init }
    },
#endif

#ifdef CONFIG_GUS
    {
        "gus",
        "Gravis Ultrasound GF1",
        0,
        1,
        { .init_isa = GUS_init }
    },
#endif

#ifdef CONFIG_AC97
    {
        "ac97",
        "Intel 82801AA AC97 Audio",
        0,
        0,
        { .init_pci = ac97_init }
    },
#endif

#ifdef CONFIG_ES1370
    {
        "es1370",
        "ENSONIQ AudioPCI ES1370",
        0,
        0,
        { .init_pci = es1370_init }
    },
#endif

#endif /* HAS_AUDIO_CHOICE */

    { NULL, NULL, 0, 0, { NULL } }
};

static void select_soundhw (const char *optarg)
{
    struct soundhw *c;

    if (*optarg == '?') {
    show_valid_cards:

        printf ("Valid sound card names (comma separated):\n");
        for (c = soundhw; c->name; ++c) {
            printf ("%-11s %s\n", c->name, c->descr);
        }
        printf ("\n-soundhw all will enable all of the above\n");
        exit (*optarg != '?');
    }
    else {
        size_t l;
        const char *p;
        char *e;
        int bad_card = 0;

        if (!strcmp (optarg, "all")) {
            for (c = soundhw; c->name; ++c) {
                c->enabled = 1;
            }
            return;
        }

        p = optarg;
        while (*p) {
            e = strchr (p, ',');
            l = !e ? strlen (p) : (size_t) (e - p);

            for (c = soundhw; c->name; ++c) {
                if (!strncmp (c->name, p, l) && !c->name[l]) {
                    c->enabled = 1;
                    break;
                }
            }

            if (!c->name) {
                if (l > 80) {
                    fprintf (stderr,
                             "Unknown sound card name (too big to show)\n");
                }
                else {
                    fprintf (stderr, "Unknown sound card name `%.*s'\n",
                             (int) l, p);
                }
                bad_card = 1;
            }
            p += l + (e != NULL);
        }

        if (bad_card)
            goto show_valid_cards;
    }
}
#endif

static void select_vgahw (const char *p)
{
    const char *opts;

    vga_interface_type = VGA_NONE;
    if (strstart(p, "std", &opts)) {
        vga_interface_type = VGA_STD;
    } else if (strstart(p, "cirrus", &opts)) {
        vga_interface_type = VGA_CIRRUS;
    } else if (strstart(p, "vmware", &opts)) {
        vga_interface_type = VGA_VMWARE;
    } else if (strstart(p, "xenfb", &opts)) {
        vga_interface_type = VGA_XENFB;
    } else if (!strstart(p, "none", &opts)) {
    invalid_vga:
        fprintf(stderr, "Unknown vga type: %s\n", p);
        exit(1);
    }
    while (*opts) {
        const char *nextopt;

        if (strstart(opts, ",retrace=", &nextopt)) {
            opts = nextopt;
            if (strstart(opts, "dumb", &nextopt))
                vga_retrace_method = VGA_RETRACE_DUMB;
            else if (strstart(opts, "precise", &nextopt))
                vga_retrace_method = VGA_RETRACE_PRECISE;
            else goto invalid_vga;
        } else goto invalid_vga;
        opts = nextopt;
    }
}

#ifdef TARGET_I386
static int balloon_parse(const char *arg)
{
    QemuOpts *opts;

    if (strcmp(arg, "none") == 0) {
        return 0;
    }

    if (!strncmp(arg, "virtio", 6)) {
        if (arg[6] == ',') {
            /* have params -> parse them */
            opts = qemu_opts_parse(&qemu_device_opts, arg+7, NULL);
            if (!opts)
                return  -1;
        } else {
            /* create empty opts */
            opts = qemu_opts_create(&qemu_device_opts, NULL, 0);
        }
        qemu_opt_set(opts, "driver", "virtio-balloon-pci");
        return 0;
    }

    return -1;
}
#endif

#ifdef _WIN32
static BOOL WINAPI qemu_ctrl_handler(DWORD type)
{
    exit(STATUS_CONTROL_C_EXIT);
    return TRUE;
}
#endif

int qemu_uuid_parse(const char *str, uint8_t *uuid)
{
    int ret;

    if(strlen(str) != 36)
        return -1;

    ret = sscanf(str, UUID_FMT, &uuid[0], &uuid[1], &uuid[2], &uuid[3],
            &uuid[4], &uuid[5], &uuid[6], &uuid[7], &uuid[8], &uuid[9],
            &uuid[10], &uuid[11], &uuid[12], &uuid[13], &uuid[14], &uuid[15]);

    if(ret != 16)
        return -1;

#ifdef TARGET_I386
    smbios_add_field(1, offsetof(struct smbios_type_1, uuid), 16, uuid);
#endif

    return 0;
}

#define MAX_NET_CLIENTS 32

#ifndef _WIN32

static void termsig_handler(int signal)
{
    qemu_system_shutdown_request();
}

static void sigchld_handler(int signal)
{
    waitpid(-1, NULL, WNOHANG);
}

static void sighandler_setup(void)
{
    struct sigaction act;

    memset(&act, 0, sizeof(act));
    act.sa_handler = termsig_handler;
    sigaction(SIGINT,  &act, NULL);
    sigaction(SIGHUP,  &act, NULL);
    sigaction(SIGTERM, &act, NULL);

    act.sa_handler = sigchld_handler;
    act.sa_flags = SA_NOCLDSTOP;
    sigaction(SIGCHLD, &act, NULL);
}

#endif

#ifdef _WIN32
/* Look for support files in the same directory as the executable.  */
static char *find_datadir(const char *argv0)
{
    char *p;
    char buf[MAX_PATH];
    DWORD len;

    len = GetModuleFileName(NULL, buf, sizeof(buf) - 1);
    if (len == 0) {
        return NULL;
    }

    buf[len] = 0;
    p = buf + len - 1;
    while (p != buf && *p != '\\')
        p--;
    *p = 0;
    if (access(buf, R_OK) == 0) {
        return qemu_strdup(buf);
    }
    return NULL;
}
#else /* !_WIN32 */

/* Find a likely location for support files using the location of the binary.
   For installed binaries this will be "$bindir/../share/qemu".  When
   running from the build tree this will be "$bindir/../pc-bios".  */
#define SHARE_SUFFIX "/share/qemu"
#define BUILD_SUFFIX "/pc-bios"
static char *find_datadir(const char *argv0)
{
    char *dir;
    char *p = NULL;
    char *res;
    char buf[PATH_MAX];
    size_t max_len;

#if defined(__linux__)
    {
        int len;
        len = readlink("/proc/self/exe", buf, sizeof(buf) - 1);
        if (len > 0) {
            buf[len] = 0;
            p = buf;
        }
    }
#elif defined(__FreeBSD__)
    {
        int len;
        len = readlink("/proc/curproc/file", buf, sizeof(buf) - 1);
        if (len > 0) {
            buf[len] = 0;
            p = buf;
        }
    }
#endif
    /* If we don't have any way of figuring out the actual executable
       location then try argv[0].  */
    if (!p) {
        p = realpath(argv0, buf);
        if (!p) {
            return NULL;
        }
    }
    dir = dirname(p);
    dir = dirname(dir);

    max_len = strlen(dir) +
        MAX(strlen(SHARE_SUFFIX), strlen(BUILD_SUFFIX)) + 1;
    res = qemu_mallocz(max_len);
    snprintf(res, max_len, "%s%s", dir, SHARE_SUFFIX);
    if (access(res, R_OK)) {
        snprintf(res, max_len, "%s%s", dir, BUILD_SUFFIX);
        if (access(res, R_OK)) {
            qemu_free(res);
            res = NULL;
        }
    }

    return res;
}
#undef SHARE_SUFFIX
#undef BUILD_SUFFIX
#endif

char *qemu_find_file(int type, const char *name)
{
    int len;
    const char *subdir;
    char *buf;

    /* If name contains path separators then try it as a straight path.  */
    if ((strchr(name, '/') || strchr(name, '\\'))
        && access(name, R_OK) == 0) {
        return qemu_strdup(name);
    }
    switch (type) {
    case QEMU_FILE_TYPE_BIOS:
        subdir = "";
        break;
    case QEMU_FILE_TYPE_KEYMAP:
        subdir = "keymaps/";
        break;
    default:
        abort();
    }
    len = strlen(data_dir) + strlen(name) + strlen(subdir) + 2;
    buf = qemu_mallocz(len);
    snprintf(buf, len, "%s/%s%s", data_dir, subdir, name);
    if (access(buf, R_OK)) {
        qemu_free(buf);
        return NULL;
    }
    return buf;
}

static int device_init_func(QemuOpts *opts, void *opaque)
{
    DeviceState *dev;

    dev = qdev_device_add(opts);
    if (!dev)
        return -1;
    return 0;
}

struct device_config {
    enum {
        DEV_USB,       /* -usbdevice   */
        DEV_BT,        /* -bt          */
    } type;
    const char *cmdline;
    TAILQ_ENTRY(device_config) next;
};
TAILQ_HEAD(, device_config) device_configs = TAILQ_HEAD_INITIALIZER(device_configs);

static void add_device_config(int type, const char *cmdline)
{
    struct device_config *conf;

    conf = qemu_mallocz(sizeof(*conf));
    conf->type = type;
    conf->cmdline = cmdline;
    TAILQ_INSERT_TAIL(&device_configs, conf, next);
}

static int foreach_device_config(int type, int (*func)(const char *cmdline))
{
    struct device_config *conf;
    int rc;

    TAILQ_FOREACH(conf, &device_configs, next) {
        if (conf->type != type)
            continue;
        rc = func(conf->cmdline);
        if (0 != rc)
            return rc;
    }
    return 0;
}

int main(int argc, char **argv, char **envp)
{
    const char *gdbstub_dev = NULL;
    uint32_t boot_devices_bitmap = 0;
    int i;
    int snapshot, linux_boot, net_boot;
    const char *initrd_filename;
    const char *kernel_filename, *kernel_cmdline;
    char boot_devices[33] = "cad"; /* default to HD->floppy->CD-ROM */
    DisplayState *ds;
    DisplayChangeListener *dcl;
    int cyls, heads, secs, translation;
    const char *net_clients[MAX_NET_CLIENTS];
    int nb_net_clients;
    QemuOpts *hda_opts = NULL, *opts;
    int optind;
    const char *r, *optarg;
    CharDriverState *monitor_hds[MAX_MONITOR_DEVICES];
    const char *monitor_devices[MAX_MONITOR_DEVICES];
    int monitor_device_index;
    const char *serial_devices[MAX_SERIAL_PORTS];
    int serial_device_index;
    const char *parallel_devices[MAX_PARALLEL_PORTS];
    int parallel_device_index;
    const char *virtio_consoles[MAX_VIRTIO_CONSOLES];
    int virtio_console_index;
    const char *loadvm = NULL;
    QEMUMachine *machine;
    const char *cpu_model;
#ifndef _WIN32
    int fds[2];
#endif
    int tb_size;
    const char *pid_file = NULL;
    const char *incoming = NULL;
#ifndef _WIN32
    int fd = 0;
    struct passwd *pwd = NULL;
    const char *chroot_dir = NULL;
    const char *run_as = NULL;
#endif
    CPUState *env;
    int show_vnc_port = 0;

    qemu_errors_to_file(stderr);
    qemu_cache_utils_init(envp);

    LIST_INIT (&vm_change_state_head);
#ifndef _WIN32
    {
        struct sigaction act;
        sigfillset(&act.sa_mask);
        act.sa_flags = 0;
        act.sa_handler = SIG_IGN;
        sigaction(SIGPIPE, &act, NULL);
    }
#else
    SetConsoleCtrlHandler(qemu_ctrl_handler, TRUE);
    /* Note: cpu_interrupt() is currently not SMP safe, so we force
       QEMU to run on a single CPU */
    {
        HANDLE h;
        DWORD mask, smask;
        int i;
        h = GetCurrentProcess();
        if (GetProcessAffinityMask(h, &mask, &smask)) {
            for(i = 0; i < 32; i++) {
                if (mask & (1 << i))
                    break;
            }
            if (i != 32) {
                mask = 1 << i;
                SetProcessAffinityMask(h, mask);
            }
        }
    }
#endif

    module_call_init(MODULE_INIT_MACHINE);
    machine = find_default_machine();
    cpu_model = NULL;
    initrd_filename = NULL;
    ram_size = 0;
    snapshot = 0;
    kernel_filename = NULL;
    kernel_cmdline = "";
    cyls = heads = secs = 0;
    translation = BIOS_ATA_TRANSLATION_AUTO;

    serial_devices[0] = "vc:80Cx24C";
    for(i = 1; i < MAX_SERIAL_PORTS; i++)
        serial_devices[i] = NULL;
    serial_device_index = 0;

    parallel_devices[0] = "vc:80Cx24C";
    for(i = 1; i < MAX_PARALLEL_PORTS; i++)
        parallel_devices[i] = NULL;
    parallel_device_index = 0;

    for(i = 0; i < MAX_VIRTIO_CONSOLES; i++)
        virtio_consoles[i] = NULL;
    virtio_console_index = 0;

    monitor_devices[0] = "vc:80Cx24C";
    for (i = 1; i < MAX_MONITOR_DEVICES; i++) {
        monitor_devices[i] = NULL;
    }
    monitor_device_index = 0;

    for (i = 0; i < MAX_NODES; i++) {
        node_mem[i] = 0;
        node_cpumask[i] = 0;
    }

    assigned_devices_index = 0;

    nb_net_clients = 0;
    nb_numa_nodes = 0;
    nb_nics = 0;

    tb_size = 0;
    autostart= 1;

    optind = 1;
    for(;;) {
        if (optind >= argc)
            break;
        r = argv[optind];
        if (r[0] != '-') {
	    hda_opts = drive_add(argv[optind++], HD_ALIAS, 0);
        } else {
            const QEMUOption *popt;

            optind++;
            /* Treat --foo the same as -foo.  */
            if (r[1] == '-')
                r++;
            popt = qemu_options;
            for(;;) {
                if (!popt->name) {
                    fprintf(stderr, "%s: invalid option -- '%s'\n",
                            argv[0], r);
                    exit(1);
                }
                if (!strcmp(popt->name, r + 1))
                    break;
                popt++;
            }
            if (popt->flags & HAS_ARG) {
                if (optind >= argc) {
                    fprintf(stderr, "%s: option '%s' requires an argument\n",
                            argv[0], r);
                    exit(1);
                }
                optarg = argv[optind++];
            } else {
                optarg = NULL;
            }

            switch(popt->index) {
            case QEMU_OPTION_M:
                machine = find_machine(optarg);
                if (!machine) {
                    QEMUMachine *m;
                    printf("Supported machines are:\n");
                    for(m = first_machine; m != NULL; m = m->next) {
                        if (m->alias)
                            printf("%-10s %s (alias of %s)\n",
                                   m->alias, m->desc, m->name);
                        printf("%-10s %s%s\n",
                               m->name, m->desc,
                               m->is_default ? " (default)" : "");
                    }
                    exit(*optarg != '?');
                }
                break;
            case QEMU_OPTION_cpu:
                /* hw initialization will check this */
                if (*optarg == '?') {
/* XXX: implement xxx_cpu_list for targets that still miss it */
#if defined(cpu_list)
                    cpu_list(stdout, &fprintf);
#endif
                    exit(0);
                } else {
                    cpu_model = optarg;
                }
                break;
            case QEMU_OPTION_initrd:
                initrd_filename = optarg;
                break;
            case QEMU_OPTION_hda:
                if (cyls == 0)
                    hda_opts = drive_add(optarg, HD_ALIAS, 0);
                else
                    hda_opts = drive_add(optarg, HD_ALIAS
			     ",cyls=%d,heads=%d,secs=%d%s",
                             0, cyls, heads, secs,
                             translation == BIOS_ATA_TRANSLATION_LBA ?
                                 ",trans=lba" :
                             translation == BIOS_ATA_TRANSLATION_NONE ?
                                 ",trans=none" : "");
                 break;
            case QEMU_OPTION_hdb:
            case QEMU_OPTION_hdc:
            case QEMU_OPTION_hdd:
                drive_add(optarg, HD_ALIAS, popt->index - QEMU_OPTION_hda);
                break;
            case QEMU_OPTION_drive:
                drive_add(NULL, "%s", optarg);
	        break;
            case QEMU_OPTION_set:
                if (qemu_set_option(optarg) != 0)
                    exit(1);
	        break;
            case QEMU_OPTION_mtdblock:
                drive_add(optarg, MTD_ALIAS);
                break;
            case QEMU_OPTION_sd:
                drive_add(optarg, SD_ALIAS);
                break;
            case QEMU_OPTION_pflash:
                drive_add(optarg, PFLASH_ALIAS);
                break;
            case QEMU_OPTION_snapshot:
                snapshot = 1;
                break;
            case QEMU_OPTION_hdachs:
                {
                    const char *p;
                    p = optarg;
                    cyls = strtol(p, (char **)&p, 0);
                    if (cyls < 1 || cyls > 16383)
                        goto chs_fail;
                    if (*p != ',')
                        goto chs_fail;
                    p++;
                    heads = strtol(p, (char **)&p, 0);
                    if (heads < 1 || heads > 16)
                        goto chs_fail;
                    if (*p != ',')
                        goto chs_fail;
                    p++;
                    secs = strtol(p, (char **)&p, 0);
                    if (secs < 1 || secs > 63)
                        goto chs_fail;
                    if (*p == ',') {
                        p++;
                        if (!strcmp(p, "none"))
                            translation = BIOS_ATA_TRANSLATION_NONE;
                        else if (!strcmp(p, "lba"))
                            translation = BIOS_ATA_TRANSLATION_LBA;
                        else if (!strcmp(p, "auto"))
                            translation = BIOS_ATA_TRANSLATION_AUTO;
                        else
                            goto chs_fail;
                    } else if (*p != '\0') {
                    chs_fail:
                        fprintf(stderr, "qemu: invalid physical CHS format\n");
                        exit(1);
                    }
		    if (hda_opts != NULL) {
                        char num[16];
                        snprintf(num, sizeof(num), "%d", cyls);
                        qemu_opt_set(hda_opts, "cyls", num);
                        snprintf(num, sizeof(num), "%d", heads);
                        qemu_opt_set(hda_opts, "heads", num);
                        snprintf(num, sizeof(num), "%d", secs);
                        qemu_opt_set(hda_opts, "secs", num);
                        if (translation == BIOS_ATA_TRANSLATION_LBA)
                            qemu_opt_set(hda_opts, "trans", "lba");
                        if (translation == BIOS_ATA_TRANSLATION_NONE)
                            qemu_opt_set(hda_opts, "trans", "none");
                    }
                }
                break;
            case QEMU_OPTION_numa:
                if (nb_numa_nodes >= MAX_NODES) {
                    fprintf(stderr, "qemu: too many NUMA nodes\n");
                    exit(1);
                }
                numa_add(optarg);
                break;
            case QEMU_OPTION_nographic:
                display_type = DT_NOGRAPHIC;
                break;
#ifdef CONFIG_CURSES
            case QEMU_OPTION_curses:
                display_type = DT_CURSES;
                break;
#endif
            case QEMU_OPTION_portrait:
                graphic_rotate = 1;
                break;
            case QEMU_OPTION_kernel:
                kernel_filename = optarg;
                break;
            case QEMU_OPTION_append:
                kernel_cmdline = optarg;
                break;
            case QEMU_OPTION_cdrom:
                drive_add(optarg, CDROM_ALIAS);
                break;
            case QEMU_OPTION_boot:
                {
                    static const char * const params[] = {
                        "order", "once", "menu", NULL
                    };
                    char buf[sizeof(boot_devices)];
                    char *standard_boot_devices;
                    int legacy = 0;

                    if (!strchr(optarg, '=')) {
                        legacy = 1;
                        pstrcpy(buf, sizeof(buf), optarg);
                    } else if (check_params(buf, sizeof(buf), params, optarg) < 0) {
                        fprintf(stderr,
                                "qemu: unknown boot parameter '%s' in '%s'\n",
                                buf, optarg);
                        exit(1);
                    }

                    if (legacy ||
                        get_param_value(buf, sizeof(buf), "order", optarg)) {
                        boot_devices_bitmap = parse_bootdevices(buf);
                        pstrcpy(boot_devices, sizeof(boot_devices), buf);
                    }
                    if (!legacy) {
                        if (get_param_value(buf, sizeof(buf),
                                            "once", optarg)) {
                            boot_devices_bitmap |= parse_bootdevices(buf);
                            standard_boot_devices = qemu_strdup(boot_devices);
                            pstrcpy(boot_devices, sizeof(boot_devices), buf);
                            qemu_register_reset(restore_boot_devices,
                                                standard_boot_devices);
                        }
                        if (get_param_value(buf, sizeof(buf),
                                            "menu", optarg)) {
                            if (!strcmp(buf, "on")) {
                                boot_menu = 1;
                            } else if (!strcmp(buf, "off")) {
                                boot_menu = 0;
                            } else {
                                fprintf(stderr,
                                        "qemu: invalid option value '%s'\n",
                                        buf);
                                exit(1);
                            }
                        }
                    }
                }
                break;
            case QEMU_OPTION_fda:
            case QEMU_OPTION_fdb:
                drive_add(optarg, FD_ALIAS, popt->index - QEMU_OPTION_fda);
                break;
#ifdef TARGET_I386
            case QEMU_OPTION_no_fd_bootchk:
                fd_bootchk = 0;
                break;
#endif
            case QEMU_OPTION_net:
                if (nb_net_clients >= MAX_NET_CLIENTS) {
                    fprintf(stderr, "qemu: too many network clients\n");
                    exit(1);
                }
                net_clients[nb_net_clients] = optarg;
                nb_net_clients++;
                break;
#ifdef CONFIG_SLIRP
            case QEMU_OPTION_tftp:
                legacy_tftp_prefix = optarg;
                break;
            case QEMU_OPTION_bootp:
                legacy_bootp_filename = optarg;
                break;
#ifndef _WIN32
            case QEMU_OPTION_smb:
                net_slirp_smb(optarg);
                break;
#endif
            case QEMU_OPTION_redir:
                net_slirp_redir(optarg);
                break;
#endif
            case QEMU_OPTION_bt:
                add_device_config(DEV_BT, optarg);
                break;
#ifdef HAS_AUDIO
            case QEMU_OPTION_audio_help:
                AUD_help ();
                exit (0);
                break;
            case QEMU_OPTION_soundhw:
                select_soundhw (optarg);
                break;
#endif
            case QEMU_OPTION_h:
                help(0);
                break;
            case QEMU_OPTION_version:
                version();
                exit(0);
                break;
            case QEMU_OPTION_m: {
                uint64_t value;
                char *ptr;

                value = strtoul(optarg, &ptr, 10);
                switch (*ptr) {
                case 0: case 'M': case 'm':
                    value <<= 20;
                    break;
                case 'G': case 'g':
                    value <<= 30;
                    break;
                default:
                    fprintf(stderr, "qemu: invalid ram size: %s\n", optarg);
                    exit(1);
                }

                /* On 32-bit hosts, QEMU is limited by virtual address space */
                if (value > (2047 << 20) && HOST_LONG_BITS == 32) {
                    fprintf(stderr, "qemu: at most 2047 MB RAM can be simulated\n");
                    exit(1);
                }
                if (value != (uint64_t)(ram_addr_t)value) {
                    fprintf(stderr, "qemu: ram size too large\n");
                    exit(1);
                }
                ram_size = value;
                break;
            }
            case QEMU_OPTION_d:
                {
                    int mask;
                    const CPULogItem *item;

                    mask = cpu_str_to_log_mask(optarg);
                    if (!mask) {
                        printf("Log items (comma separated):\n");
                    for(item = cpu_log_items; item->mask != 0; item++) {
                        printf("%-10s %s\n", item->name, item->help);
                    }
                    exit(1);
                    }
                    cpu_set_log(mask);
                }
                break;
            case QEMU_OPTION_s:
                gdbstub_dev = "tcp::" DEFAULT_GDBSTUB_PORT;
                break;
            case QEMU_OPTION_gdb:
                gdbstub_dev = optarg;
                break;
            case QEMU_OPTION_L:
                data_dir = optarg;
                break;
            case QEMU_OPTION_bios:
                bios_name = optarg;
                break;
            case QEMU_OPTION_singlestep:
                singlestep = 1;
                break;
            case QEMU_OPTION_S:
                autostart = 0;
                break;
#ifndef _WIN32
	    case QEMU_OPTION_k:
		keyboard_layout = optarg;
		break;
#endif
            case QEMU_OPTION_localtime:
                rtc_utc = 0;
                break;
            case QEMU_OPTION_vga:
                select_vgahw (optarg);
                break;
#if defined(TARGET_PPC) || defined(TARGET_SPARC)
            case QEMU_OPTION_g:
                {
                    const char *p;
                    int w, h, depth;
                    p = optarg;
                    w = strtol(p, (char **)&p, 10);
                    if (w <= 0) {
                    graphic_error:
                        fprintf(stderr, "qemu: invalid resolution or depth\n");
                        exit(1);
                    }
                    if (*p != 'x')
                        goto graphic_error;
                    p++;
                    h = strtol(p, (char **)&p, 10);
                    if (h <= 0)
                        goto graphic_error;
                    if (*p == 'x') {
                        p++;
                        depth = strtol(p, (char **)&p, 10);
                        if (depth != 8 && depth != 15 && depth != 16 &&
                            depth != 24 && depth != 32)
                            goto graphic_error;
                    } else if (*p == '\0') {
                        depth = graphic_depth;
                    } else {
                        goto graphic_error;
                    }

                    graphic_width = w;
                    graphic_height = h;
                    graphic_depth = depth;
                }
                break;
#endif
            case QEMU_OPTION_echr:
                {
                    char *r;
                    term_escape_char = strtol(optarg, &r, 0);
                    if (r == optarg)
                        printf("Bad argument to echr\n");
                    break;
                }
            case QEMU_OPTION_monitor:
                if (monitor_device_index >= MAX_MONITOR_DEVICES) {
                    fprintf(stderr, "qemu: too many monitor devices\n");
                    exit(1);
                }
                monitor_devices[monitor_device_index] = optarg;
                monitor_device_index++;
                break;
            case QEMU_OPTION_serial:
                if (serial_device_index >= MAX_SERIAL_PORTS) {
                    fprintf(stderr, "qemu: too many serial ports\n");
                    exit(1);
                }
                serial_devices[serial_device_index] = optarg;
                serial_device_index++;
                break;
            case QEMU_OPTION_watchdog:
                if (watchdog) {
                    fprintf(stderr,
                            "qemu: only one watchdog option may be given\n");
                    return 1;
                }
                watchdog = optarg;
                break;
            case QEMU_OPTION_watchdog_action:
                if (select_watchdog_action(optarg) == -1) {
                    fprintf(stderr, "Unknown -watchdog-action parameter\n");
                    exit(1);
                }
                break;
            case QEMU_OPTION_virtiocon:
                if (virtio_console_index >= MAX_VIRTIO_CONSOLES) {
                    fprintf(stderr, "qemu: too many virtio consoles\n");
                    exit(1);
                }
                virtio_consoles[virtio_console_index] = optarg;
                virtio_console_index++;
                break;
            case QEMU_OPTION_parallel:
                if (parallel_device_index >= MAX_PARALLEL_PORTS) {
                    fprintf(stderr, "qemu: too many parallel ports\n");
                    exit(1);
                }
                parallel_devices[parallel_device_index] = optarg;
                parallel_device_index++;
                break;
	    case QEMU_OPTION_loadvm:
		loadvm = optarg;
		break;
            case QEMU_OPTION_full_screen:
                full_screen = 1;
                break;
#ifdef CONFIG_SDL
            case QEMU_OPTION_no_frame:
                no_frame = 1;
                break;
            case QEMU_OPTION_alt_grab:
                alt_grab = 1;
                break;
            case QEMU_OPTION_no_quit:
                no_quit = 1;
                break;
            case QEMU_OPTION_sdl:
                display_type = DT_SDL;
                break;
#endif
            case QEMU_OPTION_pidfile:
                pid_file = optarg;
                break;
#ifdef TARGET_I386
            case QEMU_OPTION_win2k_hack:
                win2k_install_hack = 1;
                break;
            case QEMU_OPTION_rtc_td_hack:
                rtc_td_hack = 1;
                break;
            case QEMU_OPTION_acpitable:
                if(acpi_table_add(optarg) < 0) {
                    fprintf(stderr, "Wrong acpi table provided\n");
                    exit(1);
                }
                break;
            case QEMU_OPTION_smbios:
                if(smbios_entry_add(optarg) < 0) {
                    fprintf(stderr, "Wrong smbios provided\n");
                    exit(1);
                }
                break;
#endif
#ifdef CONFIG_KVM
#ifdef KVM_UPSTREAM
            case QEMU_OPTION_enable_kvm:
                kvm_allowed = 1;
#endif
                break;
	    case QEMU_OPTION_no_kvm:
		kvm_allowed = 0;
		break;
	    case QEMU_OPTION_no_kvm_irqchip: {
		kvm_irqchip = 0;
		kvm_pit = 0;
		break;
	    }
	    case QEMU_OPTION_no_kvm_pit: {
		kvm_pit = 0;
		break;
	    }
            case QEMU_OPTION_no_kvm_pit_reinjection: {
                kvm_pit_reinject = 0;
                break;
            }
	    case QEMU_OPTION_enable_nesting: {
		kvm_nested = 1;
		break;
	    }
#if defined(TARGET_I386) || defined(TARGET_X86_64) || defined(TARGET_IA64) || defined(__linux__)
            case QEMU_OPTION_pcidevice:
		if (assigned_devices_index >= MAX_DEV_ASSIGN_CMDLINE) {
                    fprintf(stderr, "Too many assigned devices\n");
                    exit(1);
		}
		assigned_devices[assigned_devices_index] = optarg;
		assigned_devices_index++;
                break;
#endif
#endif
            case QEMU_OPTION_usb:
                usb_enabled = 1;
                break;
            case QEMU_OPTION_usbdevice:
                usb_enabled = 1;
                add_device_config(DEV_USB, optarg);
                break;
            case QEMU_OPTION_device:
                opts = qemu_opts_parse(&qemu_device_opts, optarg, "driver");
                if (!opts) {
                    fprintf(stderr, "parse error: %s\n", optarg);
                    exit(1);
                }
                break;
            case QEMU_OPTION_smp:
                smp_parse(optarg);
                if (smp_cpus < 1) {
                    fprintf(stderr, "Invalid number of CPUs\n");
                    exit(1);
                }
                if (max_cpus < smp_cpus) {
                    fprintf(stderr, "maxcpus must be equal to or greater than "
                            "smp\n");
                    exit(1);
                }
                if (max_cpus > 255) {
                    fprintf(stderr, "Unsupported number of maxcpus\n");
                    exit(1);
                }
                break;
	    case QEMU_OPTION_vnc:
                display_type = DT_VNC;
		vnc_display = optarg;
		break;
#ifdef TARGET_I386
            case QEMU_OPTION_no_acpi:
                acpi_enabled = 0;
                break;
            case QEMU_OPTION_no_hpet:
                no_hpet = 1;
                break;
            case QEMU_OPTION_balloon:
                if (balloon_parse(optarg) < 0) {
                    fprintf(stderr, "Unknown -balloon argument %s\n", optarg);
                    exit(1);
                }
                break;
#endif
            case QEMU_OPTION_no_reboot:
                no_reboot = 1;
                break;
            case QEMU_OPTION_no_shutdown:
                no_shutdown = 1;
                break;
            case QEMU_OPTION_show_cursor:
                cursor_hide = 0;
                break;
            case QEMU_OPTION_uuid:
                if(qemu_uuid_parse(optarg, qemu_uuid) < 0) {
                    fprintf(stderr, "Fail to parse UUID string."
                            " Wrong format.\n");
                    exit(1);
                }
                break;
#ifndef _WIN32
	    case QEMU_OPTION_daemonize:
		daemonize = 1;
		break;
#endif
	    case QEMU_OPTION_option_rom:
		if (nb_option_roms >= MAX_OPTION_ROMS) {
		    fprintf(stderr, "Too many option ROMs\n");
		    exit(1);
		}
		option_rom[nb_option_roms] = optarg;
		nb_option_roms++;
		break;
#if defined(TARGET_ARM) || defined(TARGET_M68K)
            case QEMU_OPTION_semihosting:
                semihosting_enabled = 1;
                break;
#endif
            case QEMU_OPTION_tdf:
                time_drift_fix = 1;
		break;
            case QEMU_OPTION_kvm_shadow_memory:
                kvm_shadow_memory = (int64_t)atoi(optarg) * 1024 * 1024 / 4096;
                break;
            case QEMU_OPTION_mempath:
		mem_path = optarg;
		break;
#ifdef MAP_POPULATE
            case QEMU_OPTION_mem_prealloc:
		mem_prealloc = !mem_prealloc;
		break;
#endif
            case QEMU_OPTION_name:
                qemu_name = qemu_strdup(optarg);
		 {
		     char *p = strchr(qemu_name, ',');
		     if (p != NULL) {
		        *p++ = 0;
			if (strncmp(p, "process=", 8)) {
			    fprintf(stderr, "Unknown subargument %s to -name", p);
			    exit(1);
			}
			p += 8;
			set_proc_name(p);
		     }	
		 }	
                break;
#if defined(TARGET_SPARC) || defined(TARGET_PPC)
            case QEMU_OPTION_prom_env:
                if (nb_prom_envs >= MAX_PROM_ENVS) {
                    fprintf(stderr, "Too many prom variables\n");
                    exit(1);
                }
                prom_envs[nb_prom_envs] = optarg;
                nb_prom_envs++;
                break;
#endif
#ifdef TARGET_ARM
            case QEMU_OPTION_old_param:
                old_param = 1;
                break;
#endif
            case QEMU_OPTION_clock:
                configure_alarms(optarg);
                break;
            case QEMU_OPTION_startdate:
                {
                    struct tm tm;
                    time_t rtc_start_date;
                    if (!strcmp(optarg, "now")) {
                        rtc_date_offset = -1;
                    } else {
                        if (sscanf(optarg, "%d-%d-%dT%d:%d:%d",
                               &tm.tm_year,
                               &tm.tm_mon,
                               &tm.tm_mday,
                               &tm.tm_hour,
                               &tm.tm_min,
                               &tm.tm_sec) == 6) {
                            /* OK */
                        } else if (sscanf(optarg, "%d-%d-%d",
                                          &tm.tm_year,
                                          &tm.tm_mon,
                                          &tm.tm_mday) == 3) {
                            tm.tm_hour = 0;
                            tm.tm_min = 0;
                            tm.tm_sec = 0;
                        } else {
                            goto date_fail;
                        }
                        tm.tm_year -= 1900;
                        tm.tm_mon--;
                        rtc_start_date = mktimegm(&tm);
                        if (rtc_start_date == -1) {
                        date_fail:
                            fprintf(stderr, "Invalid date format. Valid format are:\n"
                                    "'now' or '2006-06-17T16:01:21' or '2006-06-17'\n");
                            exit(1);
                        }
                        rtc_date_offset = time(NULL) - rtc_start_date;
                    }
                }
                break;
            case QEMU_OPTION_tb_size:
                tb_size = strtol(optarg, NULL, 0);
                if (tb_size < 0)
                    tb_size = 0;
                break;
            case QEMU_OPTION_icount:
                use_icount = 1;
                if (strcmp(optarg, "auto") == 0) {
                    icount_time_shift = -1;
                } else {
                    icount_time_shift = strtol(optarg, NULL, 0);
                }
                break;
            case QEMU_OPTION_incoming:
                incoming = optarg;
                break;
#ifndef _WIN32
            case QEMU_OPTION_chroot:
                chroot_dir = optarg;
                break;
            case QEMU_OPTION_runas:
                run_as = optarg;
                break;
            case QEMU_OPTION_nvram:
                nvram = optarg;
                break;
#endif
#ifdef CONFIG_XEN
            case QEMU_OPTION_xen_domid:
                xen_domid = atoi(optarg);
                break;
            case QEMU_OPTION_xen_create:
                xen_mode = XEN_CREATE;
                break;
            case QEMU_OPTION_xen_attach:
                xen_mode = XEN_ATTACH;
                break;
#endif
            }
        }
    }

    if (kvm_enabled()) {
        int ret;

        ret = kvm_init(smp_cpus);
        if (ret < 0) {
            fprintf(stderr, "failed to initialize KVM\n");
            exit(1);
        }
    }

    /* If no data_dir is specified then try to find it relative to the
       executable path.  */
    if (!data_dir) {
        data_dir = find_datadir(argv[0]);
    }
    /* If all else fails use the install patch specified when building.  */
    if (!data_dir) {
        data_dir = CONFIG_QEMU_SHAREDIR;
    }

    /*
     * Default to max_cpus = smp_cpus, in case the user doesn't
     * specify a max_cpus value.
     */
    if (!max_cpus)
        max_cpus = smp_cpus;

    machine->max_cpus = machine->max_cpus ?: 1; /* Default to UP */
    if (smp_cpus > machine->max_cpus) {
        fprintf(stderr, "Number of SMP cpus requested (%d), exceeds max cpus "
                "supported by machine `%s' (%d)\n", smp_cpus,  machine->name,
                machine->max_cpus);
        exit(1);
    }

    if (display_type == DT_NOGRAPHIC) {
       if (serial_device_index == 0)
           serial_devices[0] = "stdio";
       if (parallel_device_index == 0)
           parallel_devices[0] = "null";
       if (strncmp(monitor_devices[0], "vc", 2) == 0) {
           monitor_devices[0] = "stdio";
       }
    }

#ifndef _WIN32
    if (daemonize) {
	pid_t pid;

	if (pipe(fds) == -1)
	    exit(1);

	pid = fork();
	if (pid > 0) {
	    uint8_t status;
	    ssize_t len;

	    close(fds[1]);

	again:
            len = read(fds[0], &status, 1);
            if (len == -1 && (errno == EINTR))
                goto again;

            if (len != 1)
                exit(1);
            else if (status == 1) {
                fprintf(stderr, "Could not acquire pidfile\n");
                exit(1);
            } else
                exit(0);
	} else if (pid < 0)
            exit(1);

	setsid();

	pid = fork();
	if (pid > 0)
	    exit(0);
	else if (pid < 0)
	    exit(1);

	umask(027);

        signal(SIGTSTP, SIG_IGN);
        signal(SIGTTOU, SIG_IGN);
        signal(SIGTTIN, SIG_IGN);
    }

    if (pid_file && qemu_create_pidfile(pid_file) != 0) {
        if (daemonize) {
            uint8_t status = 1;
            write(fds[1], &status, 1);
        } else
            fprintf(stderr, "Could not acquire pid file\n");
        exit(1);
    }
#endif

    if (qemu_init_main_loop()) {
        fprintf(stderr, "qemu_init_main_loop failed\n");
        exit(1);
    }
    linux_boot = (kernel_filename != NULL);

    if (!linux_boot && *kernel_cmdline != '\0') {
        fprintf(stderr, "-append only allowed with -kernel option\n");
        exit(1);
    }

    if (!linux_boot && initrd_filename != NULL) {
        fprintf(stderr, "-initrd only allowed with -kernel option\n");
        exit(1);
    }

#ifndef _WIN32
    /* Win32 doesn't support line-buffering and requires size >= 2 */
    setvbuf(stdout, NULL, _IOLBF, 0);
#endif

    init_timers();
    if (init_timer_alarm() < 0) {
        fprintf(stderr, "could not initialize alarm timer\n");
        exit(1);
    }
    if (use_icount && icount_time_shift < 0) {
        use_icount = 2;
        /* 125MIPS seems a reasonable initial guess at the guest speed.
           It will be corrected fairly quickly anyway.  */
        icount_time_shift = 3;
        init_icount_adjust();
    }

#ifdef _WIN32
    socket_init();
#endif

    /* init network clients */
    if (nb_net_clients == 0) {
        /* if no clients, we use a default config */
        net_clients[nb_net_clients++] = "nic";
#ifdef CONFIG_SLIRP
        net_clients[nb_net_clients++] = "user";
#endif
    }

    for(i = 0;i < nb_net_clients; i++) {
        if (net_client_parse(net_clients[i]) < 0)
            exit(1);
    }

    net_boot = (boot_devices_bitmap >> ('n' - 'a')) & 0xF;
    net_set_boot_mask(net_boot);

    net_client_check();

    /* init the bluetooth world */
    if (foreach_device_config(DEV_BT, bt_parse))
        exit(1);

    /* init the memory */
    if (ram_size == 0)
        ram_size = DEFAULT_RAM_SIZE * 1024 * 1024;

    /* init the dynamic translator */
    cpu_exec_init_all(tb_size * 1024 * 1024);

    bdrv_init();

    /* we always create the cdrom drive, even if no disk is there */
    drive_add(NULL, CDROM_ALIAS);

    /* we always create at least one floppy */
    drive_add(NULL, FD_ALIAS, 0);

    /* we always create one sd slot, even if no card is in it */
    drive_add(NULL, SD_ALIAS);

    /* open the virtual block devices */
    if (snapshot)
        qemu_opts_foreach(&qemu_drive_opts, drive_enable_snapshot, NULL, 0);
    if (qemu_opts_foreach(&qemu_drive_opts, drive_init_func, machine, 1) != 0)
        exit(1);

    register_savevm("timer", 0, 2, timer_save, timer_load, NULL);
    register_savevm_live("ram", 0, 3, ram_save_live, NULL, ram_load, NULL);

    /* Maintain compatibility with multiple stdio monitors */
    if (!strcmp(monitor_devices[0],"stdio")) {
        for (i = 0; i < MAX_SERIAL_PORTS; i++) {
            const char *devname = serial_devices[i];
            if (devname && !strcmp(devname,"mon:stdio")) {
                monitor_devices[0] = NULL;
                break;
            } else if (devname && !strcmp(devname,"stdio")) {
                monitor_devices[0] = NULL;
                serial_devices[i] = "mon:stdio";
                break;
            }
        }
    }

    if (nb_numa_nodes > 0) {
        int i;

        if (nb_numa_nodes > smp_cpus) {
            nb_numa_nodes = smp_cpus;
        }

        /* If no memory size if given for any node, assume the default case
         * and distribute the available memory equally across all nodes
         */
        for (i = 0; i < nb_numa_nodes; i++) {
            if (node_mem[i] != 0)
                break;
        }
        if (i == nb_numa_nodes) {
            uint64_t usedmem = 0;

            /* On Linux, the each node's border has to be 8MB aligned,
             * the final node gets the rest.
             */
            for (i = 0; i < nb_numa_nodes - 1; i++) {
                node_mem[i] = (ram_size / nb_numa_nodes) & ~((1 << 23UL) - 1);
                usedmem += node_mem[i];
            }
            node_mem[i] = ram_size - usedmem;
        }

        for (i = 0; i < nb_numa_nodes; i++) {
            if (node_cpumask[i] != 0)
                break;
        }
        /* assigning the VCPUs round-robin is easier to implement, guest OSes
         * must cope with this anyway, because there are BIOSes out there in
         * real machines which also use this scheme.
         */
        if (i == nb_numa_nodes) {
            for (i = 0; i < smp_cpus; i++) {
                node_cpumask[i % nb_numa_nodes] |= 1 << i;
            }
        }
    }

<<<<<<< HEAD
    if (kvm_enabled()) {
        int ret;

        ret = kvm_init(smp_cpus);
        if (ret < 0) {
#if defined(KVM_UPSTREAM) || defined(NO_CPU_EMULATION)
            fprintf(stderr, "failed to initialize KVM\n");
            exit(1);
#endif
            fprintf(stderr, "Could not initialize KVM, will disable KVM support\n");
            kvm_allowed = 0;
        }
    }

=======
>>>>>>> e09a5267
    for (i = 0; i < MAX_MONITOR_DEVICES; i++) {
        const char *devname = monitor_devices[i];
        if (devname && strcmp(devname, "none")) {
            char label[32];
            if (i == 0) {
                snprintf(label, sizeof(label), "monitor");
            } else {
                snprintf(label, sizeof(label), "monitor%d", i);
            }
            monitor_hds[i] = qemu_chr_open(label, devname, NULL);
            if (!monitor_hds[i]) {
                fprintf(stderr, "qemu: could not open monitor device '%s'\n",
                        devname);
                exit(1);
            }
        }
    }

    for(i = 0; i < MAX_SERIAL_PORTS; i++) {
        const char *devname = serial_devices[i];
        if (devname && strcmp(devname, "none")) {
            char label[32];
            snprintf(label, sizeof(label), "serial%d", i);
            serial_hds[i] = qemu_chr_open(label, devname, NULL);
            if (!serial_hds[i]) {
                fprintf(stderr, "qemu: could not open serial device '%s'\n",
                        devname);
                exit(1);
            }
        }
    }

    for(i = 0; i < MAX_PARALLEL_PORTS; i++) {
        const char *devname = parallel_devices[i];
        if (devname && strcmp(devname, "none")) {
            char label[32];
            snprintf(label, sizeof(label), "parallel%d", i);
            parallel_hds[i] = qemu_chr_open(label, devname, NULL);
            if (!parallel_hds[i]) {
                fprintf(stderr, "qemu: could not open parallel device '%s'\n",
                        devname);
                exit(1);
            }
        }
    }

    for(i = 0; i < MAX_VIRTIO_CONSOLES; i++) {
        const char *devname = virtio_consoles[i];
        if (devname && strcmp(devname, "none")) {
            char label[32];
            snprintf(label, sizeof(label), "virtcon%d", i);
            virtcon_hds[i] = qemu_chr_open(label, devname, NULL);
            if (!virtcon_hds[i]) {
                fprintf(stderr, "qemu: could not open virtio console '%s'\n",
                        devname);
                exit(1);
            }
        }
    }

    module_call_init(MODULE_INIT_DEVICE);

    if (watchdog) {
        i = select_watchdog(watchdog);
        if (i > 0)
            exit (i == 1 ? 1 : 0);
    }

    if (machine->compat_props) {
        qdev_prop_register_compat(machine->compat_props);
    }
    machine->init(ram_size, boot_devices,
                  kernel_filename, kernel_cmdline, initrd_filename, cpu_model);


#ifndef _WIN32
    /* must be after terminal init, SDL library changes signal handlers */
    sighandler_setup();
#endif

    for (env = first_cpu; env != NULL; env = env->next_cpu) {
        for (i = 0; i < nb_numa_nodes; i++) {
            if (node_cpumask[i] & (1 << env->cpu_index)) {
                env->numa_node = i;
            }
        }
    }

    current_machine = machine;

    /* init USB devices */
    if (usb_enabled) {
        foreach_device_config(DEV_USB, usb_parse);
    }

    /* init generic devices */
    if (qemu_opts_foreach(&qemu_device_opts, device_init_func, NULL, 1) != 0)
        exit(1);

    if (!display_state)
        dumb_display_init();
    /* just use the first displaystate for the moment */
    ds = display_state;

    if (display_type == DT_DEFAULT) {
#if defined(CONFIG_SDL) || defined(CONFIG_COCOA)
        display_type = DT_SDL;
#else
        display_type = DT_VNC;
        vnc_display = "localhost:0,to=99";
        show_vnc_port = 1;
#endif
    }
        

    switch (display_type) {
    case DT_NOGRAPHIC:
        break;
#if defined(CONFIG_CURSES)
    case DT_CURSES:
        curses_display_init(ds, full_screen);
        break;
#endif
#if defined(CONFIG_SDL)
    case DT_SDL:
        sdl_display_init(ds, full_screen, no_frame);
        break;
#elif defined(CONFIG_COCOA)
    case DT_SDL:
        cocoa_display_init(ds, full_screen);
        break;
#endif
    case DT_VNC:
        vnc_display_init(ds);
        if (vnc_display_open(ds, vnc_display) < 0)
            exit(1);

        if (show_vnc_port) {
            printf("VNC server running on `%s'\n", vnc_display_local_addr(ds));
        }
        break;
    default:
        break;
    }
    dpy_resize(ds);

    dcl = ds->listeners;
    while (dcl != NULL) {
        if (dcl->dpy_refresh != NULL) {
            ds->gui_timer = qemu_new_timer(rt_clock, gui_update, ds);
            qemu_mod_timer(ds->gui_timer, qemu_get_clock(rt_clock));
        }
        dcl = dcl->next;
    }

    if (display_type == DT_NOGRAPHIC || display_type == DT_VNC) {
        nographic_timer = qemu_new_timer(rt_clock, nographic_update, NULL);
        qemu_mod_timer(nographic_timer, qemu_get_clock(rt_clock));
    }

    text_consoles_set_display(display_state);
    qemu_chr_initial_reset();

    for (i = 0; i < MAX_MONITOR_DEVICES; i++) {
        if (monitor_devices[i] && monitor_hds[i]) {
            monitor_init(monitor_hds[i],
                         MONITOR_USE_READLINE |
                         ((i == 0) ? MONITOR_IS_DEFAULT : 0));
        }
    }

    for(i = 0; i < MAX_SERIAL_PORTS; i++) {
        const char *devname = serial_devices[i];
        if (devname && strcmp(devname, "none")) {
            if (strstart(devname, "vc", 0))
                qemu_chr_printf(serial_hds[i], "serial%d console\r\n", i);
        }
    }

    for(i = 0; i < MAX_PARALLEL_PORTS; i++) {
        const char *devname = parallel_devices[i];
        if (devname && strcmp(devname, "none")) {
            if (strstart(devname, "vc", 0))
                qemu_chr_printf(parallel_hds[i], "parallel%d console\r\n", i);
        }
    }

    for(i = 0; i < MAX_VIRTIO_CONSOLES; i++) {
        const char *devname = virtio_consoles[i];
        if (virtcon_hds[i] && devname) {
            if (strstart(devname, "vc", 0))
                qemu_chr_printf(virtcon_hds[i], "virtio console%d\r\n", i);
        }
    }

    if (gdbstub_dev && gdbserver_start(gdbstub_dev) < 0) {
        fprintf(stderr, "qemu: could not open gdbserver on device '%s'\n",
                gdbstub_dev);
        exit(1);
    }

    if (loadvm) {
        if (load_vmstate(cur_mon, loadvm) < 0) {
            autostart = 0;
        }
    }

    if (incoming) {
        qemu_start_incoming_migration(incoming);
    } else if (autostart) {
        vm_start();
    }

#ifndef _WIN32
    if (daemonize) {
	uint8_t status = 0;
	ssize_t len;

    again1:
	len = write(fds[1], &status, 1);
	if (len == -1 && (errno == EINTR))
	    goto again1;

	if (len != 1)
	    exit(1);

	chdir("/");
	TFR(fd = open("/dev/null", O_RDWR));
	if (fd == -1)
	    exit(1);
    }

    if (run_as) {
        pwd = getpwnam(run_as);
        if (!pwd) {
            fprintf(stderr, "User \"%s\" doesn't exist\n", run_as);
            exit(1);
        }
    }

    if (chroot_dir) {
        if (chroot(chroot_dir) < 0) {
            fprintf(stderr, "chroot failed\n");
            exit(1);
        }
        chdir("/");
    }

    if (run_as) {
        if (setgid(pwd->pw_gid) < 0) {
            fprintf(stderr, "Failed to setgid(%d)\n", pwd->pw_gid);
            exit(1);
        }
        if (setuid(pwd->pw_uid) < 0) {
            fprintf(stderr, "Failed to setuid(%d)\n", pwd->pw_uid);
            exit(1);
        }
        if (setuid(0) != -1) {
            fprintf(stderr, "Dropping privileges failed\n");
            exit(1);
        }
    }

    if (daemonize) {
        dup2(fd, 0);
        dup2(fd, 1);
        dup2(fd, 2);

        close(fd);
    }
#endif

    main_loop();
    quit_timers();
    net_cleanup();

    return 0;
}<|MERGE_RESOLUTION|>--- conflicted
+++ resolved
@@ -5677,8 +5677,12 @@
 
         ret = kvm_init(smp_cpus);
         if (ret < 0) {
+#if defined(KVM_UPSTREAM) || defined(NO_CPU_EMULATION)
             fprintf(stderr, "failed to initialize KVM\n");
             exit(1);
+#endif
+            fprintf(stderr, "Could not initialize KVM, will disable KVM support\n");
+            kvm_allowed = 0;
         }
     }
 
@@ -5916,23 +5920,6 @@
         }
     }
 
-<<<<<<< HEAD
-    if (kvm_enabled()) {
-        int ret;
-
-        ret = kvm_init(smp_cpus);
-        if (ret < 0) {
-#if defined(KVM_UPSTREAM) || defined(NO_CPU_EMULATION)
-            fprintf(stderr, "failed to initialize KVM\n");
-            exit(1);
-#endif
-            fprintf(stderr, "Could not initialize KVM, will disable KVM support\n");
-            kvm_allowed = 0;
-        }
-    }
-
-=======
->>>>>>> e09a5267
     for (i = 0; i < MAX_MONITOR_DEVICES; i++) {
         const char *devname = monitor_devices[i];
         if (devname && strcmp(devname, "none")) {
