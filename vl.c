/*
 * QEMU System Emulator
 *
 * Copyright (c) 2003-2008 Fabrice Bellard
 *
 * Permission is hereby granted, free of charge, to any person obtaining a copy
 * of this software and associated documentation files (the "Software"), to deal
 * in the Software without restriction, including without limitation the rights
 * to use, copy, modify, merge, publish, distribute, sublicense, and/or sell
 * copies of the Software, and to permit persons to whom the Software is
 * furnished to do so, subject to the following conditions:
 *
 * The above copyright notice and this permission notice shall be included in
 * all copies or substantial portions of the Software.
 *
 * THE SOFTWARE IS PROVIDED "AS IS", WITHOUT WARRANTY OF ANY KIND, EXPRESS OR
 * IMPLIED, INCLUDING BUT NOT LIMITED TO THE WARRANTIES OF MERCHANTABILITY,
 * FITNESS FOR A PARTICULAR PURPOSE AND NONINFRINGEMENT. IN NO EVENT SHALL
 * THE AUTHORS OR COPYRIGHT HOLDERS BE LIABLE FOR ANY CLAIM, DAMAGES OR OTHER
 * LIABILITY, WHETHER IN AN ACTION OF CONTRACT, TORT OR OTHERWISE, ARISING FROM,
 * OUT OF OR IN CONNECTION WITH THE SOFTWARE OR THE USE OR OTHER DEALINGS IN
 * THE SOFTWARE.
 */
#include <unistd.h>
#include <fcntl.h>
#include <signal.h>
#include <time.h>
#include <errno.h>
#include <sys/time.h>
#include <zlib.h>

/* Needed early for CONFIG_BSD etc. */
#include "config-host.h"
/* Needed early to override system queue definitions on BSD */
#include "sys-queue.h"

#ifndef _WIN32
#include <libgen.h>
#include <pwd.h>
#include <sys/times.h>
#include <sys/wait.h>
#include <termios.h>
#include <sys/mman.h>
#include <sys/ioctl.h>
#include <sys/resource.h>
#include <sys/socket.h>
#include <netinet/in.h>
#include <net/if.h>
#if defined(__NetBSD__)
#include <net/if_tap.h>
#endif
#ifdef __linux__
#include <linux/if_tun.h>
#endif
#include <arpa/inet.h>
#include <dirent.h>
#include <netdb.h>
#include <sys/select.h>
#ifdef CONFIG_BSD
#include <sys/stat.h>
#if defined(__FreeBSD__) || defined(__DragonFly__)
#include <libutil.h>
#else
#include <util.h>
#endif
#elif defined (__GLIBC__) && defined (__FreeBSD_kernel__)
#include <freebsd/stdlib.h>
#else
#ifdef __linux__
#include <pty.h>
#include <malloc.h>
#include <linux/rtc.h>
#include <sys/prctl.h>

/* For the benefit of older linux systems which don't supply it,
   we use a local copy of hpet.h. */
/* #include <linux/hpet.h> */
#include "hpet.h"

#include <linux/ppdev.h>
#include <linux/parport.h>
#endif
#ifdef __sun__
#include <sys/stat.h>
#include <sys/ethernet.h>
#include <sys/sockio.h>
#include <netinet/arp.h>
#include <netinet/in.h>
#include <netinet/in_systm.h>
#include <netinet/ip.h>
#include <netinet/ip_icmp.h> // must come after ip.h
#include <netinet/udp.h>
#include <netinet/tcp.h>
#include <net/if.h>
#include <syslog.h>
#include <stropts.h>
#endif
#endif
#endif

#if defined(__OpenBSD__)
#include <util.h>
#endif

#if defined(CONFIG_VDE)
#include <libvdeplug.h>
#endif

#ifdef _WIN32
#include <windows.h>
#include <mmsystem.h>
#endif

#ifdef CONFIG_SDL
#if defined(__APPLE__) || defined(main)
#include <SDL.h>
int qemu_main(int argc, char **argv, char **envp);
int main(int argc, char **argv)
{
    return qemu_main(argc, argv, NULL);
}
#undef main
#define main qemu_main
#endif
#endif /* CONFIG_SDL */

#ifdef CONFIG_COCOA
#undef main
#define main qemu_main
#endif /* CONFIG_COCOA */

#include "hw/hw.h"
#include "hw/boards.h"
#include "hw/usb.h"
#include "hw/pcmcia.h"
#include "hw/pc.h"
#include "hw/audiodev.h"
#include "hw/isa.h"
#include "hw/baum.h"
#include "hw/bt.h"
#include "hw/watchdog.h"
#include "hw/smbios.h"
#include "hw/xen.h"
#include "hw/qdev.h"
#include "bt-host.h"
#include "net.h"
#include "monitor.h"
#include "console.h"
#include "sysemu.h"
#include "gdbstub.h"
#include "qemu-timer.h"
#include "qemu-char.h"
#include "cache-utils.h"
#include "block.h"
#include "dma.h"
#include "audio/audio.h"
#include "migration.h"
#include "kvm.h"
#include "balloon.h"
#include "qemu-option.h"
#include "qemu-config.h"
#include "qemu-kvm.h"
#include "hw/device-assignment.h"

#include "disas.h"

#include "exec-all.h"

#include "qemu_socket.h"

#include "slirp/libslirp.h"

//#define DEBUG_NET
//#define DEBUG_SLIRP

#define DEFAULT_RAM_SIZE 128

/* Maximum number of monitor devices */
#define MAX_MONITOR_DEVICES 10

static const char *data_dir;
const char *bios_name = NULL;
/* Note: drives_table[MAX_DRIVES] is a dummy block driver if none available
   to store the VM snapshots */
struct drivelist drives = TAILQ_HEAD_INITIALIZER(drives);
struct driveoptlist driveopts = TAILQ_HEAD_INITIALIZER(driveopts);
DriveInfo *extboot_drive = NULL;
enum vga_retrace_method vga_retrace_method = VGA_RETRACE_DUMB;
static DisplayState *display_state;
DisplayType display_type = DT_DEFAULT;
const char* keyboard_layout = NULL;
int64_t ticks_per_sec;
ram_addr_t ram_size;
int nb_nics;
NICInfo nd_table[MAX_NICS];
int vm_running;
int autostart;
static int rtc_utc = 1;
static int rtc_date_offset = -1; /* -1 means no change */
int vga_interface_type = VGA_CIRRUS;
#ifdef TARGET_SPARC
int graphic_width = 1024;
int graphic_height = 768;
int graphic_depth = 8;
#else
int graphic_width = 800;
int graphic_height = 600;
int graphic_depth = 15;
#endif
static int full_screen = 0;
#ifdef CONFIG_SDL
static int no_frame = 0;
#endif
int no_quit = 0;
CharDriverState *serial_hds[MAX_SERIAL_PORTS];
CharDriverState *parallel_hds[MAX_PARALLEL_PORTS];
CharDriverState *virtcon_hds[MAX_VIRTIO_CONSOLES];
#ifdef TARGET_I386
int win2k_install_hack = 0;
int rtc_td_hack = 0;
#endif
int usb_enabled = 0;
int singlestep = 0;
const char *assigned_devices[MAX_DEV_ASSIGN_CMDLINE];
int assigned_devices_index;
int smp_cpus = 1;
int max_cpus = 0;
int smp_cores = 1;
int smp_threads = 1;
const char *vnc_display;
int acpi_enabled = 1;
#ifdef TARGET_I386
int no_hpet = 0;
#endif
int fd_bootchk = 1;
int no_reboot = 0;
int no_shutdown = 0;
int cursor_hide = 1;
int graphic_rotate = 0;
uint8_t irq0override = 1;
#ifndef _WIN32
int daemonize = 0;
#endif
const char *watchdog;
const char *option_rom[MAX_OPTION_ROMS];
int nb_option_roms;
int semihosting_enabled = 0;
int time_drift_fix = 0;
unsigned int kvm_shadow_memory = 0;
const char *mem_path = NULL;
#ifdef MAP_POPULATE
int mem_prealloc = 1;	/* force preallocation of physical target memory */
#endif
#ifdef TARGET_ARM
int old_param = 0;
#endif
const char *qemu_name;
int alt_grab = 0;
#if defined(TARGET_SPARC) || defined(TARGET_PPC)
unsigned int nb_prom_envs = 0;
const char *prom_envs[MAX_PROM_ENVS];
#endif
const char *nvram = NULL;
int boot_menu;

int nb_numa_nodes;
uint64_t node_mem[MAX_NODES];
uint64_t node_cpumask[MAX_NODES];

static CPUState *cur_cpu;
static CPUState *next_cpu;
static int timer_alarm_pending = 1;
/* Conversion factor from emulated instructions to virtual clock ticks.  */
static int icount_time_shift;
/* Arbitrarily pick 1MIPS as the minimum allowable speed.  */
#define MAX_ICOUNT_SHIFT 10
/* Compensate for varying guest execution speed.  */
static int64_t qemu_icount_bias;
static QEMUTimer *icount_rt_timer;
static QEMUTimer *icount_vm_timer;
static QEMUTimer *nographic_timer;

uint8_t qemu_uuid[16];

static QEMUBootSetHandler *boot_set_handler;
static void *boot_set_opaque;

/***********************************************************/
/* x86 ISA bus support */

target_phys_addr_t isa_mem_base = 0;
PicState2 *isa_pic;

/***********************************************************/
void hw_error(const char *fmt, ...)
{
    va_list ap;
    CPUState *env;

    va_start(ap, fmt);
    fprintf(stderr, "qemu: hardware error: ");
    vfprintf(stderr, fmt, ap);
    fprintf(stderr, "\n");
    for(env = first_cpu; env != NULL; env = env->next_cpu) {
        fprintf(stderr, "CPU #%d:\n", env->cpu_index);
#ifdef TARGET_I386
        cpu_dump_state(env, stderr, fprintf, X86_DUMP_FPU);
#else
        cpu_dump_state(env, stderr, fprintf, 0);
#endif
    }
    va_end(ap);
    abort();
}

static void set_proc_name(const char *s)
{
#if defined(__linux__) && defined(PR_SET_NAME)
    char name[16];
    if (!s)
        return;
    name[sizeof(name) - 1] = 0;
    strncpy(name, s, sizeof(name));
    /* Could rewrite argv[0] too, but that's a bit more complicated.
       This simple way is enough for `top'. */
    prctl(PR_SET_NAME, name);
#endif    	
}
 
/***************/
/* ballooning */

static QEMUBalloonEvent *qemu_balloon_event;
void *qemu_balloon_event_opaque;

void qemu_add_balloon_handler(QEMUBalloonEvent *func, void *opaque)
{
    qemu_balloon_event = func;
    qemu_balloon_event_opaque = opaque;
}

void qemu_balloon(ram_addr_t target)
{
    if (qemu_balloon_event)
        qemu_balloon_event(qemu_balloon_event_opaque, target);
}

ram_addr_t qemu_balloon_status(void)
{
    if (qemu_balloon_event)
        return qemu_balloon_event(qemu_balloon_event_opaque, 0);
    return 0;
}

/***********************************************************/
/* keyboard/mouse */

static QEMUPutKBDEvent *qemu_put_kbd_event;
static void *qemu_put_kbd_event_opaque;
static QEMUPutMouseEntry *qemu_put_mouse_event_head;
static QEMUPutMouseEntry *qemu_put_mouse_event_current;

void qemu_add_kbd_event_handler(QEMUPutKBDEvent *func, void *opaque)
{
    qemu_put_kbd_event_opaque = opaque;
    qemu_put_kbd_event = func;
}

QEMUPutMouseEntry *qemu_add_mouse_event_handler(QEMUPutMouseEvent *func,
                                                void *opaque, int absolute,
                                                const char *name)
{
    QEMUPutMouseEntry *s, *cursor;

    s = qemu_mallocz(sizeof(QEMUPutMouseEntry));

    s->qemu_put_mouse_event = func;
    s->qemu_put_mouse_event_opaque = opaque;
    s->qemu_put_mouse_event_absolute = absolute;
    s->qemu_put_mouse_event_name = qemu_strdup(name);
    s->next = NULL;

    if (!qemu_put_mouse_event_head) {
        qemu_put_mouse_event_head = qemu_put_mouse_event_current = s;
        return s;
    }

    cursor = qemu_put_mouse_event_head;
    while (cursor->next != NULL)
        cursor = cursor->next;

    cursor->next = s;
    qemu_put_mouse_event_current = s;

    return s;
}

void qemu_remove_mouse_event_handler(QEMUPutMouseEntry *entry)
{
    QEMUPutMouseEntry *prev = NULL, *cursor;

    if (!qemu_put_mouse_event_head || entry == NULL)
        return;

    cursor = qemu_put_mouse_event_head;
    while (cursor != NULL && cursor != entry) {
        prev = cursor;
        cursor = cursor->next;
    }

    if (cursor == NULL) // does not exist or list empty
        return;
    else if (prev == NULL) { // entry is head
        qemu_put_mouse_event_head = cursor->next;
        if (qemu_put_mouse_event_current == entry)
            qemu_put_mouse_event_current = cursor->next;
        qemu_free(entry->qemu_put_mouse_event_name);
        qemu_free(entry);
        return;
    }

    prev->next = entry->next;

    if (qemu_put_mouse_event_current == entry)
        qemu_put_mouse_event_current = prev;

    qemu_free(entry->qemu_put_mouse_event_name);
    qemu_free(entry);
}

void kbd_put_keycode(int keycode)
{
    if (qemu_put_kbd_event) {
        qemu_put_kbd_event(qemu_put_kbd_event_opaque, keycode);
    }
}

void kbd_mouse_event(int dx, int dy, int dz, int buttons_state)
{
    QEMUPutMouseEvent *mouse_event;
    void *mouse_event_opaque;
    int width;

    if (!qemu_put_mouse_event_current) {
        return;
    }

    mouse_event =
        qemu_put_mouse_event_current->qemu_put_mouse_event;
    mouse_event_opaque =
        qemu_put_mouse_event_current->qemu_put_mouse_event_opaque;

    if (mouse_event) {
        if (graphic_rotate) {
            if (qemu_put_mouse_event_current->qemu_put_mouse_event_absolute)
                width = 0x7fff;
            else
                width = graphic_width - 1;
            mouse_event(mouse_event_opaque,
                                 width - dy, dx, dz, buttons_state);
        } else
            mouse_event(mouse_event_opaque,
                                 dx, dy, dz, buttons_state);
    }
}

int kbd_mouse_is_absolute(void)
{
    if (!qemu_put_mouse_event_current)
        return 0;

    return qemu_put_mouse_event_current->qemu_put_mouse_event_absolute;
}

void do_info_mice(Monitor *mon)
{
    QEMUPutMouseEntry *cursor;
    int index = 0;

    if (!qemu_put_mouse_event_head) {
        monitor_printf(mon, "No mouse devices connected\n");
        return;
    }

    monitor_printf(mon, "Mouse devices available:\n");
    cursor = qemu_put_mouse_event_head;
    while (cursor != NULL) {
        monitor_printf(mon, "%c Mouse #%d: %s\n",
                       (cursor == qemu_put_mouse_event_current ? '*' : ' '),
                       index, cursor->qemu_put_mouse_event_name);
        index++;
        cursor = cursor->next;
    }
}

void do_mouse_set(Monitor *mon, int index)
{
    QEMUPutMouseEntry *cursor;
    int i = 0;

    if (!qemu_put_mouse_event_head) {
        monitor_printf(mon, "No mouse devices connected\n");
        return;
    }

    cursor = qemu_put_mouse_event_head;
    while (cursor != NULL && index != i) {
        i++;
        cursor = cursor->next;
    }

    if (cursor != NULL)
        qemu_put_mouse_event_current = cursor;
    else
        monitor_printf(mon, "Mouse at given index not found\n");
}

/* compute with 96 bit intermediate result: (a*b)/c */
uint64_t muldiv64(uint64_t a, uint32_t b, uint32_t c)
{
    union {
        uint64_t ll;
        struct {
#ifdef HOST_WORDS_BIGENDIAN
            uint32_t high, low;
#else
            uint32_t low, high;
#endif
        } l;
    } u, res;
    uint64_t rl, rh;

    u.ll = a;
    rl = (uint64_t)u.l.low * (uint64_t)b;
    rh = (uint64_t)u.l.high * (uint64_t)b;
    rh += (rl >> 32);
    res.l.high = rh / c;
    res.l.low = (((rh % c) << 32) + (rl & 0xffffffff)) / c;
    return res.ll;
}

/***********************************************************/
/* real time host monotonic timer */

#define QEMU_TIMER_BASE 1000000000LL

#ifdef WIN32

static int64_t clock_freq;

static void init_get_clock(void)
{
    LARGE_INTEGER freq;
    int ret;
    ret = QueryPerformanceFrequency(&freq);
    if (ret == 0) {
        fprintf(stderr, "Could not calibrate ticks\n");
        exit(1);
    }
    clock_freq = freq.QuadPart;
}

static int64_t get_clock(void)
{
    LARGE_INTEGER ti;
    QueryPerformanceCounter(&ti);
    return muldiv64(ti.QuadPart, QEMU_TIMER_BASE, clock_freq);
}

#else

static int use_rt_clock;

static void init_get_clock(void)
{
    use_rt_clock = 0;
#if defined(__linux__) || (defined(__FreeBSD__) && __FreeBSD_version >= 500000) \
    || defined(__DragonFly__)
    {
        struct timespec ts;
        if (clock_gettime(CLOCK_MONOTONIC, &ts) == 0) {
            use_rt_clock = 1;
        }
    }
#endif
}

static int64_t get_clock(void)
{
#if defined(__linux__) || (defined(__FreeBSD__) && __FreeBSD_version >= 500000) \
	|| defined(__DragonFly__)
    if (use_rt_clock) {
        struct timespec ts;
        clock_gettime(CLOCK_MONOTONIC, &ts);
        return ts.tv_sec * 1000000000LL + ts.tv_nsec;
    } else
#endif
    {
        /* XXX: using gettimeofday leads to problems if the date
           changes, so it should be avoided. */
        struct timeval tv;
        gettimeofday(&tv, NULL);
        return tv.tv_sec * 1000000000LL + (tv.tv_usec * 1000);
    }
}
#endif

/* Return the virtual CPU time, based on the instruction counter.  */
static int64_t cpu_get_icount(void)
{
    int64_t icount;
    CPUState *env = cpu_single_env;;
    icount = qemu_icount;
    if (env) {
        if (!can_do_io(env))
            fprintf(stderr, "Bad clock read\n");
        icount -= (env->icount_decr.u16.low + env->icount_extra);
    }
    return qemu_icount_bias + (icount << icount_time_shift);
}

/***********************************************************/
/* guest cycle counter */

static int64_t cpu_ticks_prev;
static int64_t cpu_ticks_offset;
static int64_t cpu_clock_offset;
static int cpu_ticks_enabled;

/* return the host CPU cycle counter and handle stop/restart */
int64_t cpu_get_ticks(void)
{
    if (use_icount) {
        return cpu_get_icount();
    }
    if (!cpu_ticks_enabled) {
        return cpu_ticks_offset;
    } else {
        int64_t ticks;
        ticks = cpu_get_real_ticks();
        if (cpu_ticks_prev > ticks) {
            /* Note: non increasing ticks may happen if the host uses
               software suspend */
            cpu_ticks_offset += cpu_ticks_prev - ticks;
        }
        cpu_ticks_prev = ticks;
        return ticks + cpu_ticks_offset;
    }
}

/* return the host CPU monotonic timer and handle stop/restart */
static int64_t cpu_get_clock(void)
{
    int64_t ti;
    if (!cpu_ticks_enabled) {
        return cpu_clock_offset;
    } else {
        ti = get_clock();
        return ti + cpu_clock_offset;
    }
}

/* enable cpu_get_ticks() */
void cpu_enable_ticks(void)
{
    if (!cpu_ticks_enabled) {
        cpu_ticks_offset -= cpu_get_real_ticks();
        cpu_clock_offset -= get_clock();
        cpu_ticks_enabled = 1;
    }
}

/* disable cpu_get_ticks() : the clock is stopped. You must not call
   cpu_get_ticks() after that.  */
void cpu_disable_ticks(void)
{
    if (cpu_ticks_enabled) {
        cpu_ticks_offset = cpu_get_ticks();
        cpu_clock_offset = cpu_get_clock();
        cpu_ticks_enabled = 0;
    }
}

/***********************************************************/
/* timers */

#define QEMU_TIMER_REALTIME 0
#define QEMU_TIMER_VIRTUAL  1

struct QEMUClock {
    int type;
    /* XXX: add frequency */
};

struct QEMUTimer {
    QEMUClock *clock;
    int64_t expire_time;
    QEMUTimerCB *cb;
    void *opaque;
    struct QEMUTimer *next;
};

struct qemu_alarm_timer {
    char const *name;
    unsigned int flags;

    int (*start)(struct qemu_alarm_timer *t);
    void (*stop)(struct qemu_alarm_timer *t);
    void (*rearm)(struct qemu_alarm_timer *t);
    void *priv;
};

#define ALARM_FLAG_DYNTICKS  0x1
#define ALARM_FLAG_EXPIRED   0x2

static inline int alarm_has_dynticks(struct qemu_alarm_timer *t)
{
    return t && (t->flags & ALARM_FLAG_DYNTICKS);
}

static void qemu_rearm_alarm_timer(struct qemu_alarm_timer *t)
{
    if (!alarm_has_dynticks(t))
        return;

    t->rearm(t);
}

/* TODO: MIN_TIMER_REARM_US should be optimized */
#define MIN_TIMER_REARM_US 250

static struct qemu_alarm_timer *alarm_timer;

#ifdef _WIN32

struct qemu_alarm_win32 {
    MMRESULT timerId;
    unsigned int period;
} alarm_win32_data = {0, -1};

static int win32_start_timer(struct qemu_alarm_timer *t);
static void win32_stop_timer(struct qemu_alarm_timer *t);
static void win32_rearm_timer(struct qemu_alarm_timer *t);

#else

static int unix_start_timer(struct qemu_alarm_timer *t);
static void unix_stop_timer(struct qemu_alarm_timer *t);

#ifdef __linux__

static int dynticks_start_timer(struct qemu_alarm_timer *t);
static void dynticks_stop_timer(struct qemu_alarm_timer *t);
static void dynticks_rearm_timer(struct qemu_alarm_timer *t);

static int hpet_start_timer(struct qemu_alarm_timer *t);
static void hpet_stop_timer(struct qemu_alarm_timer *t);

static int rtc_start_timer(struct qemu_alarm_timer *t);
static void rtc_stop_timer(struct qemu_alarm_timer *t);

#endif /* __linux__ */

#endif /* _WIN32 */

/* Correlation between real and virtual time is always going to be
   fairly approximate, so ignore small variation.
   When the guest is idle real and virtual time will be aligned in
   the IO wait loop.  */
#define ICOUNT_WOBBLE (QEMU_TIMER_BASE / 10)

static void icount_adjust(void)
{
    int64_t cur_time;
    int64_t cur_icount;
    int64_t delta;
    static int64_t last_delta;
    /* If the VM is not running, then do nothing.  */
    if (!vm_running)
        return;

    cur_time = cpu_get_clock();
    cur_icount = qemu_get_clock(vm_clock);
    delta = cur_icount - cur_time;
    /* FIXME: This is a very crude algorithm, somewhat prone to oscillation.  */
    if (delta > 0
        && last_delta + ICOUNT_WOBBLE < delta * 2
        && icount_time_shift > 0) {
        /* The guest is getting too far ahead.  Slow time down.  */
        icount_time_shift--;
    }
    if (delta < 0
        && last_delta - ICOUNT_WOBBLE > delta * 2
        && icount_time_shift < MAX_ICOUNT_SHIFT) {
        /* The guest is getting too far behind.  Speed time up.  */
        icount_time_shift++;
    }
    last_delta = delta;
    qemu_icount_bias = cur_icount - (qemu_icount << icount_time_shift);
}

static void icount_adjust_rt(void * opaque)
{
    qemu_mod_timer(icount_rt_timer,
                   qemu_get_clock(rt_clock) + 1000);
    icount_adjust();
}

static void icount_adjust_vm(void * opaque)
{
    qemu_mod_timer(icount_vm_timer,
                   qemu_get_clock(vm_clock) + QEMU_TIMER_BASE / 10);
    icount_adjust();
}

static void init_icount_adjust(void)
{
    /* Have both realtime and virtual time triggers for speed adjustment.
       The realtime trigger catches emulated time passing too slowly,
       the virtual time trigger catches emulated time passing too fast.
       Realtime triggers occur even when idle, so use them less frequently
       than VM triggers.  */
    icount_rt_timer = qemu_new_timer(rt_clock, icount_adjust_rt, NULL);
    qemu_mod_timer(icount_rt_timer,
                   qemu_get_clock(rt_clock) + 1000);
    icount_vm_timer = qemu_new_timer(vm_clock, icount_adjust_vm, NULL);
    qemu_mod_timer(icount_vm_timer,
                   qemu_get_clock(vm_clock) + QEMU_TIMER_BASE / 10);
}

static struct qemu_alarm_timer alarm_timers[] = {
#ifndef _WIN32
#ifdef __linux__
    {"dynticks", ALARM_FLAG_DYNTICKS, dynticks_start_timer,
     dynticks_stop_timer, dynticks_rearm_timer, NULL},
    /* HPET - if available - is preferred */
    {"hpet", 0, hpet_start_timer, hpet_stop_timer, NULL, NULL},
    /* ...otherwise try RTC */
    {"rtc", 0, rtc_start_timer, rtc_stop_timer, NULL, NULL},
#endif
    {"unix", 0, unix_start_timer, unix_stop_timer, NULL, NULL},
#else
    {"dynticks", ALARM_FLAG_DYNTICKS, win32_start_timer,
     win32_stop_timer, win32_rearm_timer, &alarm_win32_data},
    {"win32", 0, win32_start_timer,
     win32_stop_timer, NULL, &alarm_win32_data},
#endif
    {NULL, }
};

static void show_available_alarms(void)
{
    int i;

    printf("Available alarm timers, in order of precedence:\n");
    for (i = 0; alarm_timers[i].name; i++)
        printf("%s\n", alarm_timers[i].name);
}

static void configure_alarms(char const *opt)
{
    int i;
    int cur = 0;
    int count = ARRAY_SIZE(alarm_timers) - 1;
    char *arg;
    char *name;
    struct qemu_alarm_timer tmp;

    if (!strcmp(opt, "?")) {
        show_available_alarms();
        exit(0);
    }

    arg = strdup(opt);

    /* Reorder the array */
    name = strtok(arg, ",");
    while (name) {
        for (i = 0; i < count && alarm_timers[i].name; i++) {
            if (!strcmp(alarm_timers[i].name, name))
                break;
        }

        if (i == count) {
            fprintf(stderr, "Unknown clock %s\n", name);
            goto next;
        }

        if (i < cur)
            /* Ignore */
            goto next;

	/* Swap */
        tmp = alarm_timers[i];
        alarm_timers[i] = alarm_timers[cur];
        alarm_timers[cur] = tmp;

        cur++;
next:
        name = strtok(NULL, ",");
    }

    free(arg);

    if (cur) {
        /* Disable remaining timers */
        for (i = cur; i < count; i++)
            alarm_timers[i].name = NULL;
    } else {
        show_available_alarms();
        exit(1);
    }
}

QEMUClock *rt_clock;
QEMUClock *vm_clock;

static QEMUTimer *active_timers[2];

static QEMUClock *qemu_new_clock(int type)
{
    QEMUClock *clock;
    clock = qemu_mallocz(sizeof(QEMUClock));
    clock->type = type;
    return clock;
}

QEMUTimer *qemu_new_timer(QEMUClock *clock, QEMUTimerCB *cb, void *opaque)
{
    QEMUTimer *ts;

    ts = qemu_mallocz(sizeof(QEMUTimer));
    ts->clock = clock;
    ts->cb = cb;
    ts->opaque = opaque;
    return ts;
}

void qemu_free_timer(QEMUTimer *ts)
{
    qemu_free(ts);
}

/* stop a timer, but do not dealloc it */
void qemu_del_timer(QEMUTimer *ts)
{
    QEMUTimer **pt, *t;

    /* NOTE: this code must be signal safe because
       qemu_timer_expired() can be called from a signal. */
    pt = &active_timers[ts->clock->type];
    for(;;) {
        t = *pt;
        if (!t)
            break;
        if (t == ts) {
            *pt = t->next;
            break;
        }
        pt = &t->next;
    }
}

/* modify the current timer so that it will be fired when current_time
   >= expire_time. The corresponding callback will be called. */
void qemu_mod_timer(QEMUTimer *ts, int64_t expire_time)
{
    QEMUTimer **pt, *t;

    qemu_del_timer(ts);

    /* add the timer in the sorted list */
    /* NOTE: this code must be signal safe because
       qemu_timer_expired() can be called from a signal. */
    pt = &active_timers[ts->clock->type];
    for(;;) {
        t = *pt;
        if (!t)
            break;
        if (t->expire_time > expire_time)
            break;
        pt = &t->next;
    }
    ts->expire_time = expire_time;
    ts->next = *pt;
    *pt = ts;

    /* Rearm if necessary  */
    if (pt == &active_timers[ts->clock->type]) {
        if ((alarm_timer->flags & ALARM_FLAG_EXPIRED) == 0) {
            qemu_rearm_alarm_timer(alarm_timer);
        }
        /* Interrupt execution to force deadline recalculation.  */
        if (use_icount)
            qemu_notify_event();
    }
}

int qemu_timer_pending(QEMUTimer *ts)
{
    QEMUTimer *t;
    for(t = active_timers[ts->clock->type]; t != NULL; t = t->next) {
        if (t == ts)
            return 1;
    }
    return 0;
}

int qemu_timer_expired(QEMUTimer *timer_head, int64_t current_time)
{
    if (!timer_head)
        return 0;
    return (timer_head->expire_time <= current_time);
}

static void qemu_run_timers(QEMUTimer **ptimer_head, int64_t current_time)
{
    QEMUTimer *ts;

    for(;;) {
        ts = *ptimer_head;
        if (!ts || ts->expire_time > current_time)
            break;
        /* remove timer from the list before calling the callback */
        *ptimer_head = ts->next;
        ts->next = NULL;

        /* run the callback (the timer list can be modified) */
        ts->cb(ts->opaque);
    }
}

int64_t qemu_get_clock(QEMUClock *clock)
{
    switch(clock->type) {
    case QEMU_TIMER_REALTIME:
        return get_clock() / 1000000;
    default:
    case QEMU_TIMER_VIRTUAL:
        if (use_icount) {
            return cpu_get_icount();
        } else {
            return cpu_get_clock();
        }
    }
}

static void init_timers(void)
{
    init_get_clock();
    ticks_per_sec = QEMU_TIMER_BASE;
    rt_clock = qemu_new_clock(QEMU_TIMER_REALTIME);
    vm_clock = qemu_new_clock(QEMU_TIMER_VIRTUAL);
}

/* save a timer */
void qemu_put_timer(QEMUFile *f, QEMUTimer *ts)
{
    uint64_t expire_time;

    if (qemu_timer_pending(ts)) {
        expire_time = ts->expire_time;
    } else {
        expire_time = -1;
    }
    qemu_put_be64(f, expire_time);
}

void qemu_get_timer(QEMUFile *f, QEMUTimer *ts)
{
    uint64_t expire_time;

    expire_time = qemu_get_be64(f);
    if (expire_time != -1) {
        qemu_mod_timer(ts, expire_time);
    } else {
        qemu_del_timer(ts);
    }
}

static void timer_save(QEMUFile *f, void *opaque)
{
    if (cpu_ticks_enabled) {
        hw_error("cannot save state if virtual timers are running");
    }
    qemu_put_be64(f, cpu_ticks_offset);
    qemu_put_be64(f, ticks_per_sec);
    qemu_put_be64(f, cpu_clock_offset);
}

static int timer_load(QEMUFile *f, void *opaque, int version_id)
{
    if (version_id != 1 && version_id != 2)
        return -EINVAL;
    if (cpu_ticks_enabled) {
        return -EINVAL;
    }
    cpu_ticks_offset=qemu_get_be64(f);
    ticks_per_sec=qemu_get_be64(f);
    if (version_id == 2) {
        cpu_clock_offset=qemu_get_be64(f);
    }
    return 0;
}

static void qemu_event_increment(void);

#ifdef _WIN32
static void CALLBACK host_alarm_handler(UINT uTimerID, UINT uMsg,
                                        DWORD_PTR dwUser, DWORD_PTR dw1,
                                        DWORD_PTR dw2)
#else
static void host_alarm_handler(int host_signum)
#endif
{
#if 0
#define DISP_FREQ 1000
    {
        static int64_t delta_min = INT64_MAX;
        static int64_t delta_max, delta_cum, last_clock, delta, ti;
        static int count;
        ti = qemu_get_clock(vm_clock);
        if (last_clock != 0) {
            delta = ti - last_clock;
            if (delta < delta_min)
                delta_min = delta;
            if (delta > delta_max)
                delta_max = delta;
            delta_cum += delta;
            if (++count == DISP_FREQ) {
                printf("timer: min=%" PRId64 " us max=%" PRId64 " us avg=%" PRId64 " us avg_freq=%0.3f Hz\n",
                       muldiv64(delta_min, 1000000, ticks_per_sec),
                       muldiv64(delta_max, 1000000, ticks_per_sec),
                       muldiv64(delta_cum, 1000000 / DISP_FREQ, ticks_per_sec),
                       (double)ticks_per_sec / ((double)delta_cum / DISP_FREQ));
                count = 0;
                delta_min = INT64_MAX;
                delta_max = 0;
                delta_cum = 0;
            }
        }
        last_clock = ti;
    }
#endif
    if (alarm_has_dynticks(alarm_timer) ||
        (!use_icount &&
            qemu_timer_expired(active_timers[QEMU_TIMER_VIRTUAL],
                               qemu_get_clock(vm_clock))) ||
        qemu_timer_expired(active_timers[QEMU_TIMER_REALTIME],
                           qemu_get_clock(rt_clock))) {
        qemu_event_increment();
        if (alarm_timer) alarm_timer->flags |= ALARM_FLAG_EXPIRED;

#ifndef CONFIG_IOTHREAD
        if (next_cpu) {
            /* stop the currently executing cpu because a timer occured */
            cpu_exit(next_cpu);
        }
#endif
        timer_alarm_pending = 1;
        qemu_notify_event();
    }
}

static int64_t qemu_next_deadline(void)
{
    int64_t delta;

    if (active_timers[QEMU_TIMER_VIRTUAL]) {
        delta = active_timers[QEMU_TIMER_VIRTUAL]->expire_time -
                     qemu_get_clock(vm_clock);
    } else {
        /* To avoid problems with overflow limit this to 2^32.  */
        delta = INT32_MAX;
    }

    if (delta < 0)
        delta = 0;

    return delta;
}

#if defined(__linux__) || defined(_WIN32)
static uint64_t qemu_next_deadline_dyntick(void)
{
    int64_t delta;
    int64_t rtdelta;

    if (use_icount)
        delta = INT32_MAX;
    else
        delta = (qemu_next_deadline() + 999) / 1000;

    if (active_timers[QEMU_TIMER_REALTIME]) {
        rtdelta = (active_timers[QEMU_TIMER_REALTIME]->expire_time -
                 qemu_get_clock(rt_clock))*1000;
        if (rtdelta < delta)
            delta = rtdelta;
    }

    if (delta < MIN_TIMER_REARM_US)
        delta = MIN_TIMER_REARM_US;

    return delta;
}
#endif

#ifndef _WIN32

/* Sets a specific flag */
static int fcntl_setfl(int fd, int flag)
{
    int flags;

    flags = fcntl(fd, F_GETFL);
    if (flags == -1)
        return -errno;

    if (fcntl(fd, F_SETFL, flags | flag) == -1)
        return -errno;

    return 0;
}

#if defined(__linux__)

#define RTC_FREQ 1024

static void enable_sigio_timer(int fd)
{
    struct sigaction act;

    /* timer signal */
    sigfillset(&act.sa_mask);
    act.sa_flags = 0;
    act.sa_handler = host_alarm_handler;

    sigaction(SIGIO, &act, NULL);
    fcntl_setfl(fd, O_ASYNC);
    fcntl(fd, F_SETOWN, getpid());
}

static int hpet_start_timer(struct qemu_alarm_timer *t)
{
    struct hpet_info info;
    int r, fd;

    fd = open("/dev/hpet", O_RDONLY);
    if (fd < 0)
        return -1;

    /* Set frequency */
    r = ioctl(fd, HPET_IRQFREQ, RTC_FREQ);
    if (r < 0) {
        fprintf(stderr, "Could not configure '/dev/hpet' to have a 1024Hz timer. This is not a fatal\n"
                "error, but for better emulation accuracy type:\n"
                "'echo 1024 > /proc/sys/dev/hpet/max-user-freq' as root.\n");
        goto fail;
    }

    /* Check capabilities */
    r = ioctl(fd, HPET_INFO, &info);
    if (r < 0)
        goto fail;

    /* Enable periodic mode */
    r = ioctl(fd, HPET_EPI, 0);
    if (info.hi_flags && (r < 0))
        goto fail;

    /* Enable interrupt */
    r = ioctl(fd, HPET_IE_ON, 0);
    if (r < 0)
        goto fail;

    enable_sigio_timer(fd);
    t->priv = (void *)(long)fd;

    return 0;
fail:
    close(fd);
    return -1;
}

static void hpet_stop_timer(struct qemu_alarm_timer *t)
{
    int fd = (long)t->priv;

    close(fd);
}

static int rtc_start_timer(struct qemu_alarm_timer *t)
{
    int rtc_fd;
    unsigned long current_rtc_freq = 0;

    TFR(rtc_fd = open("/dev/rtc", O_RDONLY));
    if (rtc_fd < 0)
        return -1;
    ioctl(rtc_fd, RTC_IRQP_READ, &current_rtc_freq);
    if (current_rtc_freq != RTC_FREQ &&
        ioctl(rtc_fd, RTC_IRQP_SET, RTC_FREQ) < 0) {
        fprintf(stderr, "Could not configure '/dev/rtc' to have a 1024 Hz timer. This is not a fatal\n"
                "error, but for better emulation accuracy either use a 2.6 host Linux kernel or\n"
                "type 'echo 1024 > /proc/sys/dev/rtc/max-user-freq' as root.\n");
        goto fail;
    }
    if (ioctl(rtc_fd, RTC_PIE_ON, 0) < 0) {
    fail:
        close(rtc_fd);
        return -1;
    }

    enable_sigio_timer(rtc_fd);

    t->priv = (void *)(long)rtc_fd;

    return 0;
}

static void rtc_stop_timer(struct qemu_alarm_timer *t)
{
    int rtc_fd = (long)t->priv;

    close(rtc_fd);
}

static int dynticks_start_timer(struct qemu_alarm_timer *t)
{
    struct sigevent ev;
    timer_t host_timer;
    struct sigaction act;

    sigfillset(&act.sa_mask);
    act.sa_flags = 0;
    act.sa_handler = host_alarm_handler;

    sigaction(SIGALRM, &act, NULL);

    /* 
     * Initialize ev struct to 0 to avoid valgrind complaining
     * about uninitialized data in timer_create call
     */
    memset(&ev, 0, sizeof(ev));
    ev.sigev_value.sival_int = 0;
    ev.sigev_notify = SIGEV_SIGNAL;
    ev.sigev_signo = SIGALRM;

    if (timer_create(CLOCK_REALTIME, &ev, &host_timer)) {
        perror("timer_create");

        /* disable dynticks */
        fprintf(stderr, "Dynamic Ticks disabled\n");

        return -1;
    }

    t->priv = (void *)(long)host_timer;

    return 0;
}

static void dynticks_stop_timer(struct qemu_alarm_timer *t)
{
    timer_t host_timer = (timer_t)(long)t->priv;

    timer_delete(host_timer);
}

static void dynticks_rearm_timer(struct qemu_alarm_timer *t)
{
    timer_t host_timer = (timer_t)(long)t->priv;
    struct itimerspec timeout;
    int64_t nearest_delta_us = INT64_MAX;
    int64_t current_us;

    if (!active_timers[QEMU_TIMER_REALTIME] &&
                !active_timers[QEMU_TIMER_VIRTUAL])
        return;

    nearest_delta_us = qemu_next_deadline_dyntick();

    /* check whether a timer is already running */
    if (timer_gettime(host_timer, &timeout)) {
        perror("gettime");
        fprintf(stderr, "Internal timer error: aborting\n");
        exit(1);
    }
    current_us = timeout.it_value.tv_sec * 1000000 + timeout.it_value.tv_nsec/1000;
    if (current_us && current_us <= nearest_delta_us)
        return;

    timeout.it_interval.tv_sec = 0;
    timeout.it_interval.tv_nsec = 0; /* 0 for one-shot timer */
    timeout.it_value.tv_sec =  nearest_delta_us / 1000000;
    timeout.it_value.tv_nsec = (nearest_delta_us % 1000000) * 1000;
    if (timer_settime(host_timer, 0 /* RELATIVE */, &timeout, NULL)) {
        perror("settime");
        fprintf(stderr, "Internal timer error: aborting\n");
        exit(1);
    }
}

#endif /* defined(__linux__) */

static int unix_start_timer(struct qemu_alarm_timer *t)
{
    struct sigaction act;
    struct itimerval itv;
    int err;

    /* timer signal */
    sigfillset(&act.sa_mask);
    act.sa_flags = 0;
    act.sa_handler = host_alarm_handler;

    sigaction(SIGALRM, &act, NULL);

    itv.it_interval.tv_sec = 0;
    /* for i386 kernel 2.6 to get 1 ms */
    itv.it_interval.tv_usec = 999;
    itv.it_value.tv_sec = 0;
    itv.it_value.tv_usec = 10 * 1000;

    err = setitimer(ITIMER_REAL, &itv, NULL);
    if (err)
        return -1;

    return 0;
}

static void unix_stop_timer(struct qemu_alarm_timer *t)
{
    struct itimerval itv;

    memset(&itv, 0, sizeof(itv));
    setitimer(ITIMER_REAL, &itv, NULL);
}

#endif /* !defined(_WIN32) */


#ifdef _WIN32

static int win32_start_timer(struct qemu_alarm_timer *t)
{
    TIMECAPS tc;
    struct qemu_alarm_win32 *data = t->priv;
    UINT flags;

    memset(&tc, 0, sizeof(tc));
    timeGetDevCaps(&tc, sizeof(tc));

    if (data->period < tc.wPeriodMin)
        data->period = tc.wPeriodMin;

    timeBeginPeriod(data->period);

    flags = TIME_CALLBACK_FUNCTION;
    if (alarm_has_dynticks(t))
        flags |= TIME_ONESHOT;
    else
        flags |= TIME_PERIODIC;

    data->timerId = timeSetEvent(1,         // interval (ms)
                        data->period,       // resolution
                        host_alarm_handler, // function
                        (DWORD)t,           // parameter
                        flags);

    if (!data->timerId) {
        perror("Failed to initialize win32 alarm timer");
        timeEndPeriod(data->period);
        return -1;
    }

    return 0;
}

static void win32_stop_timer(struct qemu_alarm_timer *t)
{
    struct qemu_alarm_win32 *data = t->priv;

    timeKillEvent(data->timerId);
    timeEndPeriod(data->period);
}

static void win32_rearm_timer(struct qemu_alarm_timer *t)
{
    struct qemu_alarm_win32 *data = t->priv;
    uint64_t nearest_delta_us;

    if (!active_timers[QEMU_TIMER_REALTIME] &&
                !active_timers[QEMU_TIMER_VIRTUAL])
        return;

    nearest_delta_us = qemu_next_deadline_dyntick();
    nearest_delta_us /= 1000;

    timeKillEvent(data->timerId);

    data->timerId = timeSetEvent(1,
                        data->period,
                        host_alarm_handler,
                        (DWORD)t,
                        TIME_ONESHOT | TIME_PERIODIC);

    if (!data->timerId) {
        perror("Failed to re-arm win32 alarm timer");

        timeEndPeriod(data->period);
        exit(1);
    }
}

#endif /* _WIN32 */

static int init_timer_alarm(void)
{
    struct qemu_alarm_timer *t = NULL;
    int i, err = -1;

    for (i = 0; alarm_timers[i].name; i++) {
        t = &alarm_timers[i];

        err = t->start(t);
        if (!err)
            break;
    }

    if (err) {
        err = -ENOENT;
        goto fail;
    }

    alarm_timer = t;

    return 0;

fail:
    return err;
}

static void quit_timers(void)
{
    alarm_timer->stop(alarm_timer);
    alarm_timer = NULL;
}

/***********************************************************/
/* host time/date access */
void qemu_get_timedate(struct tm *tm, int offset)
{
    time_t ti;
    struct tm *ret;

    time(&ti);
    ti += offset;
    if (rtc_date_offset == -1) {
        if (rtc_utc)
            ret = gmtime(&ti);
        else
            ret = localtime(&ti);
    } else {
        ti -= rtc_date_offset;
        ret = gmtime(&ti);
    }

    memcpy(tm, ret, sizeof(struct tm));
}

int qemu_timedate_diff(struct tm *tm)
{
    time_t seconds;

    if (rtc_date_offset == -1)
        if (rtc_utc)
            seconds = mktimegm(tm);
        else
            seconds = mktime(tm);
    else
        seconds = mktimegm(tm) + rtc_date_offset;

    return seconds - time(NULL);
}

#ifdef _WIN32
static void socket_cleanup(void)
{
    WSACleanup();
}

static int socket_init(void)
{
    WSADATA Data;
    int ret, err;

    ret = WSAStartup(MAKEWORD(2,2), &Data);
    if (ret != 0) {
        err = WSAGetLastError();
        fprintf(stderr, "WSAStartup: %d\n", err);
        return -1;
    }
    atexit(socket_cleanup);
    return 0;
}
#endif

/***********************************************************/
/* Bluetooth support */
static int nb_hcis;
static int cur_hci;
static struct HCIInfo *hci_table[MAX_NICS];

static struct bt_vlan_s {
    struct bt_scatternet_s net;
    int id;
    struct bt_vlan_s *next;
} *first_bt_vlan;

/* find or alloc a new bluetooth "VLAN" */
static struct bt_scatternet_s *qemu_find_bt_vlan(int id)
{
    struct bt_vlan_s **pvlan, *vlan;
    for (vlan = first_bt_vlan; vlan != NULL; vlan = vlan->next) {
        if (vlan->id == id)
            return &vlan->net;
    }
    vlan = qemu_mallocz(sizeof(struct bt_vlan_s));
    vlan->id = id;
    pvlan = &first_bt_vlan;
    while (*pvlan != NULL)
        pvlan = &(*pvlan)->next;
    *pvlan = vlan;
    return &vlan->net;
}

static void null_hci_send(struct HCIInfo *hci, const uint8_t *data, int len)
{
}

static int null_hci_addr_set(struct HCIInfo *hci, const uint8_t *bd_addr)
{
    return -ENOTSUP;
}

static struct HCIInfo null_hci = {
    .cmd_send = null_hci_send,
    .sco_send = null_hci_send,
    .acl_send = null_hci_send,
    .bdaddr_set = null_hci_addr_set,
};

struct HCIInfo *qemu_next_hci(void)
{
    if (cur_hci == nb_hcis)
        return &null_hci;

    return hci_table[cur_hci++];
}

static struct HCIInfo *hci_init(const char *str)
{
    char *endp;
    struct bt_scatternet_s *vlan = 0;

    if (!strcmp(str, "null"))
        /* null */
        return &null_hci;
    else if (!strncmp(str, "host", 4) && (str[4] == '\0' || str[4] == ':'))
        /* host[:hciN] */
        return bt_host_hci(str[4] ? str + 5 : "hci0");
    else if (!strncmp(str, "hci", 3)) {
        /* hci[,vlan=n] */
        if (str[3]) {
            if (!strncmp(str + 3, ",vlan=", 6)) {
                vlan = qemu_find_bt_vlan(strtol(str + 9, &endp, 0));
                if (*endp)
                    vlan = 0;
            }
        } else
            vlan = qemu_find_bt_vlan(0);
        if (vlan)
           return bt_new_hci(vlan);
    }

    fprintf(stderr, "qemu: Unknown bluetooth HCI `%s'.\n", str);

    return 0;
}

static int bt_hci_parse(const char *str)
{
    struct HCIInfo *hci;
    bdaddr_t bdaddr;

    if (nb_hcis >= MAX_NICS) {
        fprintf(stderr, "qemu: Too many bluetooth HCIs (max %i).\n", MAX_NICS);
        return -1;
    }

    hci = hci_init(str);
    if (!hci)
        return -1;

    bdaddr.b[0] = 0x52;
    bdaddr.b[1] = 0x54;
    bdaddr.b[2] = 0x00;
    bdaddr.b[3] = 0x12;
    bdaddr.b[4] = 0x34;
    bdaddr.b[5] = 0x56 + nb_hcis;
    hci->bdaddr_set(hci, bdaddr.b);

    hci_table[nb_hcis++] = hci;

    return 0;
}

static void bt_vhci_add(int vlan_id)
{
    struct bt_scatternet_s *vlan = qemu_find_bt_vlan(vlan_id);

    if (!vlan->slave)
        fprintf(stderr, "qemu: warning: adding a VHCI to "
                        "an empty scatternet %i\n", vlan_id);

    bt_vhci_init(bt_new_hci(vlan));
}

static struct bt_device_s *bt_device_add(const char *opt)
{
    struct bt_scatternet_s *vlan;
    int vlan_id = 0;
    char *endp = strstr(opt, ",vlan=");
    int len = (endp ? endp - opt : strlen(opt)) + 1;
    char devname[10];

    pstrcpy(devname, MIN(sizeof(devname), len), opt);

    if (endp) {
        vlan_id = strtol(endp + 6, &endp, 0);
        if (*endp) {
            fprintf(stderr, "qemu: unrecognised bluetooth vlan Id\n");
            return 0;
        }
    }

    vlan = qemu_find_bt_vlan(vlan_id);

    if (!vlan->slave)
        fprintf(stderr, "qemu: warning: adding a slave device to "
                        "an empty scatternet %i\n", vlan_id);

    if (!strcmp(devname, "keyboard"))
        return bt_keyboard_init(vlan);

    fprintf(stderr, "qemu: unsupported bluetooth device `%s'\n", devname);
    return 0;
}

static int bt_parse(const char *opt)
{
    const char *endp, *p;
    int vlan;

    if (strstart(opt, "hci", &endp)) {
        if (!*endp || *endp == ',') {
            if (*endp)
                if (!strstart(endp, ",vlan=", 0))
                    opt = endp + 1;

            return bt_hci_parse(opt);
       }
    } else if (strstart(opt, "vhci", &endp)) {
        if (!*endp || *endp == ',') {
            if (*endp) {
                if (strstart(endp, ",vlan=", &p)) {
                    vlan = strtol(p, (char **) &endp, 0);
                    if (*endp) {
                        fprintf(stderr, "qemu: bad scatternet '%s'\n", p);
                        return 1;
                    }
                } else {
                    fprintf(stderr, "qemu: bad parameter '%s'\n", endp + 1);
                    return 1;
                }
            } else
                vlan = 0;

            bt_vhci_add(vlan);
            return 0;
        }
    } else if (strstart(opt, "device:", &endp))
        return !bt_device_add(endp);

    fprintf(stderr, "qemu: bad bluetooth parameter '%s'\n", opt);
    return 1;
}

/***********************************************************/
/* QEMU Block devices */

#define HD_ALIAS "index=%d,media=disk"
#define CDROM_ALIAS "index=2,media=cdrom"
#define FD_ALIAS "index=%d,if=floppy"
#define PFLASH_ALIAS "if=pflash"
#define MTD_ALIAS "if=mtd"
#define SD_ALIAS "index=0,if=sd"

QemuOpts *drive_add(const char *file, const char *fmt, ...)
{
    va_list ap;
    char optstr[1024];
    QemuOpts *opts;

    va_start(ap, fmt);
    vsnprintf(optstr, sizeof(optstr), fmt, ap);
    va_end(ap);

    opts = qemu_opts_parse(&qemu_drive_opts, optstr, NULL);
    if (!opts) {
        fprintf(stderr, "%s: huh? duplicate? (%s)\n",
                __FUNCTION__, optstr);
        return NULL;
    }
    if (file)
        qemu_opt_set(opts, "file", file);
    return opts;
}

DriveInfo *drive_get(BlockInterfaceType type, int bus, int unit)
{
    DriveInfo *dinfo;

    /* seek interface, bus and unit */

    TAILQ_FOREACH(dinfo, &drives, next) {
        if (dinfo->type == type &&
	    dinfo->bus == bus &&
	    dinfo->unit == unit)
            return dinfo;
    }

    return NULL;
}

DriveInfo *drive_get_by_id(const char *id)
{
    DriveInfo *dinfo;

    TAILQ_FOREACH(dinfo, &drives, next) {
        if (strcmp(id, dinfo->id))
            continue;
        return dinfo;
    }
    return NULL;
}

int drive_get_max_bus(BlockInterfaceType type)
{
    int max_bus;
    DriveInfo *dinfo;

    max_bus = -1;
    TAILQ_FOREACH(dinfo, &drives, next) {
        if(dinfo->type == type &&
           dinfo->bus > max_bus)
            max_bus = dinfo->bus;
    }
    return max_bus;
}

const char *drive_get_serial(BlockDriverState *bdrv)
{
    DriveInfo *dinfo;

    TAILQ_FOREACH(dinfo, &drives, next) {
        if (dinfo->bdrv == bdrv)
            return dinfo->serial;
    }

    return "\0";
}

BlockInterfaceErrorAction drive_get_onerror(BlockDriverState *bdrv)
{
    DriveInfo *dinfo;

    TAILQ_FOREACH(dinfo, &drives, next) {
        if (dinfo->bdrv == bdrv)
            return dinfo->onerror;
    }

    return BLOCK_ERR_STOP_ENOSPC;
}

static void bdrv_format_print(void *opaque, const char *name)
{
    fprintf(stderr, " %s", name);
}

void drive_uninit(BlockDriverState *bdrv)
{
    DriveInfo *dinfo;

    TAILQ_FOREACH(dinfo, &drives, next) {
        if (dinfo->bdrv != bdrv)
            continue;
        qemu_opts_del(dinfo->opts);
        TAILQ_REMOVE(&drives, dinfo, next);
        qemu_free(dinfo);
        break;
    }
}

DriveInfo *drive_init(QemuOpts *opts, void *opaque,
                      int *fatal_error)
{
    const char *buf;
    const char *file = NULL;
    char devname[128];
    const char *serial;
    const char *mediastr = "";
    BlockInterfaceType type;
    enum { MEDIA_DISK, MEDIA_CDROM } media;
    int bus_id, unit_id;
    int cyls, heads, secs, translation;
    BlockDriver *drv = NULL;
    QEMUMachine *machine = opaque;
    int max_devs;
    int index;
    int cache;
    int aio = 0;
    int bdrv_flags, onerror;
    const char *devaddr;
    DriveInfo *dinfo;
    int is_extboot = 0;
    int snapshot = 0;

    *fatal_error = 1;

    translation = BIOS_ATA_TRANSLATION_AUTO;
    cache = 1;

    if (machine->use_scsi) {
        type = IF_SCSI;
        max_devs = MAX_SCSI_DEVS;
        pstrcpy(devname, sizeof(devname), "scsi");
    } else {
        type = IF_IDE;
        max_devs = MAX_IDE_DEVS;
        pstrcpy(devname, sizeof(devname), "ide");
    }
    media = MEDIA_DISK;

    /* extract parameters */
    bus_id  = qemu_opt_get_number(opts, "bus", 0);
    unit_id = qemu_opt_get_number(opts, "unit", -1);
    index   = qemu_opt_get_number(opts, "index", -1);

    cyls  = qemu_opt_get_number(opts, "cyls", 0);
    heads = qemu_opt_get_number(opts, "heads", 0);
    secs  = qemu_opt_get_number(opts, "secs", 0);

    snapshot = qemu_opt_get_bool(opts, "snapshot", 0);

    file = qemu_opt_get(opts, "file");
    serial = qemu_opt_get(opts, "serial");

    if ((buf = qemu_opt_get(opts, "if")) != NULL) {
        pstrcpy(devname, sizeof(devname), buf);
        if (!strcmp(buf, "ide")) {
	    type = IF_IDE;
            max_devs = MAX_IDE_DEVS;
        } else if (!strcmp(buf, "scsi")) {
	    type = IF_SCSI;
            max_devs = MAX_SCSI_DEVS;
        } else if (!strcmp(buf, "floppy")) {
	    type = IF_FLOPPY;
            max_devs = 0;
        } else if (!strcmp(buf, "pflash")) {
	    type = IF_PFLASH;
            max_devs = 0;
	} else if (!strcmp(buf, "mtd")) {
	    type = IF_MTD;
            max_devs = 0;
	} else if (!strcmp(buf, "sd")) {
	    type = IF_SD;
            max_devs = 0;
        } else if (!strcmp(buf, "virtio")) {
            type = IF_VIRTIO;
            max_devs = 0;
	} else if (!strcmp(buf, "xen")) {
	    type = IF_XEN;
            max_devs = 0;
	} else if (!strcmp(buf, "none")) {
	    type = IF_NONE;
            max_devs = 0;
	} else {
            fprintf(stderr, "qemu: unsupported bus type '%s'\n", buf);
            return NULL;
	}
    }

    if (cyls || heads || secs) {
        if (cyls < 1 || cyls > 16383) {
            fprintf(stderr, "qemu: '%s' invalid physical cyls number\n", buf);
	    return NULL;
	}
        if (heads < 1 || heads > 16) {
            fprintf(stderr, "qemu: '%s' invalid physical heads number\n", buf);
	    return NULL;
	}
        if (secs < 1 || secs > 63) {
            fprintf(stderr, "qemu: '%s' invalid physical secs number\n", buf);
	    return NULL;
	}
    }

    if ((buf = qemu_opt_get(opts, "trans")) != NULL) {
        if (!cyls) {
            fprintf(stderr,
                    "qemu: '%s' trans must be used with cyls,heads and secs\n",
                    buf);
            return NULL;
        }
        if (!strcmp(buf, "none"))
            translation = BIOS_ATA_TRANSLATION_NONE;
        else if (!strcmp(buf, "lba"))
            translation = BIOS_ATA_TRANSLATION_LBA;
        else if (!strcmp(buf, "auto"))
            translation = BIOS_ATA_TRANSLATION_AUTO;
	else {
            fprintf(stderr, "qemu: '%s' invalid translation type\n", buf);
	    return NULL;
	}
    }

    if ((buf = qemu_opt_get(opts, "media")) != NULL) {
        if (!strcmp(buf, "disk")) {
	    media = MEDIA_DISK;
	} else if (!strcmp(buf, "cdrom")) {
            if (cyls || secs || heads) {
                fprintf(stderr,
                        "qemu: '%s' invalid physical CHS format\n", buf);
	        return NULL;
            }
	    media = MEDIA_CDROM;
	} else {
	    fprintf(stderr, "qemu: '%s' invalid media\n", buf);
	    return NULL;
	}
    }

    if ((buf = qemu_opt_get(opts, "cache")) != NULL) {
        if (!strcmp(buf, "off") || !strcmp(buf, "none"))
            cache = 0;
        else if (!strcmp(buf, "writethrough"))
            cache = 1;
        else if (!strcmp(buf, "writeback"))
            cache = 2;
        else {
           fprintf(stderr, "qemu: invalid cache option\n");
           return NULL;
        }
    }

#ifdef CONFIG_LINUX_AIO
    if ((buf = qemu_opt_get(opts, "aio")) != NULL) {
        if (!strcmp(buf, "threads"))
            aio = 0;
        else if (!strcmp(buf, "native"))
            aio = 1;
        else {
           fprintf(stderr, "qemu: invalid aio option\n");
           return NULL;
        }
    }
#endif

    if ((buf = qemu_opt_get(opts, "format")) != NULL) {
       if (strcmp(buf, "?") == 0) {
            fprintf(stderr, "qemu: Supported formats:");
            bdrv_iterate_format(bdrv_format_print, NULL);
            fprintf(stderr, "\n");
	    return NULL;
        }
        drv = bdrv_find_format(buf);
        if (!drv) {
            fprintf(stderr, "qemu: '%s' invalid format\n", buf);
            return NULL;
        }
    }

    is_extboot = qemu_opt_get_bool(opts, "boot", 0);
    if (is_extboot && extboot_drive) {
        fprintf(stderr, "qemu: two bootable drives specified\n");
        return NULL;
    }

    onerror = BLOCK_ERR_STOP_ENOSPC;
    if ((buf = qemu_opt_get(opts, "werror")) != NULL) {
        if (type != IF_IDE && type != IF_SCSI && type != IF_VIRTIO) {
            fprintf(stderr, "werror is no supported by this format\n");
            return NULL;
        }
        if (!strcmp(buf, "ignore"))
            onerror = BLOCK_ERR_IGNORE;
        else if (!strcmp(buf, "enospc"))
            onerror = BLOCK_ERR_STOP_ENOSPC;
        else if (!strcmp(buf, "stop"))
            onerror = BLOCK_ERR_STOP_ANY;
        else if (!strcmp(buf, "report"))
            onerror = BLOCK_ERR_REPORT;
        else {
            fprintf(stderr, "qemu: '%s' invalid write error action\n", buf);
            return NULL;
        }
    }

    if ((devaddr = qemu_opt_get(opts, "addr")) != NULL) {
        if (type != IF_VIRTIO) {
            fprintf(stderr, "addr is not supported\n");
            return NULL;
        }
    }

    /* compute bus and unit according index */

    if (index != -1) {
        if (bus_id != 0 || unit_id != -1) {
            fprintf(stderr,
                    "qemu: index cannot be used with bus and unit\n");
            return NULL;
        }
        if (max_devs == 0)
        {
            unit_id = index;
            bus_id = 0;
        } else {
            unit_id = index % max_devs;
            bus_id = index / max_devs;
        }
    }

    /* if user doesn't specify a unit_id,
     * try to find the first free
     */

    if (unit_id == -1) {
       unit_id = 0;
       while (drive_get(type, bus_id, unit_id) != NULL) {
           unit_id++;
           if (max_devs && unit_id >= max_devs) {
               unit_id -= max_devs;
               bus_id++;
           }
       }
    }

    /* check unit id */

    if (max_devs && unit_id >= max_devs) {
        fprintf(stderr, "qemu: unit %d too big (max is %d)\n",
                unit_id, max_devs - 1);
        return NULL;
    }

    /*
     * ignore multiple definitions
     */

    if (drive_get(type, bus_id, unit_id) != NULL) {
        *fatal_error = 0;
        return NULL;
    }

    /* init */

    dinfo = qemu_mallocz(sizeof(*dinfo));
    if ((buf = qemu_opts_id(opts)) != NULL) {
        dinfo->id = qemu_strdup(buf);
    } else {
        /* no id supplied -> create one */
        dinfo->id = qemu_mallocz(32);
        if (type == IF_IDE || type == IF_SCSI)
            mediastr = (media == MEDIA_CDROM) ? "-cd" : "-hd";
        if (max_devs)
            snprintf(dinfo->id, 32, "%s%i%s%i",
                     devname, bus_id, mediastr, unit_id);
        else
            snprintf(dinfo->id, 32, "%s%s%i",
                     devname, mediastr, unit_id);
    }
    dinfo->bdrv = bdrv_new(dinfo->id);
    dinfo->devaddr = devaddr;
    dinfo->type = type;
    dinfo->bus = bus_id;
    dinfo->unit = unit_id;
    dinfo->onerror = onerror;
    dinfo->opts = opts;
    if (serial)
        strncpy(dinfo->serial, serial, sizeof(serial));
    TAILQ_INSERT_TAIL(&drives, dinfo, next);
    if (is_extboot) {
        extboot_drive = dinfo;
    }

    switch(type) {
    case IF_IDE:
    case IF_SCSI:
    case IF_XEN:
        switch(media) {
	case MEDIA_DISK:
            if (cyls != 0) {
                bdrv_set_geometry_hint(dinfo->bdrv, cyls, heads, secs);
                bdrv_set_translation_hint(dinfo->bdrv, translation);
            }
	    break;
	case MEDIA_CDROM:
            bdrv_set_type_hint(dinfo->bdrv, BDRV_TYPE_CDROM);
	    break;
	}
        break;
    case IF_SD:
        /* FIXME: This isn't really a floppy, but it's a reasonable
           approximation.  */
    case IF_FLOPPY:
        bdrv_set_type_hint(dinfo->bdrv, BDRV_TYPE_FLOPPY);
        break;
    case IF_PFLASH:
    case IF_MTD:
    case IF_NONE:
        break;
    case IF_VIRTIO:
        /* add virtio block device */
        opts = qemu_opts_create(&qemu_device_opts, NULL, 0);
        qemu_opt_set(opts, "driver", "virtio-blk-pci");
        qemu_opt_set(opts, "drive", dinfo->id);
        if (devaddr)
            qemu_opt_set(opts, "addr", devaddr);
        break;
    case IF_COUNT:
        abort();
    }
    if (!file) {
        *fatal_error = 0;
        return NULL;
    }
    bdrv_flags = 0;
    if (snapshot) {
        bdrv_flags |= BDRV_O_SNAPSHOT;
        cache = 2; /* always use write-back with snapshot */
    }
    if (cache == 0) /* no caching */
        bdrv_flags |= BDRV_O_NOCACHE;
    else if (cache == 2) /* write-back */
        bdrv_flags |= BDRV_O_CACHE_WB;

    if (aio == 1) {
        bdrv_flags |= BDRV_O_NATIVE_AIO;
    } else {
        bdrv_flags &= ~BDRV_O_NATIVE_AIO;
    }

    if (bdrv_open2(dinfo->bdrv, file, bdrv_flags, drv) < 0) {
        fprintf(stderr, "qemu: could not open disk image %s\n",
                        file);
        return NULL;
    }

    if (bdrv_key_required(dinfo->bdrv))
        autostart = 0;
    *fatal_error = 0;
    return dinfo;
}

static int drive_init_func(QemuOpts *opts, void *opaque)
{
    QEMUMachine *machine = opaque;
    int fatal_error = 0;

    if (drive_init(opts, machine, &fatal_error) == NULL) {
        if (fatal_error)
            return 1;
    }
    return 0;
}

static int drive_enable_snapshot(QemuOpts *opts, void *opaque)
{
    if (NULL == qemu_opt_get(opts, "snapshot")) {
        qemu_opt_set(opts, "snapshot", "on");
    }
    return 0;
}

void qemu_register_boot_set(QEMUBootSetHandler *func, void *opaque)
{
    boot_set_handler = func;
    boot_set_opaque = opaque;
}

int qemu_boot_set(const char *boot_devices)
{
    if (!boot_set_handler) {
        return -EINVAL;
    }
    return boot_set_handler(boot_set_opaque, boot_devices);
}

static int parse_bootdevices(char *devices)
{
    /* We just do some generic consistency checks */
    const char *p;
    int bitmap = 0;

    for (p = devices; *p != '\0'; p++) {
        /* Allowed boot devices are:
         * a-b: floppy disk drives
         * c-f: IDE disk drives
         * g-m: machine implementation dependant drives
         * n-p: network devices
         * It's up to each machine implementation to check if the given boot
         * devices match the actual hardware implementation and firmware
         * features.
         */
        if (*p < 'a' || *p > 'p') {
            fprintf(stderr, "Invalid boot device '%c'\n", *p);
            exit(1);
        }
        if (bitmap & (1 << (*p - 'a'))) {
            fprintf(stderr, "Boot device '%c' was given twice\n", *p);
            exit(1);
        }
        bitmap |= 1 << (*p - 'a');
    }
    return bitmap;
}

static void restore_boot_devices(void *opaque)
{
    char *standard_boot_devices = opaque;

    qemu_boot_set(standard_boot_devices);

    qemu_unregister_reset(restore_boot_devices, standard_boot_devices);
    qemu_free(standard_boot_devices);
}

static void numa_add(const char *optarg)
{
    char option[128];
    char *endptr;
    unsigned long long value, endvalue;
    int nodenr;

    optarg = get_opt_name(option, 128, optarg, ',') + 1;
    if (!strcmp(option, "node")) {
        if (get_param_value(option, 128, "nodeid", optarg) == 0) {
            nodenr = nb_numa_nodes;
        } else {
            nodenr = strtoull(option, NULL, 10);
        }

        if (get_param_value(option, 128, "mem", optarg) == 0) {
            node_mem[nodenr] = 0;
        } else {
            value = strtoull(option, &endptr, 0);
            switch (*endptr) {
            case 0: case 'M': case 'm':
                value <<= 20;
                break;
            case 'G': case 'g':
                value <<= 30;
                break;
            }
            node_mem[nodenr] = value;
        }
        if (get_param_value(option, 128, "cpus", optarg) == 0) {
            node_cpumask[nodenr] = 0;
        } else {
            value = strtoull(option, &endptr, 10);
            if (value >= 64) {
                value = 63;
                fprintf(stderr, "only 64 CPUs in NUMA mode supported.\n");
            } else {
                if (*endptr == '-') {
                    endvalue = strtoull(endptr+1, &endptr, 10);
                    if (endvalue >= 63) {
                        endvalue = 62;
                        fprintf(stderr,
                            "only 63 CPUs in NUMA mode supported.\n");
                    }
                    value = (1 << (endvalue + 1)) - (1 << value);
                } else {
                    value = 1 << value;
                }
            }
            node_cpumask[nodenr] = value;
        }
        nb_numa_nodes++;
    }
    return;
}

static void smp_parse(const char *optarg)
{
    int smp, sockets = 0, threads = 0, cores = 0;
    char *endptr;
    char option[128];

    smp = strtoul(optarg, &endptr, 10);
    if (endptr != optarg) {
        if (*endptr == ',') {
            endptr++;
        }
    }
    if (get_param_value(option, 128, "sockets", endptr) != 0)
        sockets = strtoull(option, NULL, 10);
    if (get_param_value(option, 128, "cores", endptr) != 0)
        cores = strtoull(option, NULL, 10);
    if (get_param_value(option, 128, "threads", endptr) != 0)
        threads = strtoull(option, NULL, 10);
    if (get_param_value(option, 128, "maxcpus", endptr) != 0)
        max_cpus = strtoull(option, NULL, 10);

    /* compute missing values, prefer sockets over cores over threads */
    if (smp == 0 || sockets == 0) {
        sockets = sockets > 0 ? sockets : 1;
        cores = cores > 0 ? cores : 1;
        threads = threads > 0 ? threads : 1;
        if (smp == 0) {
            smp = cores * threads * sockets;
        } else {
            sockets = smp / (cores * threads);
        }
    } else {
        if (cores == 0) {
            threads = threads > 0 ? threads : 1;
            cores = smp / (sockets * threads);
        } else {
            if (sockets == 0) {
                sockets = smp / (cores * threads);
            } else {
                threads = smp / (cores * sockets);
            }
        }
    }
    smp_cpus = smp;
    smp_cores = cores > 0 ? cores : 1;
    smp_threads = threads > 0 ? threads : 1;
    if (max_cpus == 0)
        max_cpus = smp_cpus;
}

/***********************************************************/
/* USB devices */

static USBPort *used_usb_ports;
static USBPort *free_usb_ports;

/* ??? Maybe change this to register a hub to keep track of the topology.  */
void qemu_register_usb_port(USBPort *port, void *opaque, int index,
                            usb_attachfn attach)
{
    port->opaque = opaque;
    port->index = index;
    port->attach = attach;
    port->next = free_usb_ports;
    free_usb_ports = port;
}

int usb_device_add_dev(USBDevice *dev)
{
    USBPort *port;

    /* Find a USB port to add the device to.  */
    port = free_usb_ports;
    if (!port->next) {
        USBDevice *hub;

        /* Create a new hub and chain it on.  */
        free_usb_ports = NULL;
        port->next = used_usb_ports;
        used_usb_ports = port;

        hub = usb_hub_init(VM_USB_HUB_SIZE);
        usb_attach(port, hub);
        port = free_usb_ports;
    }

    free_usb_ports = port->next;
    port->next = used_usb_ports;
    used_usb_ports = port;
    usb_attach(port, dev);
    return 0;
}

static void usb_msd_password_cb(void *opaque, int err)
{
    USBDevice *dev = opaque;

    if (!err)
        usb_device_add_dev(dev);
    else
        dev->handle_destroy(dev);
}

static int usb_device_add(const char *devname, int is_hotplug)
{
    const char *p;
    USBDevice *dev;

    if (!free_usb_ports)
        return -1;

    if (strstart(devname, "host:", &p)) {
        dev = usb_host_device_open(p);
    } else if (!strcmp(devname, "mouse")) {
        dev = usb_mouse_init();
    } else if (!strcmp(devname, "tablet")) {
        dev = usb_tablet_init();
    } else if (!strcmp(devname, "keyboard")) {
        dev = usb_keyboard_init();
    } else if (strstart(devname, "disk:", &p)) {
        BlockDriverState *bs;

        dev = usb_msd_init(p);
        if (!dev)
            return -1;
        bs = usb_msd_get_bdrv(dev);
        if (bdrv_key_required(bs)) {
            autostart = 0;
            if (is_hotplug) {
                monitor_read_bdrv_key_start(cur_mon, bs, usb_msd_password_cb,
                                            dev);
                return 0;
            }
        }
    } else if (!strcmp(devname, "wacom-tablet")) {
        dev = usb_wacom_init();
    } else if (strstart(devname, "serial:", &p)) {
        dev = usb_serial_init(p);
#ifdef CONFIG_BRLAPI
    } else if (!strcmp(devname, "braille")) {
        dev = usb_baum_init();
#endif
    } else if (strstart(devname, "net:", &p)) {
        int nic = nb_nics;

        if (net_client_init(NULL, "nic", p) < 0)
            return -1;
        nd_table[nic].model = "usb";
        dev = usb_net_init(&nd_table[nic]);
    } else if (!strcmp(devname, "bt") || strstart(devname, "bt:", &p)) {
        dev = usb_bt_init(devname[2] ? hci_init(p) :
                        bt_new_hci(qemu_find_bt_vlan(0)));
    } else {
        return -1;
    }
    if (!dev)
        return -1;

    return usb_device_add_dev(dev);
}

int usb_device_del_addr(int bus_num, int addr)
{
    USBPort *port;
    USBPort **lastp;
    USBDevice *dev;

    if (!used_usb_ports)
        return -1;

    if (bus_num != 0)
        return -1;

    lastp = &used_usb_ports;
    port = used_usb_ports;
    while (port && port->dev->addr != addr) {
        lastp = &port->next;
        port = port->next;
    }

    if (!port)
        return -1;

    dev = port->dev;
    *lastp = port->next;
    usb_attach(port, NULL);
    dev->handle_destroy(dev);
    port->next = free_usb_ports;
    free_usb_ports = port;
    return 0;
}

static int usb_device_del(const char *devname)
{
    int bus_num, addr;
    const char *p;

    if (strstart(devname, "host:", &p))
        return usb_host_device_close(p);

    if (!used_usb_ports)
        return -1;

    p = strchr(devname, '.');
    if (!p)
        return -1;
    bus_num = strtoul(devname, NULL, 0);
    addr = strtoul(p + 1, NULL, 0);

    return usb_device_del_addr(bus_num, addr);
}

static int usb_parse(const char *cmdline)
{
    return usb_device_add(cmdline, 0);
}

void do_usb_add(Monitor *mon, const char *devname)
{
    usb_device_add(devname, 1);
}

void do_usb_del(Monitor *mon, const char *devname)
{
    usb_device_del(devname);
}

void usb_info(Monitor *mon)
{
    USBDevice *dev;
    USBPort *port;
    const char *speed_str;

    if (!usb_enabled) {
        monitor_printf(mon, "USB support not enabled\n");
        return;
    }

    for (port = used_usb_ports; port; port = port->next) {
        dev = port->dev;
        if (!dev)
            continue;
        switch(dev->speed) {
        case USB_SPEED_LOW:
            speed_str = "1.5";
            break;
        case USB_SPEED_FULL:
            speed_str = "12";
            break;
        case USB_SPEED_HIGH:
            speed_str = "480";
            break;
        default:
            speed_str = "?";
            break;
        }
        monitor_printf(mon, "  Device %d.%d, Speed %s Mb/s, Product %s\n",
                       0, dev->addr, speed_str, dev->devname);
    }
}

/***********************************************************/
/* PCMCIA/Cardbus */

static struct pcmcia_socket_entry_s {
    PCMCIASocket *socket;
    struct pcmcia_socket_entry_s *next;
} *pcmcia_sockets = 0;

void pcmcia_socket_register(PCMCIASocket *socket)
{
    struct pcmcia_socket_entry_s *entry;

    entry = qemu_malloc(sizeof(struct pcmcia_socket_entry_s));
    entry->socket = socket;
    entry->next = pcmcia_sockets;
    pcmcia_sockets = entry;
}

void pcmcia_socket_unregister(PCMCIASocket *socket)
{
    struct pcmcia_socket_entry_s *entry, **ptr;

    ptr = &pcmcia_sockets;
    for (entry = *ptr; entry; ptr = &entry->next, entry = *ptr)
        if (entry->socket == socket) {
            *ptr = entry->next;
            qemu_free(entry);
        }
}

void pcmcia_info(Monitor *mon)
{
    struct pcmcia_socket_entry_s *iter;

    if (!pcmcia_sockets)
        monitor_printf(mon, "No PCMCIA sockets\n");

    for (iter = pcmcia_sockets; iter; iter = iter->next)
        monitor_printf(mon, "%s: %s\n", iter->socket->slot_string,
                       iter->socket->attached ? iter->socket->card_string :
                       "Empty");
}

/***********************************************************/
/* register display */

struct DisplayAllocator default_allocator = {
    defaultallocator_create_displaysurface,
    defaultallocator_resize_displaysurface,
    defaultallocator_free_displaysurface
};

void register_displaystate(DisplayState *ds)
{
    DisplayState **s;
    s = &display_state;
    while (*s != NULL)
        s = &(*s)->next;
    ds->next = NULL;
    *s = ds;
}

DisplayState *get_displaystate(void)
{
    return display_state;
}

DisplayAllocator *register_displayallocator(DisplayState *ds, DisplayAllocator *da)
{
    if(ds->allocator ==  &default_allocator) ds->allocator = da;
    return ds->allocator;
}

/* dumb display */

static void dumb_display_init(void)
{
    DisplayState *ds = qemu_mallocz(sizeof(DisplayState));
    ds->allocator = &default_allocator;
    ds->surface = qemu_create_displaysurface(ds, 640, 480);
    register_displaystate(ds);
}

/***********************************************************/
/* I/O handling */

typedef struct IOHandlerRecord {
    int fd;
    IOCanRWHandler *fd_read_poll;
    IOHandler *fd_read;
    IOHandler *fd_write;
    int deleted;
    void *opaque;
    /* temporary data */
    struct pollfd *ufd;
    struct IOHandlerRecord *next;
} IOHandlerRecord;

static IOHandlerRecord *first_io_handler;

/* XXX: fd_read_poll should be suppressed, but an API change is
   necessary in the character devices to suppress fd_can_read(). */
int qemu_set_fd_handler2(int fd,
                         IOCanRWHandler *fd_read_poll,
                         IOHandler *fd_read,
                         IOHandler *fd_write,
                         void *opaque)
{
    IOHandlerRecord **pioh, *ioh;

    if (!fd_read && !fd_write) {
        pioh = &first_io_handler;
        for(;;) {
            ioh = *pioh;
            if (ioh == NULL)
                break;
            if (ioh->fd == fd) {
                ioh->deleted = 1;
                break;
            }
            pioh = &ioh->next;
        }
    } else {
        for(ioh = first_io_handler; ioh != NULL; ioh = ioh->next) {
            if (ioh->fd == fd)
                goto found;
        }
        ioh = qemu_mallocz(sizeof(IOHandlerRecord));
        ioh->next = first_io_handler;
        first_io_handler = ioh;
    found:
        ioh->fd = fd;
        ioh->fd_read_poll = fd_read_poll;
        ioh->fd_read = fd_read;
        ioh->fd_write = fd_write;
        ioh->opaque = opaque;
        ioh->deleted = 0;
    }
    qemu_notify_event();
    return 0;
}

int qemu_set_fd_handler(int fd,
                        IOHandler *fd_read,
                        IOHandler *fd_write,
                        void *opaque)
{
    return qemu_set_fd_handler2(fd, NULL, fd_read, fd_write, opaque);
}

#ifdef _WIN32
/***********************************************************/
/* Polling handling */

typedef struct PollingEntry {
    PollingFunc *func;
    void *opaque;
    struct PollingEntry *next;
} PollingEntry;

static PollingEntry *first_polling_entry;

int qemu_add_polling_cb(PollingFunc *func, void *opaque)
{
    PollingEntry **ppe, *pe;
    pe = qemu_mallocz(sizeof(PollingEntry));
    pe->func = func;
    pe->opaque = opaque;
    for(ppe = &first_polling_entry; *ppe != NULL; ppe = &(*ppe)->next);
    *ppe = pe;
    return 0;
}

void qemu_del_polling_cb(PollingFunc *func, void *opaque)
{
    PollingEntry **ppe, *pe;
    for(ppe = &first_polling_entry; *ppe != NULL; ppe = &(*ppe)->next) {
        pe = *ppe;
        if (pe->func == func && pe->opaque == opaque) {
            *ppe = pe->next;
            qemu_free(pe);
            break;
        }
    }
}

/***********************************************************/
/* Wait objects support */
typedef struct WaitObjects {
    int num;
    HANDLE events[MAXIMUM_WAIT_OBJECTS + 1];
    WaitObjectFunc *func[MAXIMUM_WAIT_OBJECTS + 1];
    void *opaque[MAXIMUM_WAIT_OBJECTS + 1];
} WaitObjects;

static WaitObjects wait_objects = {0};

int qemu_add_wait_object(HANDLE handle, WaitObjectFunc *func, void *opaque)
{
    WaitObjects *w = &wait_objects;

    if (w->num >= MAXIMUM_WAIT_OBJECTS)
        return -1;
    w->events[w->num] = handle;
    w->func[w->num] = func;
    w->opaque[w->num] = opaque;
    w->num++;
    return 0;
}

void qemu_del_wait_object(HANDLE handle, WaitObjectFunc *func, void *opaque)
{
    int i, found;
    WaitObjects *w = &wait_objects;

    found = 0;
    for (i = 0; i < w->num; i++) {
        if (w->events[i] == handle)
            found = 1;
        if (found) {
            w->events[i] = w->events[i + 1];
            w->func[i] = w->func[i + 1];
            w->opaque[i] = w->opaque[i + 1];
        }
    }
    if (found)
        w->num--;
}
#endif

/***********************************************************/
/* ram save/restore */

static int ram_get_page(QEMUFile *f, uint8_t *buf, int len)
{
    int v;

    v = qemu_get_byte(f);
    switch(v) {
    case 0:
        if (qemu_get_buffer(f, buf, len) != len)
            return -EIO;
        break;
    case 1:
        v = qemu_get_byte(f);
        memset(buf, v, len);
        break;
    default:
        return -EINVAL;
    }

    if (qemu_file_has_error(f))
        return -EIO;

    return 0;
}

static int ram_load_v1(QEMUFile *f, void *opaque)
{
    int ret;
    ram_addr_t i;

    if (qemu_get_be32(f) != last_ram_offset)
        return -EINVAL;
    for(i = 0; i < last_ram_offset; i+= TARGET_PAGE_SIZE) {
        if (kvm_enabled() && (i>=0xa0000) && (i<0xc0000)) /* do not access video-addresses */
            continue;
        ret = ram_get_page(f, qemu_get_ram_ptr(i), TARGET_PAGE_SIZE);
        if (ret)
            return ret;
    }
    return 0;
}

#define BDRV_HASH_BLOCK_SIZE 1024
#define IOBUF_SIZE 4096
#define RAM_CBLOCK_MAGIC 0xfabe

typedef struct RamDecompressState {
    z_stream zstream;
    QEMUFile *f;
    uint8_t buf[IOBUF_SIZE];
} RamDecompressState;

static int ram_decompress_open(RamDecompressState *s, QEMUFile *f)
{
    int ret;
    memset(s, 0, sizeof(*s));
    s->f = f;
    ret = inflateInit(&s->zstream);
    if (ret != Z_OK)
        return -1;
    return 0;
}

static int ram_decompress_buf(RamDecompressState *s, uint8_t *buf, int len)
{
    int ret, clen;

    s->zstream.avail_out = len;
    s->zstream.next_out = buf;
    while (s->zstream.avail_out > 0) {
        if (s->zstream.avail_in == 0) {
            if (qemu_get_be16(s->f) != RAM_CBLOCK_MAGIC)
                return -1;
            clen = qemu_get_be16(s->f);
            if (clen > IOBUF_SIZE)
                return -1;
            qemu_get_buffer(s->f, s->buf, clen);
            s->zstream.avail_in = clen;
            s->zstream.next_in = s->buf;
        }
        ret = inflate(&s->zstream, Z_PARTIAL_FLUSH);
        if (ret != Z_OK && ret != Z_STREAM_END) {
            return -1;
        }
    }
    return 0;
}

static void ram_decompress_close(RamDecompressState *s)
{
    inflateEnd(&s->zstream);
}

#define RAM_SAVE_FLAG_FULL	0x01
#define RAM_SAVE_FLAG_COMPRESS	0x02
#define RAM_SAVE_FLAG_MEM_SIZE	0x04
#define RAM_SAVE_FLAG_PAGE	0x08
#define RAM_SAVE_FLAG_EOS	0x10

static int is_dup_page(uint8_t *page, uint8_t ch)
{
    uint32_t val = ch << 24 | ch << 16 | ch << 8 | ch;
    uint32_t *array = (uint32_t *)page;
    int i;

    for (i = 0; i < (TARGET_PAGE_SIZE / 4); i++) {
        if (array[i] != val)
            return 0;
    }

    return 1;
}

static int ram_save_block(QEMUFile *f)
{
    static ram_addr_t current_addr = 0;
    ram_addr_t saved_addr = current_addr;
    ram_addr_t addr = 0;
    int found = 0;

    while (addr < last_ram_offset) {
        if (kvm_enabled() && current_addr == 0) {
            int r;
            r = kvm_update_dirty_pages_log();
            if (r) {
                fprintf(stderr, "%s: update dirty pages log failed %d\n", __FUNCTION__, r);
                qemu_file_set_error(f);
                return 0;
            }
        }
        if (cpu_physical_memory_get_dirty(current_addr, MIGRATION_DIRTY_FLAG)) {
            uint8_t *p;

            cpu_physical_memory_reset_dirty(current_addr,
                                            current_addr + TARGET_PAGE_SIZE,
                                            MIGRATION_DIRTY_FLAG);

            p = qemu_get_ram_ptr(current_addr);

            if (is_dup_page(p, *p)) {
                qemu_put_be64(f, current_addr | RAM_SAVE_FLAG_COMPRESS);
                qemu_put_byte(f, *p);
            } else {
                qemu_put_be64(f, current_addr | RAM_SAVE_FLAG_PAGE);
                qemu_put_buffer(f, p, TARGET_PAGE_SIZE);
            }

            found = 1;
            break;
        }
        addr += TARGET_PAGE_SIZE;
        current_addr = (saved_addr + addr) % last_ram_offset;
    }

    return found;
}

static uint64_t bytes_transferred = 0;

static ram_addr_t ram_save_remaining(void)
{
    ram_addr_t addr;
    ram_addr_t count = 0;

    for (addr = 0; addr < last_ram_offset; addr += TARGET_PAGE_SIZE) {
        if (cpu_physical_memory_get_dirty(addr, MIGRATION_DIRTY_FLAG))
            count++;
    }

    return count;
}

uint64_t ram_bytes_remaining(void)
{
    return ram_save_remaining() * TARGET_PAGE_SIZE;
}

uint64_t ram_bytes_transferred(void)
{
    return bytes_transferred;
}

uint64_t ram_bytes_total(void)
{
    return last_ram_offset;
}

static int ram_save_live(QEMUFile *f, int stage, void *opaque)
{
    ram_addr_t addr;
    uint64_t bytes_transferred_last;
    double bwidth = 0;
    uint64_t expected_time = 0;

    if (cpu_physical_sync_dirty_bitmap(0, TARGET_PHYS_ADDR_MAX) != 0) {
        qemu_file_set_error(f);
        return 0;
    }

    if (stage == 1) {
        /* Make sure all dirty bits are set */
        for (addr = 0; addr < last_ram_offset; addr += TARGET_PAGE_SIZE) {
            if (!cpu_physical_memory_get_dirty(addr, MIGRATION_DIRTY_FLAG))
                cpu_physical_memory_set_dirty(addr);
        }

        /* Enable dirty memory tracking */
        cpu_physical_memory_set_dirty_tracking(1);

        qemu_put_be64(f, last_ram_offset | RAM_SAVE_FLAG_MEM_SIZE);
    }

    bytes_transferred_last = bytes_transferred;
    bwidth = get_clock();

    while (!qemu_file_rate_limit(f)) {
        int ret;

        ret = ram_save_block(f);
        bytes_transferred += ret * TARGET_PAGE_SIZE;
        if (ret == 0) /* no more blocks */
            break;
    }

    bwidth = get_clock() - bwidth;
    bwidth = (bytes_transferred - bytes_transferred_last) / bwidth;

    /* if we haven't transferred anything this round, force expected_time to a
     * a very high value, but without crashing */
    if (bwidth == 0)
        bwidth = 0.000001;

    /* try transferring iterative blocks of memory */

    if (stage == 3) {

        /* flush all remaining blocks regardless of rate limiting */
        while (ram_save_block(f) != 0) {
            bytes_transferred += TARGET_PAGE_SIZE;
        }
        cpu_physical_memory_set_dirty_tracking(0);
    }

    qemu_put_be64(f, RAM_SAVE_FLAG_EOS);

    expected_time = ram_save_remaining() * TARGET_PAGE_SIZE / bwidth;

    return (stage == 2) && (expected_time <= migrate_max_downtime());
}

static int ram_load_dead(QEMUFile *f, void *opaque)
{
    RamDecompressState s1, *s = &s1;
    uint8_t buf[10];
    ram_addr_t i;

    if (ram_decompress_open(s, f) < 0)
        return -EINVAL;
    for(i = 0; i < last_ram_offset; i+= BDRV_HASH_BLOCK_SIZE) {
        if (kvm_enabled() && (i>=0xa0000) && (i<0xc0000)) /* do not access video-addresses */
            continue;
        if (ram_decompress_buf(s, buf, 1) < 0) {
            fprintf(stderr, "Error while reading ram block header\n");
            goto error;
        }
        if (buf[0] == 0) {
            if (ram_decompress_buf(s, qemu_get_ram_ptr(i),
                                   BDRV_HASH_BLOCK_SIZE) < 0) {
                fprintf(stderr, "Error while reading ram block address=0x%08" PRIx64, (uint64_t)i);
                goto error;
            }
        } else {
        error:
            printf("Error block header\n");
            return -EINVAL;
        }
    }
    ram_decompress_close(s);

    return 0;
}

static int ram_load(QEMUFile *f, void *opaque, int version_id)
{
    ram_addr_t addr;
    int flags;

    if (version_id == 1)
        return ram_load_v1(f, opaque);

    if (version_id == 2) {
        if (qemu_get_be32(f) != last_ram_offset)
            return -EINVAL;
        return ram_load_dead(f, opaque);
    }

    if (version_id != 3)
        return -EINVAL;

    do {
        addr = qemu_get_be64(f);

        flags = addr & ~TARGET_PAGE_MASK;
        addr &= TARGET_PAGE_MASK;

        if (flags & RAM_SAVE_FLAG_MEM_SIZE) {
            if (addr != last_ram_offset)
                return -EINVAL;
        }

        if (flags & RAM_SAVE_FLAG_FULL) {
            if (ram_load_dead(f, opaque) < 0)
                return -EINVAL;
        }
        
        if (flags & RAM_SAVE_FLAG_COMPRESS) {
            uint8_t ch = qemu_get_byte(f);
            memset(qemu_get_ram_ptr(addr), ch, TARGET_PAGE_SIZE);
#ifndef _WIN32
            if (ch == 0 &&
                (!kvm_enabled() || kvm_has_sync_mmu())) {
                madvise(qemu_get_ram_ptr(addr), TARGET_PAGE_SIZE, MADV_DONTNEED);
            }
#endif
        } else if (flags & RAM_SAVE_FLAG_PAGE)
            qemu_get_buffer(f, qemu_get_ram_ptr(addr), TARGET_PAGE_SIZE);
    } while (!(flags & RAM_SAVE_FLAG_EOS));

    return 0;
}

void qemu_service_io(void)
{
    qemu_notify_event();
}

/***********************************************************/
/* bottom halves (can be seen as timers which expire ASAP) */

struct QEMUBH {
    QEMUBHFunc *cb;
    void *opaque;
    int scheduled;
    int idle;
    int deleted;
    QEMUBH *next;
};

static QEMUBH *first_bh = NULL;

QEMUBH *qemu_bh_new(QEMUBHFunc *cb, void *opaque)
{
    QEMUBH *bh;
    bh = qemu_mallocz(sizeof(QEMUBH));
    bh->cb = cb;
    bh->opaque = opaque;
    bh->next = first_bh;
    first_bh = bh;
    return bh;
}

int qemu_bh_poll(void)
{
    QEMUBH *bh, **bhp;
    int ret;

    ret = 0;
    for (bh = first_bh; bh; bh = bh->next) {
        if (!bh->deleted && bh->scheduled) {
            bh->scheduled = 0;
            if (!bh->idle)
                ret = 1;
            bh->idle = 0;
            bh->cb(bh->opaque);
        }
    }

    /* remove deleted bhs */
    bhp = &first_bh;
    while (*bhp) {
        bh = *bhp;
        if (bh->deleted) {
            *bhp = bh->next;
            qemu_free(bh);
        } else
            bhp = &bh->next;
    }

    return ret;
}

void qemu_bh_schedule_idle(QEMUBH *bh)
{
    if (bh->scheduled)
        return;
    bh->scheduled = 1;
    bh->idle = 1;
}

void qemu_bh_schedule(QEMUBH *bh)
{
    if (bh->scheduled)
        return;
    bh->scheduled = 1;
    bh->idle = 0;
    /* stop the currently executing CPU to execute the BH ASAP */
    qemu_notify_event();
}

void qemu_bh_cancel(QEMUBH *bh)
{
    bh->scheduled = 0;
}

void qemu_bh_delete(QEMUBH *bh)
{
    bh->scheduled = 0;
    bh->deleted = 1;
}

static void qemu_bh_update_timeout(int *timeout)
{
    QEMUBH *bh;

    for (bh = first_bh; bh; bh = bh->next) {
        if (!bh->deleted && bh->scheduled) {
            if (bh->idle) {
                /* idle bottom halves will be polled at least
                 * every 10ms */
                *timeout = MIN(10, *timeout);
            } else {
                /* non-idle bottom halves will be executed
                 * immediately */
                *timeout = 0;
                break;
            }
        }
    }
}

/***********************************************************/
/* machine registration */

static QEMUMachine *first_machine = NULL;
QEMUMachine *current_machine = NULL;

int qemu_register_machine(QEMUMachine *m)
{
    QEMUMachine **pm;
    pm = &first_machine;
    while (*pm != NULL)
        pm = &(*pm)->next;
    m->next = NULL;
    *pm = m;
    return 0;
}

static QEMUMachine *find_machine(const char *name)
{
    QEMUMachine *m;

    for(m = first_machine; m != NULL; m = m->next) {
        if (!strcmp(m->name, name))
            return m;
        if (m->alias && !strcmp(m->alias, name))
            return m;
    }
    return NULL;
}

static QEMUMachine *find_default_machine(void)
{
    QEMUMachine *m;

    for(m = first_machine; m != NULL; m = m->next) {
        if (m->is_default) {
            return m;
        }
    }
    return NULL;
}

/***********************************************************/
/* main execution loop */

static void gui_update(void *opaque)
{
    uint64_t interval = GUI_REFRESH_INTERVAL;
    DisplayState *ds = opaque;
    DisplayChangeListener *dcl = ds->listeners;

    dpy_refresh(ds);

    while (dcl != NULL) {
        if (dcl->gui_timer_interval &&
            dcl->gui_timer_interval < interval)
            interval = dcl->gui_timer_interval;
        dcl = dcl->next;
    }
    qemu_mod_timer(ds->gui_timer, interval + qemu_get_clock(rt_clock));
}

static void nographic_update(void *opaque)
{
    uint64_t interval = GUI_REFRESH_INTERVAL;

    qemu_mod_timer(nographic_timer, interval + qemu_get_clock(rt_clock));
}

struct vm_change_state_entry {
    VMChangeStateHandler *cb;
    void *opaque;
    LIST_ENTRY (vm_change_state_entry) entries;
};

static LIST_HEAD(vm_change_state_head, vm_change_state_entry) vm_change_state_head;

VMChangeStateEntry *qemu_add_vm_change_state_handler(VMChangeStateHandler *cb,
                                                     void *opaque)
{
    VMChangeStateEntry *e;

    e = qemu_mallocz(sizeof (*e));

    e->cb = cb;
    e->opaque = opaque;
    LIST_INSERT_HEAD(&vm_change_state_head, e, entries);
    return e;
}

void qemu_del_vm_change_state_handler(VMChangeStateEntry *e)
{
    LIST_REMOVE (e, entries);
    qemu_free (e);
}

static void vm_state_notify(int running, int reason)
{
    VMChangeStateEntry *e;

    for (e = vm_change_state_head.lh_first; e; e = e->entries.le_next) {
        e->cb(e->opaque, running, reason);
    }
}

static void resume_all_vcpus(void);
static void pause_all_vcpus(void);

void vm_start(void)
{
    if (!vm_running) {
        cpu_enable_ticks();
        vm_running = 1;
        vm_state_notify(1, 0);
        qemu_rearm_alarm_timer(alarm_timer);
        resume_all_vcpus();
    }
}

/* reset/shutdown handler */

typedef struct QEMUResetEntry {
    TAILQ_ENTRY(QEMUResetEntry) entry;
    QEMUResetHandler *func;
    void *opaque;
} QEMUResetEntry;

static TAILQ_HEAD(reset_handlers, QEMUResetEntry) reset_handlers =
    TAILQ_HEAD_INITIALIZER(reset_handlers);
static int reset_requested;
static int shutdown_requested;
static int powerdown_requested;
static int debug_requested;
static int vmstop_requested;

int qemu_no_shutdown(void)
{
    int r = no_shutdown;
    no_shutdown = 0;
    return r;
}

int qemu_shutdown_requested(void)
{
    int r = shutdown_requested;
    shutdown_requested = 0;
    return r;
}

int qemu_reset_requested(void)
{
    int r = reset_requested;
    reset_requested = 0;
    return r;
}

int qemu_powerdown_requested(void)
{
    int r = powerdown_requested;
    powerdown_requested = 0;
    return r;
}

static int qemu_debug_requested(void)
{
    int r = debug_requested;
    debug_requested = 0;
    return r;
}

static int qemu_vmstop_requested(void)
{
    int r = vmstop_requested;
    vmstop_requested = 0;
    return r;
}

static void do_vm_stop(int reason)
{
    if (vm_running) {
        cpu_disable_ticks();
        vm_running = 0;
        pause_all_vcpus();
        vm_state_notify(0, reason);
    }
}

void qemu_register_reset(QEMUResetHandler *func, void *opaque)
{
    QEMUResetEntry *re = qemu_mallocz(sizeof(QEMUResetEntry));

    re->func = func;
    re->opaque = opaque;
    TAILQ_INSERT_TAIL(&reset_handlers, re, entry);
}

void qemu_unregister_reset(QEMUResetHandler *func, void *opaque)
{
    QEMUResetEntry *re;

    TAILQ_FOREACH(re, &reset_handlers, entry) {
        if (re->func == func && re->opaque == opaque) {
            TAILQ_REMOVE(&reset_handlers, re, entry);
            qemu_free(re);
            return;
        }
    }
}

void qemu_system_reset(void)
{
    QEMUResetEntry *re, *nre;

    /* reset all devices */
    TAILQ_FOREACH_SAFE(re, &reset_handlers, entry, nre) {
        re->func(re->opaque);
    }
}

void qemu_system_reset_request(void)
{
    if (no_reboot) {
        shutdown_requested = 1;
    } else {
        reset_requested = 1;
    }
    if (cpu_single_env) {
        cpu_single_env->stopped = 1;
    }
    qemu_notify_event();
}

void qemu_system_shutdown_request(void)
{
    shutdown_requested = 1;
    qemu_notify_event();
}

void qemu_system_powerdown_request(void)
{
    powerdown_requested = 1;
    qemu_notify_event();
}

#ifdef CONFIG_IOTHREAD
static void qemu_system_vmstop_request(int reason)
{
    vmstop_requested = reason;
    qemu_notify_event();
}
#endif

#ifndef _WIN32
static int io_thread_fd = -1;

static void qemu_event_increment(void)
{
    static const char byte = 0;

    if (io_thread_fd == -1)
        return;

    write(io_thread_fd, &byte, sizeof(byte));
}

static void qemu_event_read(void *opaque)
{
    int fd = (unsigned long)opaque;
    ssize_t len;

    /* Drain the notify pipe */
    do {
        char buffer[512];
        len = read(fd, buffer, sizeof(buffer));
    } while ((len == -1 && errno == EINTR) || len > 0);
}

static int qemu_event_init(void)
{
    int err;
    int fds[2];

    err = pipe(fds);
    if (err == -1)
        return -errno;

    err = fcntl_setfl(fds[0], O_NONBLOCK);
    if (err < 0)
        goto fail;

    err = fcntl_setfl(fds[1], O_NONBLOCK);
    if (err < 0)
        goto fail;

    qemu_set_fd_handler2(fds[0], NULL, qemu_event_read, NULL,
                         (void *)(unsigned long)fds[0]);

    io_thread_fd = fds[1];
    return 0;

fail:
    close(fds[0]);
    close(fds[1]);
    return err;
}
#else
HANDLE qemu_event_handle;

static void dummy_event_handler(void *opaque)
{
}

static int qemu_event_init(void)
{
    qemu_event_handle = CreateEvent(NULL, FALSE, FALSE, NULL);
    if (!qemu_event_handle) {
        perror("Failed CreateEvent");
        return -1;
    }
    qemu_add_wait_object(qemu_event_handle, dummy_event_handler, NULL);
    return 0;
}

static void qemu_event_increment(void)
{
    SetEvent(qemu_event_handle);
}
#endif

static int cpu_can_run(CPUState *env)
{
    if (env->stop)
        return 0;
    if (env->stopped)
        return 0;
    return 1;
}

#ifndef CONFIG_IOTHREAD
static int qemu_init_main_loop(void)
{
    return qemu_event_init();
}

void qemu_init_vcpu(void *_env)
{
    CPUState *env = _env;

    if (kvm_enabled())
        kvm_init_vcpu(env);
    env->nr_cores = smp_cores;
    env->nr_threads = smp_threads;
    return;
}

int qemu_cpu_self(void *env)
{
    return 1;
}

static void resume_all_vcpus(void)
{
}

static void pause_all_vcpus(void)
{
}

void qemu_cpu_kick(void *env)
{
    return;
}

void qemu_notify_event(void)
{
    CPUState *env = cpu_single_env;

    if (kvm_enabled()) {
        qemu_kvm_notify_work();
        return;
    }
    if (env) {
        cpu_exit(env);
    }
}

#ifdef KVM_UPSTREAM
#define qemu_mutex_lock_iothread() do { } while (0)
#define qemu_mutex_unlock_iothread() do { } while (0)
#endif

void vm_stop(int reason)
{
    do_vm_stop(reason);
}

#else /* CONFIG_IOTHREAD */

#include "qemu-thread.h"

QemuMutex qemu_global_mutex;
static QemuMutex qemu_fair_mutex;

static QemuThread io_thread;

static QemuThread *tcg_cpu_thread;
static QemuCond *tcg_halt_cond;

static int qemu_system_ready;
/* cpu creation */
static QemuCond qemu_cpu_cond;
/* system init */
static QemuCond qemu_system_cond;
static QemuCond qemu_pause_cond;

static void block_io_signals(void);
static void unblock_io_signals(void);
static int tcg_has_work(void);

static int qemu_init_main_loop(void)
{
    int ret;

    ret = qemu_event_init();
    if (ret)
        return ret;

    qemu_cond_init(&qemu_pause_cond);
    qemu_mutex_init(&qemu_fair_mutex);
    qemu_mutex_init(&qemu_global_mutex);
    qemu_mutex_lock(&qemu_global_mutex);

    unblock_io_signals();
    qemu_thread_self(&io_thread);

    return 0;
}

static void qemu_wait_io_event(CPUState *env)
{
    while (!tcg_has_work())
        qemu_cond_timedwait(env->halt_cond, &qemu_global_mutex, 1000);

    qemu_mutex_unlock(&qemu_global_mutex);

    /*
     * Users of qemu_global_mutex can be starved, having no chance
     * to acquire it since this path will get to it first.
     * So use another lock to provide fairness.
     */
    qemu_mutex_lock(&qemu_fair_mutex);
    qemu_mutex_unlock(&qemu_fair_mutex);

    qemu_mutex_lock(&qemu_global_mutex);
    if (env->stop) {
        env->stop = 0;
        env->stopped = 1;
        qemu_cond_signal(&qemu_pause_cond);
    }
}

static int qemu_cpu_exec(CPUState *env);

static void *kvm_cpu_thread_fn(void *arg)
{
    CPUState *env = arg;

    block_io_signals();
    qemu_thread_self(env->thread);
    kvm_init_vcpu(env);

    /* signal CPU creation */
    qemu_mutex_lock(&qemu_global_mutex);
    env->created = 1;
    qemu_cond_signal(&qemu_cpu_cond);

    /* and wait for machine initialization */
    while (!qemu_system_ready)
        qemu_cond_timedwait(&qemu_system_cond, &qemu_global_mutex, 100);

    while (1) {
        if (cpu_can_run(env))
            qemu_cpu_exec(env);
        qemu_wait_io_event(env);
    }

    return NULL;
}

static void tcg_cpu_exec(void);

static void *tcg_cpu_thread_fn(void *arg)
{
    CPUState *env = arg;

    block_io_signals();
    qemu_thread_self(env->thread);

    /* signal CPU creation */
    qemu_mutex_lock(&qemu_global_mutex);
    for (env = first_cpu; env != NULL; env = env->next_cpu)
        env->created = 1;
    qemu_cond_signal(&qemu_cpu_cond);

    /* and wait for machine initialization */
    while (!qemu_system_ready)
        qemu_cond_timedwait(&qemu_system_cond, &qemu_global_mutex, 100);

    while (1) {
        tcg_cpu_exec();
        qemu_wait_io_event(cur_cpu);
    }

    return NULL;
}

void qemu_cpu_kick(void *_env)
{
    CPUState *env = _env;
    qemu_cond_broadcast(env->halt_cond);
    if (kvm_enabled())
        qemu_thread_signal(env->thread, SIGUSR1);
}

int qemu_cpu_self(void *env)
{
    return (cpu_single_env != NULL);
}

static void cpu_signal(int sig)
{
    if (cpu_single_env)
        cpu_exit(cpu_single_env);
}

static void block_io_signals(void)
{
    sigset_t set;
    struct sigaction sigact;

    sigemptyset(&set);
    sigaddset(&set, SIGUSR2);
    sigaddset(&set, SIGIO);
    sigaddset(&set, SIGALRM);
    pthread_sigmask(SIG_BLOCK, &set, NULL);

    sigemptyset(&set);
    sigaddset(&set, SIGUSR1);
    pthread_sigmask(SIG_UNBLOCK, &set, NULL);

    memset(&sigact, 0, sizeof(sigact));
    sigact.sa_handler = cpu_signal;
    sigaction(SIGUSR1, &sigact, NULL);
}

static void unblock_io_signals(void)
{
    sigset_t set;

    sigemptyset(&set);
    sigaddset(&set, SIGUSR2);
    sigaddset(&set, SIGIO);
    sigaddset(&set, SIGALRM);
    pthread_sigmask(SIG_UNBLOCK, &set, NULL);

    sigemptyset(&set);
    sigaddset(&set, SIGUSR1);
    pthread_sigmask(SIG_BLOCK, &set, NULL);
}

static void qemu_signal_lock(unsigned int msecs)
{
    qemu_mutex_lock(&qemu_fair_mutex);

    while (qemu_mutex_trylock(&qemu_global_mutex)) {
        qemu_thread_signal(tcg_cpu_thread, SIGUSR1);
        if (!qemu_mutex_timedlock(&qemu_global_mutex, msecs))
            break;
    }
    qemu_mutex_unlock(&qemu_fair_mutex);
}

static void qemu_mutex_lock_iothread(void)
{
    if (kvm_enabled()) {
        qemu_mutex_lock(&qemu_fair_mutex);
        qemu_mutex_lock(&qemu_global_mutex);
        qemu_mutex_unlock(&qemu_fair_mutex);
    } else
        qemu_signal_lock(100);
}

static void qemu_mutex_unlock_iothread(void)
{
    qemu_mutex_unlock(&qemu_global_mutex);
}

static int all_vcpus_paused(void)
{
    CPUState *penv = first_cpu;

    while (penv) {
        if (!penv->stopped)
            return 0;
        penv = (CPUState *)penv->next_cpu;
    }

    return 1;
}

static void pause_all_vcpus(void)
{
    CPUState *penv = first_cpu;

    while (penv) {
        penv->stop = 1;
        qemu_thread_signal(penv->thread, SIGUSR1);
        qemu_cpu_kick(penv);
        penv = (CPUState *)penv->next_cpu;
    }

    while (!all_vcpus_paused()) {
        qemu_cond_timedwait(&qemu_pause_cond, &qemu_global_mutex, 100);
        penv = first_cpu;
        while (penv) {
            qemu_thread_signal(penv->thread, SIGUSR1);
            penv = (CPUState *)penv->next_cpu;
        }
    }
}

static void resume_all_vcpus(void)
{
    CPUState *penv = first_cpu;

    while (penv) {
        penv->stop = 0;
        penv->stopped = 0;
        qemu_thread_signal(penv->thread, SIGUSR1);
        qemu_cpu_kick(penv);
        penv = (CPUState *)penv->next_cpu;
    }
}

static void tcg_init_vcpu(void *_env)
{
    CPUState *env = _env;
    /* share a single thread for all cpus with TCG */
    if (!tcg_cpu_thread) {
        env->thread = qemu_mallocz(sizeof(QemuThread));
        env->halt_cond = qemu_mallocz(sizeof(QemuCond));
        qemu_cond_init(env->halt_cond);
        qemu_thread_create(env->thread, tcg_cpu_thread_fn, env);
        while (env->created == 0)
            qemu_cond_timedwait(&qemu_cpu_cond, &qemu_global_mutex, 100);
        tcg_cpu_thread = env->thread;
        tcg_halt_cond = env->halt_cond;
    } else {
        env->thread = tcg_cpu_thread;
        env->halt_cond = tcg_halt_cond;
    }
}

static void kvm_start_vcpu(CPUState *env)
{
    env->thread = qemu_mallocz(sizeof(QemuThread));
    env->halt_cond = qemu_mallocz(sizeof(QemuCond));
    qemu_cond_init(env->halt_cond);
    qemu_thread_create(env->thread, kvm_cpu_thread_fn, env);
    while (env->created == 0)
        qemu_cond_timedwait(&qemu_cpu_cond, &qemu_global_mutex, 100);
}

void qemu_init_vcpu(void *_env)
{
    CPUState *env = _env;

    if (kvm_enabled())
        kvm_start_vcpu(env);
    else
        tcg_init_vcpu(env);
    env->nr_cores = smp_cores;
    env->nr_threads = smp_threads;
}

void qemu_notify_event(void)
{
    qemu_event_increment();
}

void vm_stop(int reason)
{
    QemuThread me;
    qemu_thread_self(&me);

    if (!qemu_thread_equal(&me, &io_thread)) {
        qemu_system_vmstop_request(reason);
        /*
         * FIXME: should not return to device code in case
         * vm_stop() has been requested.
         */
        if (cpu_single_env) {
            cpu_exit(cpu_single_env);
            cpu_single_env->stop = 1;
        }
        return;
    }
    do_vm_stop(reason);
}

#endif


#ifdef _WIN32
static void host_main_loop_wait(int *timeout)
{
    int ret, ret2, i;
    PollingEntry *pe;


    /* XXX: need to suppress polling by better using win32 events */
    ret = 0;
    for(pe = first_polling_entry; pe != NULL; pe = pe->next) {
        ret |= pe->func(pe->opaque);
    }
    if (ret == 0) {
        int err;
        WaitObjects *w = &wait_objects;

        ret = WaitForMultipleObjects(w->num, w->events, FALSE, *timeout);
        if (WAIT_OBJECT_0 + 0 <= ret && ret <= WAIT_OBJECT_0 + w->num - 1) {
            if (w->func[ret - WAIT_OBJECT_0])
                w->func[ret - WAIT_OBJECT_0](w->opaque[ret - WAIT_OBJECT_0]);

            /* Check for additional signaled events */
            for(i = (ret - WAIT_OBJECT_0 + 1); i < w->num; i++) {

                /* Check if event is signaled */
                ret2 = WaitForSingleObject(w->events[i], 0);
                if(ret2 == WAIT_OBJECT_0) {
                    if (w->func[i])
                        w->func[i](w->opaque[i]);
                } else if (ret2 == WAIT_TIMEOUT) {
                } else {
                    err = GetLastError();
                    fprintf(stderr, "WaitForSingleObject error %d %d\n", i, err);
                }
            }
        } else if (ret == WAIT_TIMEOUT) {
        } else {
            err = GetLastError();
            fprintf(stderr, "WaitForMultipleObjects error %d %d\n", ret, err);
        }
    }

    *timeout = 0;
}
#else
static void host_main_loop_wait(int *timeout)
{
}
#endif

void main_loop_wait(int timeout)
{
    IOHandlerRecord *ioh;
    fd_set rfds, wfds, xfds;
    int ret, nfds;
    struct timeval tv;

    qemu_bh_update_timeout(&timeout);

    host_main_loop_wait(&timeout);

    /* poll any events */
    /* XXX: separate device handlers from system ones */
    nfds = -1;
    FD_ZERO(&rfds);
    FD_ZERO(&wfds);
    FD_ZERO(&xfds);
    for(ioh = first_io_handler; ioh != NULL; ioh = ioh->next) {
        if (ioh->deleted)
            continue;
        if (ioh->fd_read &&
            (!ioh->fd_read_poll ||
             ioh->fd_read_poll(ioh->opaque) != 0)) {
            FD_SET(ioh->fd, &rfds);
            if (ioh->fd > nfds)
                nfds = ioh->fd;
        }
        if (ioh->fd_write) {
            FD_SET(ioh->fd, &wfds);
            if (ioh->fd > nfds)
                nfds = ioh->fd;
        }
    }

    tv.tv_sec = timeout / 1000;
    tv.tv_usec = (timeout % 1000) * 1000;

    slirp_select_fill(&nfds, &rfds, &wfds, &xfds);

    qemu_mutex_unlock_iothread();
    ret = select(nfds + 1, &rfds, &wfds, &xfds, &tv);
    qemu_mutex_lock_iothread();
    if (ret > 0) {
        IOHandlerRecord **pioh;

        for(ioh = first_io_handler; ioh != NULL; ioh = ioh->next) {
            if (!ioh->deleted && ioh->fd_read && FD_ISSET(ioh->fd, &rfds)) {
                ioh->fd_read(ioh->opaque);
                if (!(ioh->fd_read_poll && ioh->fd_read_poll(ioh->opaque)))
                    FD_CLR(ioh->fd, &rfds);
            }
            if (!ioh->deleted && ioh->fd_write && FD_ISSET(ioh->fd, &wfds)) {
                ioh->fd_write(ioh->opaque);
            }
        }

	/* remove deleted IO handlers */
	pioh = &first_io_handler;
	while (*pioh) {
            ioh = *pioh;
            if (ioh->deleted) {
                *pioh = ioh->next;
                qemu_free(ioh);
            } else
                pioh = &ioh->next;
        }
    }

    slirp_select_poll(&rfds, &wfds, &xfds, (ret < 0));

    /* rearm timer, if not periodic */
    if (alarm_timer->flags & ALARM_FLAG_EXPIRED) {
        alarm_timer->flags &= ~ALARM_FLAG_EXPIRED;
        qemu_rearm_alarm_timer(alarm_timer);
    }

    /* vm time timers */
    if (vm_running) {
        if (!cur_cpu || likely(!(cur_cpu->singlestep_enabled & SSTEP_NOTIMER)))
            qemu_run_timers(&active_timers[QEMU_TIMER_VIRTUAL],
                qemu_get_clock(vm_clock));
    }

    /* real time timers */
    qemu_run_timers(&active_timers[QEMU_TIMER_REALTIME],
                    qemu_get_clock(rt_clock));

    /* Check bottom-halves last in case any of the earlier events triggered
       them.  */
    qemu_bh_poll();

}

static int qemu_cpu_exec(CPUState *env)
{
    int ret;
#ifdef CONFIG_PROFILER
    int64_t ti;
#endif

#ifdef CONFIG_PROFILER
    ti = profile_getclock();
#endif
    if (use_icount) {
        int64_t count;
        int decr;
        qemu_icount -= (env->icount_decr.u16.low + env->icount_extra);
        env->icount_decr.u16.low = 0;
        env->icount_extra = 0;
        count = qemu_next_deadline();
        count = (count + (1 << icount_time_shift) - 1)
                >> icount_time_shift;
        qemu_icount += count;
        decr = (count > 0xffff) ? 0xffff : count;
        count -= decr;
        env->icount_decr.u16.low = decr;
        env->icount_extra = count;
    }
    ret = cpu_exec(env);
#ifdef CONFIG_PROFILER
    qemu_time += profile_getclock() - ti;
#endif
    if (use_icount) {
        /* Fold pending instructions back into the
           instruction counter, and clear the interrupt flag.  */
        qemu_icount -= (env->icount_decr.u16.low
                        + env->icount_extra);
        env->icount_decr.u32 = 0;
        env->icount_extra = 0;
    }
    return ret;
}

static void tcg_cpu_exec(void)
{
    int ret = 0;

    if (next_cpu == NULL)
        next_cpu = first_cpu;
    for (; next_cpu != NULL; next_cpu = next_cpu->next_cpu) {
        CPUState *env = cur_cpu = next_cpu;

        if (!vm_running)
            break;
        if (timer_alarm_pending) {
            timer_alarm_pending = 0;
            break;
        }
        if (cpu_can_run(env))
            ret = qemu_cpu_exec(env);
        if (ret == EXCP_DEBUG) {
            gdb_set_stop_cpu(env);
            debug_requested = 1;
            break;
        }
    }
}

static int cpu_has_work(CPUState *env)
{
    if (env->stop)
        return 1;
    if (env->stopped)
        return 0;
    if (!env->halted)
        return 1;
    if (qemu_cpu_has_work(env))
        return 1;
    return 0;
}

static int tcg_has_work(void)
{
    CPUState *env;

    for (env = first_cpu; env != NULL; env = env->next_cpu)
        if (cpu_has_work(env))
            return 1;
    return 0;
}

static int qemu_calculate_timeout(void)
{
#ifndef CONFIG_IOTHREAD
    int timeout;

    if (!vm_running)
        timeout = 5000;
    else if (tcg_has_work())
        timeout = 0;
    else if (!use_icount)
        timeout = 5000;
    else {
     /* XXX: use timeout computed from timers */
        int64_t add;
        int64_t delta;
        /* Advance virtual time to the next event.  */
        if (use_icount == 1) {
            /* When not using an adaptive execution frequency
               we tend to get badly out of sync with real time,
               so just delay for a reasonable amount of time.  */
            delta = 0;
        } else {
            delta = cpu_get_icount() - cpu_get_clock();
        }
        if (delta > 0) {
            /* If virtual time is ahead of real time then just
               wait for IO.  */
            timeout = (delta / 1000000) + 1;
        } else {
            /* Wait for either IO to occur or the next
               timer event.  */
            add = qemu_next_deadline();
            /* We advance the timer before checking for IO.
               Limit the amount we advance so that early IO
               activity won't get the guest too far ahead.  */
            if (add > 10000000)
                add = 10000000;
            delta += add;
            add = (add + (1 << icount_time_shift) - 1)
                  >> icount_time_shift;
            qemu_icount += add;
            timeout = delta / 1000000;
            if (timeout < 0)
                timeout = 0;
        }
    }

    return timeout;
#else /* CONFIG_IOTHREAD */
    return 1000;
#endif
}

static int vm_can_run(void)
{
    if (powerdown_requested)
        return 0;
    if (reset_requested)
        return 0;
    if (shutdown_requested)
        return 0;
    if (debug_requested)
        return 0;
    return 1;
}

qemu_irq qemu_system_powerdown;

static void main_loop(void)
{
    int r;

    if (kvm_enabled()) {
        kvm_main_loop();
        cpu_disable_ticks();
        return;
    }

#ifdef CONFIG_IOTHREAD
    qemu_system_ready = 1;
    qemu_cond_broadcast(&qemu_system_cond);
#endif

    for (;;) {
        do {
#ifdef CONFIG_PROFILER
            int64_t ti;
#endif
#ifndef CONFIG_IOTHREAD
            tcg_cpu_exec();
#endif
#ifdef CONFIG_PROFILER
            ti = profile_getclock();
#endif
            main_loop_wait(qemu_calculate_timeout());
#ifdef CONFIG_PROFILER
            dev_time += profile_getclock() - ti;
#endif
        } while (vm_can_run());

        if (qemu_debug_requested())
            vm_stop(EXCP_DEBUG);
        if (qemu_shutdown_requested()) {
            if (no_shutdown) {
                vm_stop(0);
                no_shutdown = 0;
            } else
                break;
        }
        if (qemu_reset_requested()) {
            pause_all_vcpus();
            qemu_system_reset();
            resume_all_vcpus();
        }
        if (qemu_powerdown_requested()) {
            qemu_irq_raise(qemu_system_powerdown);
        }
        if ((r = qemu_vmstop_requested()))
            vm_stop(r);
    }
    pause_all_vcpus();
}

static void version(void)
{
    printf("QEMU PC emulator version " QEMU_VERSION QEMU_PKGVERSION ", Copyright (c) 2003-2008 Fabrice Bellard\n");
}

static void help(int exitcode)
{
    version();
    printf("usage: %s [options] [disk_image]\n"
           "\n"
           "'disk_image' is a raw hard image image for IDE hard disk 0\n"
           "\n"
#define DEF(option, opt_arg, opt_enum, opt_help)        \
           opt_help
#define DEFHEADING(text) stringify(text) "\n"
#include "qemu-options.h"
#undef DEF
#undef DEFHEADING
#undef GEN_DOCS
           "\n"
           "During emulation, the following keys are useful:\n"
           "ctrl-alt-f      toggle full screen\n"
           "ctrl-alt-n      switch to virtual console 'n'\n"
           "ctrl-alt        toggle mouse and keyboard grab\n"
           "\n"
           "When using -nographic, press 'ctrl-a h' to get some help.\n"
           ,
           "qemu",
           DEFAULT_RAM_SIZE,
#ifndef _WIN32
           DEFAULT_NETWORK_SCRIPT,
           DEFAULT_NETWORK_DOWN_SCRIPT,
#endif
           DEFAULT_GDBSTUB_PORT,
           "/tmp/qemu.log");
    exit(exitcode);
}

#define HAS_ARG 0x0001

enum {
#define DEF(option, opt_arg, opt_enum, opt_help)        \
    opt_enum,
#define DEFHEADING(text)
#include "qemu-options.h"
#undef DEF
#undef DEFHEADING
#undef GEN_DOCS
};

typedef struct QEMUOption {
    const char *name;
    int flags;
    int index;
} QEMUOption;

static const QEMUOption qemu_options[] = {
    { "h", 0, QEMU_OPTION_h },
#define DEF(option, opt_arg, opt_enum, opt_help)        \
    { option, opt_arg, opt_enum },
#define DEFHEADING(text)
#include "qemu-options.h"
#undef DEF
#undef DEFHEADING
#undef GEN_DOCS
    { NULL },
};

#ifdef HAS_AUDIO
struct soundhw soundhw[] = {
#ifdef HAS_AUDIO_CHOICE
#if defined(TARGET_I386) || defined(TARGET_MIPS)
    {
        "pcspk",
        "PC speaker",
        0,
        1,
        { .init_isa = pcspk_audio_init }
    },
#endif

#ifdef CONFIG_SB16
    {
        "sb16",
        "Creative Sound Blaster 16",
        0,
        1,
        { .init_isa = SB16_init }
    },
#endif

#ifdef CONFIG_CS4231A
    {
        "cs4231a",
        "CS4231A",
        0,
        1,
        { .init_isa = cs4231a_init }
    },
#endif

#ifdef CONFIG_ADLIB
    {
        "adlib",
#ifdef HAS_YMF262
        "Yamaha YMF262 (OPL3)",
#else
        "Yamaha YM3812 (OPL2)",
#endif
        0,
        1,
        { .init_isa = Adlib_init }
    },
#endif

#ifdef CONFIG_GUS
    {
        "gus",
        "Gravis Ultrasound GF1",
        0,
        1,
        { .init_isa = GUS_init }
    },
#endif

#ifdef CONFIG_AC97
    {
        "ac97",
        "Intel 82801AA AC97 Audio",
        0,
        0,
        { .init_pci = ac97_init }
    },
#endif

#ifdef CONFIG_ES1370
    {
        "es1370",
        "ENSONIQ AudioPCI ES1370",
        0,
        0,
        { .init_pci = es1370_init }
    },
#endif

#endif /* HAS_AUDIO_CHOICE */

    { NULL, NULL, 0, 0, { NULL } }
};

static void select_soundhw (const char *optarg)
{
    struct soundhw *c;

    if (*optarg == '?') {
    show_valid_cards:

        printf ("Valid sound card names (comma separated):\n");
        for (c = soundhw; c->name; ++c) {
            printf ("%-11s %s\n", c->name, c->descr);
        }
        printf ("\n-soundhw all will enable all of the above\n");
        exit (*optarg != '?');
    }
    else {
        size_t l;
        const char *p;
        char *e;
        int bad_card = 0;

        if (!strcmp (optarg, "all")) {
            for (c = soundhw; c->name; ++c) {
                c->enabled = 1;
            }
            return;
        }

        p = optarg;
        while (*p) {
            e = strchr (p, ',');
            l = !e ? strlen (p) : (size_t) (e - p);

            for (c = soundhw; c->name; ++c) {
                if (!strncmp (c->name, p, l)) {
                    c->enabled = 1;
                    break;
                }
            }

            if (!c->name) {
                if (l > 80) {
                    fprintf (stderr,
                             "Unknown sound card name (too big to show)\n");
                }
                else {
                    fprintf (stderr, "Unknown sound card name `%.*s'\n",
                             (int) l, p);
                }
                bad_card = 1;
            }
            p += l + (e != NULL);
        }

        if (bad_card)
            goto show_valid_cards;
    }
}
#endif

static void select_vgahw (const char *p)
{
    const char *opts;

    vga_interface_type = VGA_NONE;
    if (strstart(p, "std", &opts)) {
        vga_interface_type = VGA_STD;
    } else if (strstart(p, "cirrus", &opts)) {
        vga_interface_type = VGA_CIRRUS;
    } else if (strstart(p, "vmware", &opts)) {
        vga_interface_type = VGA_VMWARE;
    } else if (strstart(p, "xenfb", &opts)) {
        vga_interface_type = VGA_XENFB;
    } else if (!strstart(p, "none", &opts)) {
    invalid_vga:
        fprintf(stderr, "Unknown vga type: %s\n", p);
        exit(1);
    }
    while (*opts) {
        const char *nextopt;

        if (strstart(opts, ",retrace=", &nextopt)) {
            opts = nextopt;
            if (strstart(opts, "dumb", &nextopt))
                vga_retrace_method = VGA_RETRACE_DUMB;
            else if (strstart(opts, "precise", &nextopt))
                vga_retrace_method = VGA_RETRACE_PRECISE;
            else goto invalid_vga;
        } else goto invalid_vga;
        opts = nextopt;
    }
}

#ifdef TARGET_I386
static int balloon_parse(const char *arg)
{
    QemuOpts *opts;

    if (strcmp(arg, "none") == 0) {
        return 0;
    }

    if (!strncmp(arg, "virtio", 6)) {
        if (arg[6] == ',') {
            /* have params -> parse them */
            opts = qemu_opts_parse(&qemu_device_opts, arg+7, NULL);
            if (!opts)
                return  -1;
        } else {
            /* create empty opts */
            opts = qemu_opts_create(&qemu_device_opts, NULL, 0);
        }
        qemu_opt_set(opts, "driver", "virtio-balloon-pci");
        return 0;
    }

    return -1;
}
#endif

#ifdef _WIN32
static BOOL WINAPI qemu_ctrl_handler(DWORD type)
{
    exit(STATUS_CONTROL_C_EXIT);
    return TRUE;
}
#endif

int qemu_uuid_parse(const char *str, uint8_t *uuid)
{
    int ret;

    if(strlen(str) != 36)
        return -1;

    ret = sscanf(str, UUID_FMT, &uuid[0], &uuid[1], &uuid[2], &uuid[3],
            &uuid[4], &uuid[5], &uuid[6], &uuid[7], &uuid[8], &uuid[9],
            &uuid[10], &uuid[11], &uuid[12], &uuid[13], &uuid[14], &uuid[15]);

    if(ret != 16)
        return -1;

#ifdef TARGET_I386
    smbios_add_field(1, offsetof(struct smbios_type_1, uuid), 16, uuid);
#endif

    return 0;
}

#define MAX_NET_CLIENTS 32

#ifndef _WIN32

static void termsig_handler(int signal)
{
    qemu_system_shutdown_request();
}

static void sigchld_handler(int signal)
{
    waitpid(-1, NULL, WNOHANG);
}

static void sighandler_setup(void)
{
    struct sigaction act;

    memset(&act, 0, sizeof(act));
    act.sa_handler = termsig_handler;
    sigaction(SIGINT,  &act, NULL);
    sigaction(SIGHUP,  &act, NULL);
    sigaction(SIGTERM, &act, NULL);

    act.sa_handler = sigchld_handler;
    act.sa_flags = SA_NOCLDSTOP;
    sigaction(SIGCHLD, &act, NULL);
}

#endif

#ifdef _WIN32
/* Look for support files in the same directory as the executable.  */
static char *find_datadir(const char *argv0)
{
    char *p;
    char buf[MAX_PATH];
    DWORD len;

    len = GetModuleFileName(NULL, buf, sizeof(buf) - 1);
    if (len == 0) {
        return NULL;
    }

    buf[len] = 0;
    p = buf + len - 1;
    while (p != buf && *p != '\\')
        p--;
    *p = 0;
    if (access(buf, R_OK) == 0) {
        return qemu_strdup(buf);
    }
    return NULL;
}
#else /* !_WIN32 */

/* Find a likely location for support files using the location of the binary.
   For installed binaries this will be "$bindir/../share/qemu".  When
   running from the build tree this will be "$bindir/../pc-bios".  */
#define SHARE_SUFFIX "/share/qemu"
#define BUILD_SUFFIX "/pc-bios"
static char *find_datadir(const char *argv0)
{
    char *dir;
    char *p = NULL;
    char *res;
#ifdef PATH_MAX
    char buf[PATH_MAX];
#endif
    size_t max_len;

#if defined(__linux__)
    {
        int len;
        len = readlink("/proc/self/exe", buf, sizeof(buf) - 1);
        if (len > 0) {
            buf[len] = 0;
            p = buf;
        }
    }
#elif defined(__FreeBSD__)
    {
        int len;
        len = readlink("/proc/curproc/file", buf, sizeof(buf) - 1);
        if (len > 0) {
            buf[len] = 0;
            p = buf;
        }
    }
#endif
    /* If we don't have any way of figuring out the actual executable
       location then try argv[0].  */
    if (!p) {
#ifdef PATH_MAX
        p = buf;
#endif
        p = realpath(argv0, p);
        if (!p) {
            return NULL;
        }
    }
    dir = dirname(p);
    dir = dirname(dir);

    max_len = strlen(dir) +
        MAX(strlen(SHARE_SUFFIX), strlen(BUILD_SUFFIX)) + 1;
    res = qemu_mallocz(max_len);
    snprintf(res, max_len, "%s%s", dir, SHARE_SUFFIX);
    if (access(res, R_OK)) {
        snprintf(res, max_len, "%s%s", dir, BUILD_SUFFIX);
        if (access(res, R_OK)) {
            qemu_free(res);
            res = NULL;
        }
    }
#ifndef PATH_MAX
    free(p);
#endif
    return res;
}
#undef SHARE_SUFFIX
#undef BUILD_SUFFIX
#endif

char *qemu_find_file(int type, const char *name)
{
    int len;
    const char *subdir;
    char *buf;

    /* If name contains path separators then try it as a straight path.  */
    if ((strchr(name, '/') || strchr(name, '\\'))
        && access(name, R_OK) == 0) {
        return strdup(name);
    }
    switch (type) {
    case QEMU_FILE_TYPE_BIOS:
        subdir = "";
        break;
    case QEMU_FILE_TYPE_KEYMAP:
        subdir = "keymaps/";
        break;
    default:
        abort();
    }
    len = strlen(data_dir) + strlen(name) + strlen(subdir) + 2;
    buf = qemu_mallocz(len);
    snprintf(buf, len, "%s/%s%s", data_dir, subdir, name);
    if (access(buf, R_OK)) {
        qemu_free(buf);
        return NULL;
    }
    return buf;
}

static int device_init_func(QemuOpts *opts, void *opaque)
{
    DeviceState *dev;

    dev = qdev_device_add(opts);
    if (!dev)
        return -1;
    return 0;
}

struct device_config {
    enum {
        DEV_USB,       /* -usbdevice   */
        DEV_BT,        /* -bt          */
    } type;
    const char *cmdline;
    TAILQ_ENTRY(device_config) next;
};
TAILQ_HEAD(, device_config) device_configs = TAILQ_HEAD_INITIALIZER(device_configs);

static void add_device_config(int type, const char *cmdline)
{
    struct device_config *conf;

    conf = qemu_mallocz(sizeof(*conf));
    conf->type = type;
    conf->cmdline = cmdline;
    TAILQ_INSERT_TAIL(&device_configs, conf, next);
}

static int foreach_device_config(int type, int (*func)(const char *cmdline))
{
    struct device_config *conf;
    int rc;

    TAILQ_FOREACH(conf, &device_configs, next) {
        if (conf->type != type)
            continue;
        rc = func(conf->cmdline);
        if (0 != rc)
            return rc;
    }
    return 0;
}

int main(int argc, char **argv, char **envp)
{
    const char *gdbstub_dev = NULL;
    uint32_t boot_devices_bitmap = 0;
    int i;
    int snapshot, linux_boot, net_boot;
    const char *initrd_filename;
    const char *kernel_filename, *kernel_cmdline;
    char boot_devices[33] = "cad"; /* default to HD->floppy->CD-ROM */
    DisplayState *ds;
    DisplayChangeListener *dcl;
    int cyls, heads, secs, translation;
    const char *net_clients[MAX_NET_CLIENTS];
    int nb_net_clients;
    QemuOpts *hda_opts = NULL, *opts;
    int optind;
    const char *r, *optarg;
    CharDriverState *monitor_hds[MAX_MONITOR_DEVICES];
    const char *monitor_devices[MAX_MONITOR_DEVICES];
    int monitor_device_index;
    const char *serial_devices[MAX_SERIAL_PORTS];
    int serial_device_index;
    const char *parallel_devices[MAX_PARALLEL_PORTS];
    int parallel_device_index;
    const char *virtio_consoles[MAX_VIRTIO_CONSOLES];
    int virtio_console_index;
    const char *loadvm = NULL;
    QEMUMachine *machine;
    const char *cpu_model;
#ifndef _WIN32
    int fds[2];
#endif
    int tb_size;
    const char *pid_file = NULL;
    const char *incoming = NULL;
#ifndef _WIN32
    int fd = 0;
    struct passwd *pwd = NULL;
    const char *chroot_dir = NULL;
    const char *run_as = NULL;
#endif
    CPUState *env;
    int show_vnc_port = 0;

    qemu_errors_to_file(stderr);
    qemu_cache_utils_init(envp);

    LIST_INIT (&vm_change_state_head);
#ifndef _WIN32
    {
        struct sigaction act;
        sigfillset(&act.sa_mask);
        act.sa_flags = 0;
        act.sa_handler = SIG_IGN;
        sigaction(SIGPIPE, &act, NULL);
    }
#else
    SetConsoleCtrlHandler(qemu_ctrl_handler, TRUE);
    /* Note: cpu_interrupt() is currently not SMP safe, so we force
       QEMU to run on a single CPU */
    {
        HANDLE h;
        DWORD mask, smask;
        int i;
        h = GetCurrentProcess();
        if (GetProcessAffinityMask(h, &mask, &smask)) {
            for(i = 0; i < 32; i++) {
                if (mask & (1 << i))
                    break;
            }
            if (i != 32) {
                mask = 1 << i;
                SetProcessAffinityMask(h, mask);
            }
        }
    }
#endif

    module_call_init(MODULE_INIT_MACHINE);
    machine = find_default_machine();
    cpu_model = NULL;
    initrd_filename = NULL;
    ram_size = 0;
    snapshot = 0;
    kernel_filename = NULL;
    kernel_cmdline = "";
    cyls = heads = secs = 0;
    translation = BIOS_ATA_TRANSLATION_AUTO;

    serial_devices[0] = "vc:80Cx24C";
    for(i = 1; i < MAX_SERIAL_PORTS; i++)
        serial_devices[i] = NULL;
    serial_device_index = 0;

    parallel_devices[0] = "vc:80Cx24C";
    for(i = 1; i < MAX_PARALLEL_PORTS; i++)
        parallel_devices[i] = NULL;
    parallel_device_index = 0;

    for(i = 0; i < MAX_VIRTIO_CONSOLES; i++)
        virtio_consoles[i] = NULL;
    virtio_console_index = 0;

    monitor_devices[0] = "vc:80Cx24C";
    for (i = 1; i < MAX_MONITOR_DEVICES; i++) {
        monitor_devices[i] = NULL;
    }
    monitor_device_index = 0;

    for (i = 0; i < MAX_NODES; i++) {
        node_mem[i] = 0;
        node_cpumask[i] = 0;
    }

    assigned_devices_index = 0;

    nb_net_clients = 0;
    nb_numa_nodes = 0;
    nb_nics = 0;

    tb_size = 0;
    autostart= 1;

    optind = 1;
    for(;;) {
        if (optind >= argc)
            break;
        r = argv[optind];
        if (r[0] != '-') {
	    hda_opts = drive_add(argv[optind++], HD_ALIAS, 0);
        } else {
            const QEMUOption *popt;

            optind++;
            /* Treat --foo the same as -foo.  */
            if (r[1] == '-')
                r++;
            popt = qemu_options;
            for(;;) {
                if (!popt->name) {
                    fprintf(stderr, "%s: invalid option -- '%s'\n",
                            argv[0], r);
                    exit(1);
                }
                if (!strcmp(popt->name, r + 1))
                    break;
                popt++;
            }
            if (popt->flags & HAS_ARG) {
                if (optind >= argc) {
                    fprintf(stderr, "%s: option '%s' requires an argument\n",
                            argv[0], r);
                    exit(1);
                }
                optarg = argv[optind++];
            } else {
                optarg = NULL;
            }

            switch(popt->index) {
            case QEMU_OPTION_M:
                machine = find_machine(optarg);
                if (!machine) {
                    QEMUMachine *m;
                    printf("Supported machines are:\n");
                    for(m = first_machine; m != NULL; m = m->next) {
                        if (m->alias)
                            printf("%-10s %s (alias of %s)\n",
                                   m->alias, m->desc, m->name);
                        printf("%-10s %s%s\n",
                               m->name, m->desc,
                               m->is_default ? " (default)" : "");
                    }
                    exit(*optarg != '?');
                }
                break;
            case QEMU_OPTION_cpu:
                /* hw initialization will check this */
                if (*optarg == '?') {
/* XXX: implement xxx_cpu_list for targets that still miss it */
#if defined(cpu_list)
                    cpu_list(stdout, &fprintf);
#endif
                    exit(0);
                } else {
                    cpu_model = optarg;
                }
                break;
            case QEMU_OPTION_initrd:
                initrd_filename = optarg;
                break;
            case QEMU_OPTION_hda:
                if (cyls == 0)
                    hda_opts = drive_add(optarg, HD_ALIAS, 0);
                else
                    hda_opts = drive_add(optarg, HD_ALIAS
			     ",cyls=%d,heads=%d,secs=%d%s",
                             0, cyls, heads, secs,
                             translation == BIOS_ATA_TRANSLATION_LBA ?
                                 ",trans=lba" :
                             translation == BIOS_ATA_TRANSLATION_NONE ?
                                 ",trans=none" : "");
                 break;
            case QEMU_OPTION_hdb:
            case QEMU_OPTION_hdc:
            case QEMU_OPTION_hdd:
                drive_add(optarg, HD_ALIAS, popt->index - QEMU_OPTION_hda);
                break;
            case QEMU_OPTION_drive:
                drive_add(NULL, "%s", optarg);
	        break;
            case QEMU_OPTION_set:
                if (qemu_set_option(optarg) != 0)
                    exit(1);
	        break;
            case QEMU_OPTION_mtdblock:
                drive_add(optarg, MTD_ALIAS);
                break;
            case QEMU_OPTION_sd:
                drive_add(optarg, SD_ALIAS);
                break;
            case QEMU_OPTION_pflash:
                drive_add(optarg, PFLASH_ALIAS);
                break;
            case QEMU_OPTION_snapshot:
                snapshot = 1;
                break;
            case QEMU_OPTION_hdachs:
                {
                    const char *p;
                    p = optarg;
                    cyls = strtol(p, (char **)&p, 0);
                    if (cyls < 1 || cyls > 16383)
                        goto chs_fail;
                    if (*p != ',')
                        goto chs_fail;
                    p++;
                    heads = strtol(p, (char **)&p, 0);
                    if (heads < 1 || heads > 16)
                        goto chs_fail;
                    if (*p != ',')
                        goto chs_fail;
                    p++;
                    secs = strtol(p, (char **)&p, 0);
                    if (secs < 1 || secs > 63)
                        goto chs_fail;
                    if (*p == ',') {
                        p++;
                        if (!strcmp(p, "none"))
                            translation = BIOS_ATA_TRANSLATION_NONE;
                        else if (!strcmp(p, "lba"))
                            translation = BIOS_ATA_TRANSLATION_LBA;
                        else if (!strcmp(p, "auto"))
                            translation = BIOS_ATA_TRANSLATION_AUTO;
                        else
                            goto chs_fail;
                    } else if (*p != '\0') {
                    chs_fail:
                        fprintf(stderr, "qemu: invalid physical CHS format\n");
                        exit(1);
                    }
		    if (hda_opts != NULL) {
                        char num[16];
                        snprintf(num, sizeof(num), "%d", cyls);
                        qemu_opt_set(hda_opts, "cyls", num);
                        snprintf(num, sizeof(num), "%d", heads);
                        qemu_opt_set(hda_opts, "heads", num);
                        snprintf(num, sizeof(num), "%d", secs);
                        qemu_opt_set(hda_opts, "secs", num);
                        if (translation == BIOS_ATA_TRANSLATION_LBA)
                            qemu_opt_set(hda_opts, "trans", "lba");
                        if (translation == BIOS_ATA_TRANSLATION_NONE)
                            qemu_opt_set(hda_opts, "trans", "none");
                    }
                }
                break;
            case QEMU_OPTION_numa:
                if (nb_numa_nodes >= MAX_NODES) {
                    fprintf(stderr, "qemu: too many NUMA nodes\n");
                    exit(1);
                }
                numa_add(optarg);
                break;
            case QEMU_OPTION_nographic:
                display_type = DT_NOGRAPHIC;
                break;
#ifdef CONFIG_CURSES
            case QEMU_OPTION_curses:
                display_type = DT_CURSES;
                break;
#endif
            case QEMU_OPTION_portrait:
                graphic_rotate = 1;
                break;
            case QEMU_OPTION_kernel:
                kernel_filename = optarg;
                break;
            case QEMU_OPTION_append:
                kernel_cmdline = optarg;
                break;
            case QEMU_OPTION_cdrom:
                drive_add(optarg, CDROM_ALIAS);
                break;
            case QEMU_OPTION_boot:
                {
                    static const char * const params[] = {
                        "order", "once", "menu", NULL
                    };
                    char buf[sizeof(boot_devices)];
                    char *standard_boot_devices;
                    int legacy = 0;

                    if (!strchr(optarg, '=')) {
                        legacy = 1;
                        pstrcpy(buf, sizeof(buf), optarg);
                    } else if (check_params(buf, sizeof(buf), params, optarg) < 0) {
                        fprintf(stderr,
                                "qemu: unknown boot parameter '%s' in '%s'\n",
                                buf, optarg);
                        exit(1);
                    }

                    if (legacy ||
                        get_param_value(buf, sizeof(buf), "order", optarg)) {
                        boot_devices_bitmap = parse_bootdevices(buf);
                        pstrcpy(boot_devices, sizeof(boot_devices), buf);
                    }
                    if (!legacy) {
                        if (get_param_value(buf, sizeof(buf),
                                            "once", optarg)) {
                            boot_devices_bitmap |= parse_bootdevices(buf);
                            standard_boot_devices = qemu_strdup(boot_devices);
                            pstrcpy(boot_devices, sizeof(boot_devices), buf);
                            qemu_register_reset(restore_boot_devices,
                                                standard_boot_devices);
                        }
                        if (get_param_value(buf, sizeof(buf),
                                            "menu", optarg)) {
                            if (!strcmp(buf, "on")) {
                                boot_menu = 1;
                            } else if (!strcmp(buf, "off")) {
                                boot_menu = 0;
                            } else {
                                fprintf(stderr,
                                        "qemu: invalid option value '%s'\n",
                                        buf);
                                exit(1);
                            }
                        }
                    }
                }
                break;
            case QEMU_OPTION_fda:
            case QEMU_OPTION_fdb:
                drive_add(optarg, FD_ALIAS, popt->index - QEMU_OPTION_fda);
                break;
#ifdef TARGET_I386
            case QEMU_OPTION_no_fd_bootchk:
                fd_bootchk = 0;
                break;
#endif
            case QEMU_OPTION_net:
                if (nb_net_clients >= MAX_NET_CLIENTS) {
                    fprintf(stderr, "qemu: too many network clients\n");
                    exit(1);
                }
                net_clients[nb_net_clients] = optarg;
                nb_net_clients++;
                break;
#ifdef CONFIG_SLIRP
            case QEMU_OPTION_tftp:
                legacy_tftp_prefix = optarg;
                break;
            case QEMU_OPTION_bootp:
                legacy_bootp_filename = optarg;
                break;
#ifndef _WIN32
            case QEMU_OPTION_smb:
                net_slirp_smb(optarg);
                break;
#endif
            case QEMU_OPTION_redir:
                net_slirp_redir(optarg);
                break;
#endif
            case QEMU_OPTION_bt:
                add_device_config(DEV_BT, optarg);
                break;
#ifdef HAS_AUDIO
            case QEMU_OPTION_audio_help:
                AUD_help ();
                exit (0);
                break;
            case QEMU_OPTION_soundhw:
                select_soundhw (optarg);
                break;
#endif
            case QEMU_OPTION_h:
                help(0);
                break;
            case QEMU_OPTION_version:
                version();
                exit(0);
                break;
            case QEMU_OPTION_m: {
                uint64_t value;
                char *ptr;

                value = strtoul(optarg, &ptr, 10);
                switch (*ptr) {
                case 0: case 'M': case 'm':
                    value <<= 20;
                    break;
                case 'G': case 'g':
                    value <<= 30;
                    break;
                default:
                    fprintf(stderr, "qemu: invalid ram size: %s\n", optarg);
                    exit(1);
                }

                /* On 32-bit hosts, QEMU is limited by virtual address space */
                if (value > (2047 << 20) && HOST_LONG_BITS == 32) {
                    fprintf(stderr, "qemu: at most 2047 MB RAM can be simulated\n");
                    exit(1);
                }
                if (value != (uint64_t)(ram_addr_t)value) {
                    fprintf(stderr, "qemu: ram size too large\n");
                    exit(1);
                }
                ram_size = value;
                break;
            }
            case QEMU_OPTION_d:
                {
                    int mask;
                    const CPULogItem *item;

                    mask = cpu_str_to_log_mask(optarg);
                    if (!mask) {
                        printf("Log items (comma separated):\n");
                    for(item = cpu_log_items; item->mask != 0; item++) {
                        printf("%-10s %s\n", item->name, item->help);
                    }
                    exit(1);
                    }
                    cpu_set_log(mask);
                }
                break;
            case QEMU_OPTION_s:
                gdbstub_dev = "tcp::" DEFAULT_GDBSTUB_PORT;
                break;
            case QEMU_OPTION_gdb:
                gdbstub_dev = optarg;
                break;
            case QEMU_OPTION_L:
                data_dir = optarg;
                break;
            case QEMU_OPTION_bios:
                bios_name = optarg;
                break;
            case QEMU_OPTION_singlestep:
                singlestep = 1;
                break;
            case QEMU_OPTION_S:
                autostart = 0;
                break;
#ifndef _WIN32
	    case QEMU_OPTION_k:
		keyboard_layout = optarg;
		break;
#endif
            case QEMU_OPTION_localtime:
                rtc_utc = 0;
                break;
            case QEMU_OPTION_vga:
                select_vgahw (optarg);
                break;
#if defined(TARGET_PPC) || defined(TARGET_SPARC)
            case QEMU_OPTION_g:
                {
                    const char *p;
                    int w, h, depth;
                    p = optarg;
                    w = strtol(p, (char **)&p, 10);
                    if (w <= 0) {
                    graphic_error:
                        fprintf(stderr, "qemu: invalid resolution or depth\n");
                        exit(1);
                    }
                    if (*p != 'x')
                        goto graphic_error;
                    p++;
                    h = strtol(p, (char **)&p, 10);
                    if (h <= 0)
                        goto graphic_error;
                    if (*p == 'x') {
                        p++;
                        depth = strtol(p, (char **)&p, 10);
                        if (depth != 8 && depth != 15 && depth != 16 &&
                            depth != 24 && depth != 32)
                            goto graphic_error;
                    } else if (*p == '\0') {
                        depth = graphic_depth;
                    } else {
                        goto graphic_error;
                    }

                    graphic_width = w;
                    graphic_height = h;
                    graphic_depth = depth;
                }
                break;
#endif
            case QEMU_OPTION_echr:
                {
                    char *r;
                    term_escape_char = strtol(optarg, &r, 0);
                    if (r == optarg)
                        printf("Bad argument to echr\n");
                    break;
                }
            case QEMU_OPTION_monitor:
                if (monitor_device_index >= MAX_MONITOR_DEVICES) {
                    fprintf(stderr, "qemu: too many monitor devices\n");
                    exit(1);
                }
                monitor_devices[monitor_device_index] = optarg;
                monitor_device_index++;
                break;
            case QEMU_OPTION_serial:
                if (serial_device_index >= MAX_SERIAL_PORTS) {
                    fprintf(stderr, "qemu: too many serial ports\n");
                    exit(1);
                }
                serial_devices[serial_device_index] = optarg;
                serial_device_index++;
                break;
            case QEMU_OPTION_watchdog:
                if (watchdog) {
                    fprintf(stderr,
                            "qemu: only one watchdog option may be given\n");
                    return 1;
                }
                watchdog = optarg;
                break;
            case QEMU_OPTION_watchdog_action:
                if (select_watchdog_action(optarg) == -1) {
                    fprintf(stderr, "Unknown -watchdog-action parameter\n");
                    exit(1);
                }
                break;
            case QEMU_OPTION_virtiocon:
                if (virtio_console_index >= MAX_VIRTIO_CONSOLES) {
                    fprintf(stderr, "qemu: too many virtio consoles\n");
                    exit(1);
                }
                virtio_consoles[virtio_console_index] = optarg;
                virtio_console_index++;
                break;
            case QEMU_OPTION_parallel:
                if (parallel_device_index >= MAX_PARALLEL_PORTS) {
                    fprintf(stderr, "qemu: too many parallel ports\n");
                    exit(1);
                }
                parallel_devices[parallel_device_index] = optarg;
                parallel_device_index++;
                break;
	    case QEMU_OPTION_loadvm:
		loadvm = optarg;
		break;
            case QEMU_OPTION_full_screen:
                full_screen = 1;
                break;
#ifdef CONFIG_SDL
            case QEMU_OPTION_no_frame:
                no_frame = 1;
                break;
            case QEMU_OPTION_alt_grab:
                alt_grab = 1;
                break;
            case QEMU_OPTION_no_quit:
                no_quit = 1;
                break;
            case QEMU_OPTION_sdl:
                display_type = DT_SDL;
                break;
#endif
            case QEMU_OPTION_pidfile:
                pid_file = optarg;
                break;
#ifdef TARGET_I386
            case QEMU_OPTION_win2k_hack:
                win2k_install_hack = 1;
                break;
            case QEMU_OPTION_rtc_td_hack:
                rtc_td_hack = 1;
                break;
            case QEMU_OPTION_acpitable:
                if(acpi_table_add(optarg) < 0) {
                    fprintf(stderr, "Wrong acpi table provided\n");
                    exit(1);
                }
                break;
            case QEMU_OPTION_smbios:
                if(smbios_entry_add(optarg) < 0) {
                    fprintf(stderr, "Wrong smbios provided\n");
                    exit(1);
                }
                break;
#endif
#ifdef CONFIG_KVM
#ifdef KVM_UPSTREAM
            case QEMU_OPTION_enable_kvm:
                kvm_allowed = 1;
#endif
                break;
	    case QEMU_OPTION_no_kvm:
		kvm_allowed = 0;
		break;
	    case QEMU_OPTION_no_kvm_irqchip: {
		kvm_irqchip = 0;
		kvm_pit = 0;
		break;
	    }
	    case QEMU_OPTION_no_kvm_pit: {
		kvm_pit = 0;
		break;
	    }
            case QEMU_OPTION_no_kvm_pit_reinjection: {
                kvm_pit_reinject = 0;
                break;
            }
	    case QEMU_OPTION_enable_nesting: {
		kvm_nested = 1;
		break;
	    }
#if defined(TARGET_I386) || defined(TARGET_X86_64) || defined(TARGET_IA64) || defined(__linux__)
            case QEMU_OPTION_pcidevice:
		if (assigned_devices_index >= MAX_DEV_ASSIGN_CMDLINE) {
                    fprintf(stderr, "Too many assigned devices\n");
                    exit(1);
		}
		assigned_devices[assigned_devices_index] = optarg;
		assigned_devices_index++;
                break;
#endif
#endif
            case QEMU_OPTION_usb:
                usb_enabled = 1;
                break;
            case QEMU_OPTION_usbdevice:
                usb_enabled = 1;
                add_device_config(DEV_USB, optarg);
                break;
            case QEMU_OPTION_device:
                opts = qemu_opts_parse(&qemu_device_opts, optarg, "driver");
                if (!opts) {
                    fprintf(stderr, "parse error: %s\n", optarg);
                    exit(1);
                }
                break;
            case QEMU_OPTION_smp:
                smp_parse(optarg);
                if (smp_cpus < 1) {
                    fprintf(stderr, "Invalid number of CPUs\n");
                    exit(1);
                }
                if (max_cpus < smp_cpus) {
                    fprintf(stderr, "maxcpus must be equal to or greater than "
                            "smp\n");
                    exit(1);
                }
                if (max_cpus > 255) {
                    fprintf(stderr, "Unsupported number of maxcpus\n");
                    exit(1);
                }
                break;
	    case QEMU_OPTION_vnc:
                display_type = DT_VNC;
		vnc_display = optarg;
		break;
#ifdef TARGET_I386
            case QEMU_OPTION_no_acpi:
                acpi_enabled = 0;
                break;
            case QEMU_OPTION_no_hpet:
                no_hpet = 1;
                break;
            case QEMU_OPTION_balloon:
                if (balloon_parse(optarg) < 0) {
                    fprintf(stderr, "Unknown -balloon argument %s\n", optarg);
                    exit(1);
                }
                break;
#endif
            case QEMU_OPTION_no_reboot:
                no_reboot = 1;
                break;
            case QEMU_OPTION_no_shutdown:
                no_shutdown = 1;
                break;
            case QEMU_OPTION_show_cursor:
                cursor_hide = 0;
                break;
            case QEMU_OPTION_uuid:
                if(qemu_uuid_parse(optarg, qemu_uuid) < 0) {
                    fprintf(stderr, "Fail to parse UUID string."
                            " Wrong format.\n");
                    exit(1);
                }
                break;
#ifndef _WIN32
	    case QEMU_OPTION_daemonize:
		daemonize = 1;
		break;
#endif
	    case QEMU_OPTION_option_rom:
		if (nb_option_roms >= MAX_OPTION_ROMS) {
		    fprintf(stderr, "Too many option ROMs\n");
		    exit(1);
		}
		option_rom[nb_option_roms] = optarg;
		nb_option_roms++;
		break;
#if defined(TARGET_ARM) || defined(TARGET_M68K)
            case QEMU_OPTION_semihosting:
                semihosting_enabled = 1;
                break;
#endif
            case QEMU_OPTION_tdf:
                time_drift_fix = 1;
		break;
            case QEMU_OPTION_kvm_shadow_memory:
                kvm_shadow_memory = (int64_t)atoi(optarg) * 1024 * 1024 / 4096;
                break;
            case QEMU_OPTION_mempath:
		mem_path = optarg;
		break;
#ifdef MAP_POPULATE
            case QEMU_OPTION_mem_prealloc:
		mem_prealloc = !mem_prealloc;
		break;
#endif
            case QEMU_OPTION_name:
                qemu_name = qemu_strdup(optarg);
		 {
		     char *p = strchr(qemu_name, ',');
		     if (p != NULL) {
		        *p++ = 0;
			if (strncmp(p, "process=", 8)) {
			    fprintf(stderr, "Unknown subargument %s to -name", p);
			    exit(1);
			}
			p += 8;
			set_proc_name(p);
		     }	
		 }	
                break;
#if defined(TARGET_SPARC) || defined(TARGET_PPC)
            case QEMU_OPTION_prom_env:
                if (nb_prom_envs >= MAX_PROM_ENVS) {
                    fprintf(stderr, "Too many prom variables\n");
                    exit(1);
                }
                prom_envs[nb_prom_envs] = optarg;
                nb_prom_envs++;
                break;
#endif
#ifdef TARGET_ARM
            case QEMU_OPTION_old_param:
                old_param = 1;
                break;
#endif
            case QEMU_OPTION_clock:
                configure_alarms(optarg);
                break;
            case QEMU_OPTION_startdate:
                {
                    struct tm tm;
                    time_t rtc_start_date;
                    if (!strcmp(optarg, "now")) {
                        rtc_date_offset = -1;
                    } else {
                        if (sscanf(optarg, "%d-%d-%dT%d:%d:%d",
                               &tm.tm_year,
                               &tm.tm_mon,
                               &tm.tm_mday,
                               &tm.tm_hour,
                               &tm.tm_min,
                               &tm.tm_sec) == 6) {
                            /* OK */
                        } else if (sscanf(optarg, "%d-%d-%d",
                                          &tm.tm_year,
                                          &tm.tm_mon,
                                          &tm.tm_mday) == 3) {
                            tm.tm_hour = 0;
                            tm.tm_min = 0;
                            tm.tm_sec = 0;
                        } else {
                            goto date_fail;
                        }
                        tm.tm_year -= 1900;
                        tm.tm_mon--;
                        rtc_start_date = mktimegm(&tm);
                        if (rtc_start_date == -1) {
                        date_fail:
                            fprintf(stderr, "Invalid date format. Valid format are:\n"
                                    "'now' or '2006-06-17T16:01:21' or '2006-06-17'\n");
                            exit(1);
                        }
                        rtc_date_offset = time(NULL) - rtc_start_date;
                    }
                }
                break;
            case QEMU_OPTION_tb_size:
                tb_size = strtol(optarg, NULL, 0);
                if (tb_size < 0)
                    tb_size = 0;
                break;
            case QEMU_OPTION_icount:
                use_icount = 1;
                if (strcmp(optarg, "auto") == 0) {
                    icount_time_shift = -1;
                } else {
                    icount_time_shift = strtol(optarg, NULL, 0);
                }
                break;
            case QEMU_OPTION_incoming:
                incoming = optarg;
                break;
#ifndef _WIN32
            case QEMU_OPTION_chroot:
                chroot_dir = optarg;
                break;
            case QEMU_OPTION_runas:
                run_as = optarg;
                break;
            case QEMU_OPTION_nvram:
                nvram = optarg;
                break;
#endif
#ifdef CONFIG_XEN
            case QEMU_OPTION_xen_domid:
                xen_domid = atoi(optarg);
                break;
            case QEMU_OPTION_xen_create:
                xen_mode = XEN_CREATE;
                break;
            case QEMU_OPTION_xen_attach:
                xen_mode = XEN_ATTACH;
                break;
#endif
            }
        }
    }

    /* If no data_dir is specified then try to find it relative to the
       executable path.  */
    if (!data_dir) {
        data_dir = find_datadir(argv[0]);
    }
    /* If all else fails use the install patch specified when building.  */
    if (!data_dir) {
        data_dir = CONFIG_QEMU_SHAREDIR;
    }

    /*
     * Default to max_cpus = smp_cpus, in case the user doesn't
     * specify a max_cpus value.
     */
    if (!max_cpus)
        max_cpus = smp_cpus;

    machine->max_cpus = machine->max_cpus ?: 1; /* Default to UP */
    if (smp_cpus > machine->max_cpus) {
        fprintf(stderr, "Number of SMP cpus requested (%d), exceeds max cpus "
                "supported by machine `%s' (%d)\n", smp_cpus,  machine->name,
                machine->max_cpus);
        exit(1);
    }

    if (display_type == DT_NOGRAPHIC) {
       if (serial_device_index == 0)
           serial_devices[0] = "stdio";
       if (parallel_device_index == 0)
           parallel_devices[0] = "null";
       if (strncmp(monitor_devices[0], "vc", 2) == 0) {
           monitor_devices[0] = "stdio";
       }
    }

#ifndef _WIN32
    if (daemonize) {
	pid_t pid;

	if (pipe(fds) == -1)
	    exit(1);

	pid = fork();
	if (pid > 0) {
	    uint8_t status;
	    ssize_t len;

	    close(fds[1]);

	again:
            len = read(fds[0], &status, 1);
            if (len == -1 && (errno == EINTR))
                goto again;

            if (len != 1)
                exit(1);
            else if (status == 1) {
                fprintf(stderr, "Could not acquire pidfile\n");
                exit(1);
            } else
                exit(0);
	} else if (pid < 0)
            exit(1);

	setsid();

	pid = fork();
	if (pid > 0)
	    exit(0);
	else if (pid < 0)
	    exit(1);

	umask(027);

        signal(SIGTSTP, SIG_IGN);
        signal(SIGTTOU, SIG_IGN);
        signal(SIGTTIN, SIG_IGN);
    }

    if (kvm_enabled()) {
        int ret;

        ret = kvm_init(smp_cpus);
        if (ret < 0) {
#if defined(KVM_UPSTREAM) || defined(NO_CPU_EMULATION)
            fprintf(stderr, "failed to initialize KVM\n");
            exit(1);
#endif
            fprintf(stderr, "Could not initialize KVM, will disable KVM support\n");
	     kvm_allowed = 0;
        }
    }

    if (pid_file && qemu_create_pidfile(pid_file) != 0) {
        if (daemonize) {
            uint8_t status = 1;
            write(fds[1], &status, 1);
        } else
            fprintf(stderr, "Could not acquire pid file\n");
        exit(1);
    }
#endif

    if (qemu_init_main_loop()) {
        fprintf(stderr, "qemu_init_main_loop failed\n");
        exit(1);
    }
    linux_boot = (kernel_filename != NULL);

    if (!linux_boot && *kernel_cmdline != '\0') {
        fprintf(stderr, "-append only allowed with -kernel option\n");
        exit(1);
    }

    if (!linux_boot && initrd_filename != NULL) {
        fprintf(stderr, "-initrd only allowed with -kernel option\n");
        exit(1);
    }

#ifndef _WIN32
    /* Win32 doesn't support line-buffering and requires size >= 2 */
    setvbuf(stdout, NULL, _IOLBF, 0);
#endif

    init_timers();
    if (init_timer_alarm() < 0) {
        fprintf(stderr, "could not initialize alarm timer\n");
        exit(1);
    }
    if (use_icount && icount_time_shift < 0) {
        use_icount = 2;
        /* 125MIPS seems a reasonable initial guess at the guest speed.
           It will be corrected fairly quickly anyway.  */
        icount_time_shift = 3;
        init_icount_adjust();
    }

#ifdef _WIN32
    socket_init();
#endif

    /* init network clients */
    if (nb_net_clients == 0) {
        /* if no clients, we use a default config */
        net_clients[nb_net_clients++] = "nic";
#ifdef CONFIG_SLIRP
        net_clients[nb_net_clients++] = "user";
#endif
    }

    for(i = 0;i < nb_net_clients; i++) {
        if (net_client_parse(net_clients[i]) < 0)
            exit(1);
    }

    net_boot = (boot_devices_bitmap >> ('n' - 'a')) & 0xF;
    net_set_boot_mask(net_boot);

    net_client_check();

    /* init the bluetooth world */
    if (foreach_device_config(DEV_BT, bt_parse))
        exit(1);

    /* init the memory */
    if (ram_size == 0)
        ram_size = DEFAULT_RAM_SIZE * 1024 * 1024;

    /* init the dynamic translator */
    cpu_exec_init_all(tb_size * 1024 * 1024);

    bdrv_init();

    /* we always create the cdrom drive, even if no disk is there */
    drive_add(NULL, CDROM_ALIAS);

    /* we always create at least one floppy */
    drive_add(NULL, FD_ALIAS, 0);

    /* we always create one sd slot, even if no card is in it */
    drive_add(NULL, SD_ALIAS);

    /* open the virtual block devices */
    if (snapshot)
        qemu_opts_foreach(&qemu_drive_opts, drive_enable_snapshot, NULL, 0);
    if (qemu_opts_foreach(&qemu_drive_opts, drive_init_func, machine, 1) != 0)
        exit(1);

    register_savevm("timer", 0, 2, timer_save, timer_load, NULL);
    register_savevm_live("ram", 0, 3, ram_save_live, NULL, ram_load, NULL);

    /* Maintain compatibility with multiple stdio monitors */
    if (!strcmp(monitor_devices[0],"stdio")) {
        for (i = 0; i < MAX_SERIAL_PORTS; i++) {
            const char *devname = serial_devices[i];
            if (devname && !strcmp(devname,"mon:stdio")) {
                monitor_devices[0] = NULL;
                break;
            } else if (devname && !strcmp(devname,"stdio")) {
                monitor_devices[0] = NULL;
                serial_devices[i] = "mon:stdio";
                break;
            }
        }
    }

    if (nb_numa_nodes > 0) {
        int i;

        if (nb_numa_nodes > smp_cpus) {
            nb_numa_nodes = smp_cpus;
        }

        /* If no memory size if given for any node, assume the default case
         * and distribute the available memory equally across all nodes
         */
        for (i = 0; i < nb_numa_nodes; i++) {
            if (node_mem[i] != 0)
                break;
        }
        if (i == nb_numa_nodes) {
            uint64_t usedmem = 0;

            /* On Linux, the each node's border has to be 8MB aligned,
             * the final node gets the rest.
             */
            for (i = 0; i < nb_numa_nodes - 1; i++) {
                node_mem[i] = (ram_size / nb_numa_nodes) & ~((1 << 23UL) - 1);
                usedmem += node_mem[i];
            }
            node_mem[i] = ram_size - usedmem;
        }

        for (i = 0; i < nb_numa_nodes; i++) {
            if (node_cpumask[i] != 0)
                break;
        }
        /* assigning the VCPUs round-robin is easier to implement, guest OSes
         * must cope with this anyway, because there are BIOSes out there in
         * real machines which also use this scheme.
         */
        if (i == nb_numa_nodes) {
            for (i = 0; i < smp_cpus; i++) {
                node_cpumask[i % nb_numa_nodes] |= 1 << i;
            }
        }
    }

<<<<<<< HEAD
    if (monitor_device) {
        monitor_hd = qemu_chr_open("monitor", monitor_device, NULL);
        if (!monitor_hd) {
            fprintf(stderr, "qemu: could not open monitor device '%s'\n", monitor_device);
            exit(1);
=======
    if (kvm_enabled()) {
        int ret;

        ret = kvm_init(smp_cpus);
        if (ret < 0) {
            fprintf(stderr, "failed to initialize KVM\n");
            exit(1);
        }
    }

    for (i = 0; i < MAX_MONITOR_DEVICES; i++) {
        const char *devname = monitor_devices[i];
        if (devname && strcmp(devname, "none")) {
            char label[32];
            if (i == 0) {
                snprintf(label, sizeof(label), "monitor");
            } else {
                snprintf(label, sizeof(label), "monitor%d", i);
            }
            monitor_hds[i] = qemu_chr_open(label, devname, NULL);
            if (!monitor_hds[i]) {
                fprintf(stderr, "qemu: could not open monitor device '%s'\n",
                        devname);
                exit(1);
            }
>>>>>>> ddd9bbd9
        }
    }

    for(i = 0; i < MAX_SERIAL_PORTS; i++) {
        const char *devname = serial_devices[i];
        if (devname && strcmp(devname, "none")) {
            char label[32];
            snprintf(label, sizeof(label), "serial%d", i);
            serial_hds[i] = qemu_chr_open(label, devname, NULL);
            if (!serial_hds[i]) {
                fprintf(stderr, "qemu: could not open serial device '%s'\n",
                        devname);
                exit(1);
            }
        }
    }

    for(i = 0; i < MAX_PARALLEL_PORTS; i++) {
        const char *devname = parallel_devices[i];
        if (devname && strcmp(devname, "none")) {
            char label[32];
            snprintf(label, sizeof(label), "parallel%d", i);
            parallel_hds[i] = qemu_chr_open(label, devname, NULL);
            if (!parallel_hds[i]) {
                fprintf(stderr, "qemu: could not open parallel device '%s'\n",
                        devname);
                exit(1);
            }
        }
    }

    for(i = 0; i < MAX_VIRTIO_CONSOLES; i++) {
        const char *devname = virtio_consoles[i];
        if (devname && strcmp(devname, "none")) {
            char label[32];
            snprintf(label, sizeof(label), "virtcon%d", i);
            virtcon_hds[i] = qemu_chr_open(label, devname, NULL);
            if (!virtcon_hds[i]) {
                fprintf(stderr, "qemu: could not open virtio console '%s'\n",
                        devname);
                exit(1);
            }
        }
    }

    module_call_init(MODULE_INIT_DEVICE);

    if (watchdog) {
        i = select_watchdog(watchdog);
        if (i > 0)
            exit (i == 1 ? 1 : 0);
    }

    if (machine->compat_props) {
        qdev_prop_register_compat(machine->compat_props);
    }
    machine->init(ram_size, boot_devices,
                  kernel_filename, kernel_cmdline, initrd_filename, cpu_model);


#ifndef _WIN32
    /* must be after terminal init, SDL library changes signal handlers */
    sighandler_setup();
#endif

    for (env = first_cpu; env != NULL; env = env->next_cpu) {
        for (i = 0; i < nb_numa_nodes; i++) {
            if (node_cpumask[i] & (1 << env->cpu_index)) {
                env->numa_node = i;
            }
        }
    }

    current_machine = machine;

    /* init USB devices */
    if (usb_enabled) {
        foreach_device_config(DEV_USB, usb_parse);
    }

    /* init generic devices */
    if (qemu_opts_foreach(&qemu_device_opts, device_init_func, NULL, 1) != 0)
        exit(1);

    if (!display_state)
        dumb_display_init();
    /* just use the first displaystate for the moment */
    ds = display_state;

    if (display_type == DT_DEFAULT) {
#if defined(CONFIG_SDL) || defined(CONFIG_COCOA)
        display_type = DT_SDL;
#else
        display_type = DT_VNC;
        vnc_display = "localhost:0,to=99";
        show_vnc_port = 1;
#endif
    }
        

    switch (display_type) {
    case DT_NOGRAPHIC:
        break;
#if defined(CONFIG_CURSES)
    case DT_CURSES:
        curses_display_init(ds, full_screen);
        break;
#endif
#if defined(CONFIG_SDL)
    case DT_SDL:
        sdl_display_init(ds, full_screen, no_frame);
        break;
#elif defined(CONFIG_COCOA)
    case DT_SDL:
        cocoa_display_init(ds, full_screen);
        break;
#endif
    case DT_VNC:
        vnc_display_init(ds);
        if (vnc_display_open(ds, vnc_display) < 0)
            exit(1);

        if (show_vnc_port) {
            printf("VNC server running on `%s'\n", vnc_display_local_addr(ds));
        }
        break;
    default:
        break;
    }
    dpy_resize(ds);

    dcl = ds->listeners;
    while (dcl != NULL) {
        if (dcl->dpy_refresh != NULL) {
            ds->gui_timer = qemu_new_timer(rt_clock, gui_update, ds);
            qemu_mod_timer(ds->gui_timer, qemu_get_clock(rt_clock));
        }
        dcl = dcl->next;
    }

    if (display_type == DT_NOGRAPHIC || display_type == DT_VNC) {
        nographic_timer = qemu_new_timer(rt_clock, nographic_update, NULL);
        qemu_mod_timer(nographic_timer, qemu_get_clock(rt_clock));
    }

    text_consoles_set_display(display_state);
    qemu_chr_initial_reset();

    for (i = 0; i < MAX_MONITOR_DEVICES; i++) {
        if (monitor_devices[i] && monitor_hds[i]) {
            monitor_init(monitor_hds[i],
                         MONITOR_USE_READLINE |
                         ((i == 0) ? MONITOR_IS_DEFAULT : 0));
        }
    }

    for(i = 0; i < MAX_SERIAL_PORTS; i++) {
        const char *devname = serial_devices[i];
        if (devname && strcmp(devname, "none")) {
            if (strstart(devname, "vc", 0))
                qemu_chr_printf(serial_hds[i], "serial%d console\r\n", i);
        }
    }

    for(i = 0; i < MAX_PARALLEL_PORTS; i++) {
        const char *devname = parallel_devices[i];
        if (devname && strcmp(devname, "none")) {
            if (strstart(devname, "vc", 0))
                qemu_chr_printf(parallel_hds[i], "parallel%d console\r\n", i);
        }
    }

    for(i = 0; i < MAX_VIRTIO_CONSOLES; i++) {
        const char *devname = virtio_consoles[i];
        if (virtcon_hds[i] && devname) {
            if (strstart(devname, "vc", 0))
                qemu_chr_printf(virtcon_hds[i], "virtio console%d\r\n", i);
        }
    }

    if (gdbstub_dev && gdbserver_start(gdbstub_dev) < 0) {
        fprintf(stderr, "qemu: could not open gdbserver on device '%s'\n",
                gdbstub_dev);
        exit(1);
    }

    if (loadvm) {
        if (load_vmstate(cur_mon, loadvm) < 0) {
            autostart = 0;
        }
    }

    if (incoming) {
        qemu_start_incoming_migration(incoming);
    } else if (autostart) {
        vm_start();
    }

#ifndef _WIN32
    if (daemonize) {
	uint8_t status = 0;
	ssize_t len;

    again1:
	len = write(fds[1], &status, 1);
	if (len == -1 && (errno == EINTR))
	    goto again1;

	if (len != 1)
	    exit(1);

	chdir("/");
	TFR(fd = open("/dev/null", O_RDWR));
	if (fd == -1)
	    exit(1);
    }

    if (run_as) {
        pwd = getpwnam(run_as);
        if (!pwd) {
            fprintf(stderr, "User \"%s\" doesn't exist\n", run_as);
            exit(1);
        }
    }

    if (chroot_dir) {
        if (chroot(chroot_dir) < 0) {
            fprintf(stderr, "chroot failed\n");
            exit(1);
        }
        chdir("/");
    }

    if (run_as) {
        if (setgid(pwd->pw_gid) < 0) {
            fprintf(stderr, "Failed to setgid(%d)\n", pwd->pw_gid);
            exit(1);
        }
        if (setuid(pwd->pw_uid) < 0) {
            fprintf(stderr, "Failed to setuid(%d)\n", pwd->pw_uid);
            exit(1);
        }
        if (setuid(0) != -1) {
            fprintf(stderr, "Dropping privileges failed\n");
            exit(1);
        }
    }

    if (daemonize) {
        dup2(fd, 0);
        dup2(fd, 1);
        dup2(fd, 2);

        close(fd);
    }
#endif

    main_loop();
    quit_timers();
    net_cleanup();

    return 0;
}<|MERGE_RESOLUTION|>--- conflicted
+++ resolved
@@ -6007,13 +6007,16 @@
         }
     }
 
-<<<<<<< HEAD
-    if (monitor_device) {
-        monitor_hd = qemu_chr_open("monitor", monitor_device, NULL);
-        if (!monitor_hd) {
-            fprintf(stderr, "qemu: could not open monitor device '%s'\n", monitor_device);
+    if (kvm_enabled()) {
+        int ret;
+
+        ret = kvm_init(smp_cpus);
+        if (ret < 0) {
+            fprintf(stderr, "failed to initialize KVM\n");
             exit(1);
-=======
+        }
+    }
+
     if (kvm_enabled()) {
         int ret;
 
@@ -6039,7 +6042,6 @@
                         devname);
                 exit(1);
             }
->>>>>>> ddd9bbd9
         }
     }
 
